import _ from 'lodash'

const Operator = (network, data) => {
  const { address } = data
<<<<<<< HEAD
  const botAddress = data.restake?.address
  const minimumReward = data.restake?.minimum_reward
=======
  const botAddress = network.data.operator?.address || data.restake.address
  const minimumReward = network.data.operator?.minimumReward || data.restake.minimum_reward
>>>>>>> 8c5719aa

  return {
    address,
    botAddress,
    minimumReward,
    moniker: data.description?.moniker,
    description: data.description,
    data,
  }
}

export default Operator;<|MERGE_RESOLUTION|>--- conflicted
+++ resolved
@@ -2,13 +2,10 @@
 
 const Operator = (network, data) => {
   const { address } = data
-<<<<<<< HEAD
   const botAddress = data.restake?.address
   const minimumReward = data.restake?.minimum_reward
-=======
   const botAddress = network.data.operator?.address || data.restake.address
   const minimumReward = network.data.operator?.minimumReward || data.restake.minimum_reward
->>>>>>> 8c5719aa
 
   return {
     address,
