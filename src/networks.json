[
  {
    "name": "osmosis",
    "gasPrice": "0.0025uosmo",
    "ownerAddress": "osmovaloper1u5v0m74mql5nzfx2yh43s2tke4mvzghr6m2n5t",
    "default": true,
    "maxPerDay": 1
  },
  {
    "name": "juno",
    "gasPrice": "0.0025ujuno",
    "ownerAddress": "junovaloper19ur8r2l25qhsy9xvej5zgpuc5cpn6syydmwtrt",
    "autostake": {
      "batchTxs": 25
    }
  },
  {
    "name": "cosmoshub",
    "ownerAddress": "cosmosvaloper1a37ze3yrr2y9nn98l6frhjskmufvd40cpyd0gq",
    "gasPrice": "0.0025uatom"
  },
  {
    "name": "akash",
    "ownerAddress": "akashvaloper1xgnd8aach3vawsl38snpydkng2nv8a4kqgs8hf"
  },
  {
    "name": "chihuahua",
    "ownerAddress": "chihuahuavaloper19vwcee000fhazmpt4ultvnnkhfh23ppwxll8zz",
    "gasPrice": "1uhuahua",
    "gasPricePrefer": "1uhuahua"
  },
  {
    "name": "gravitybridge",
    "gasPrice": "0.025ugraviton"
  },
  {
    "name": "regen",
    "gasPrice": "0.03uregen",
    "ownerAddress": "regenvaloper1c4y3j05qx652rnxm5mg4yesqdkmhz2f6dl7hhk",
    "autostake": {
      "batchTxs": 5
    }
  },
  {
    "name": "terra",
    "gasPrice": "5.665uluna"
  },
  {
    "name": "terra2",
    "gasPrice": "0.015uluna"
  },
  {
    "name": "sentinel",
    "gasPrice": "0.02udvpn"
  },
  {
    "name": "dig",
    "gasPrice": "0.01udig",
    "ownerAddress": "digvaloper136avwnuvvy94dqmtnaue2nfvjes8xr37h9rzay"
  },
  {
    "name": "bitcanna",
    "gasPrice": "0.001ubcna"
  },
  {
    "name": "emoney",
    "gasPrice": "0.08ungm"
  },
  {
    "name": "kava",
    "gasPrice": "0.00008ukava"
  },
  {
    "name": "desmos",
    "gasPrice": "0.001udsm",
    "authzSupport": true,
    "authzAminoSupport": true
  },
  {
    "name": "cryptoorgchain",
    "gasPrice": "0.025basecro",
    "ownerAddress": "crocncl10mfs428fyntu296dgh5fmhvdzrr2stlaekcrp9"
  },
  {
    "name": "evmos",
    "txTimeout": 120000,
    "ownerAddress": "evmosvaloper1umk407eed7af6anvut6llg2zevnf0dn0feqqny",
    "maxPerDay": 1,
    "ledgerSupport": false
  },
  {
    "name": "sifchain",
    "gasPrice": "1500000000000rowan",
    "ownerAddress": "sifvaloper19t5nk5ceq5ga75epwdqhnupwg0v9339p096ydz"
  },
  {
    "name": "lumnetwork"
  },
  {
    "name": "stargaze"
  },
  {
    "name": "comdex",
    "ownerAddress": "comdexvaloper17f70yjkvmvld379904jaddx9h0f74n32pjtmp6"
  },
  {
    "name": "cheqd",
    "gasPrice": "25ncheq"
  },
  {
    "name": "umee"
  },
  {
    "name": "bitsong"
  },
  {
    "name": "persistence"
  },
  {
    "name": "agoric"
  },
  {
    "name": "impacthub",
    "gasPrice": "0.025uixo",
    "gasPricePrefer": "0.1uixo"
  },
  {
    "name": "kichain",
    "gasPrice": "0.025uxki"
  },
  {
    "name": "sommelier"
  },
  {
    "name": "konstellation",
    "image": "https://raw.githubusercontent.com/Konstellation/DARC_token/main/darctoken.svg"
  },
  {
    "name": "fetchhub",
    "gasPrice": "5000afet"
  },
  {
    "name": "cerberus",
    "gasPrice": "0.025ucrbrus",
    "autostake": {
      "batchTxs": 100
    },
    "ownerAddress": "cerberusvaloper1tat2cy3f9djtq9z7ly262sqngcarvaktr0w78f"
  },
  {
    "name": "secretnetwork",
    "gasPrice": "0.025uscrt",
    "gasPricePrefer": "0.05uscrt",
    "authzAminoSupport": true
  },
  {
    "name": "bostrom",
    "gasPrice": "0boot"
  },
  {
    "name": "starname",
    "gasPrice": "10uvoi"
  },
  {
    "name": "rizon",
    "gasPrice": "0.0001uatolo"
  },
  {
    "name": "decentr",
    "gasPrice": "0.025udec"
  },
  {
    "name": "assetmantle",
    "gasPrice": "0.025umntl",
    "gasPriceStep": {
      "low": 0,
      "average": 0.025,
      "high": 0.04
    },
    "ownerAddress": "mantlevaloper1fqs7gakxdmujtk0qufdzth5pfyspus3yx394zd"
  },
  {
    "name": "crescent",
    "gasPrice": "0.025ucre",
    "gasPriceStep": {
      "low": 0,
      "average": 0.025,
      "high": 0.04
    }
  },
  {
    "name": "meme",
    "gasPrice": "0.025umeme"
  },
  {
    "name": "cronos",
    "enabled": false
  },
  {
    "name": "harpoon",
    "ownerAddress": "kujiravaloper1vue5lawr3s0au9zj0aqeft5aknx6cjq6w5ghca",
    "testnet": true
  },
  {
    "name": "kujira",
    "ownerAddress": "kujiravaloper1vue5lawr3s0au9zj0aqeft5aknx6cjq6w5ghca"
  },
  {
    "name": "genesisl1",
    "txTimeout": 120000
  },
  {
    "name": "tgrade",
    "enabled": false
  },
  {
    "name": "aioz",
    "enabled": false
  },
  {
    "name": "echelon",
    "keplrFeatures": ["ibc-transfer", "ibc-go", "eth-address-gen", "eth-key-sign"]
  },
  {
    "name": "kichaintestnet",
    "testnet": true
  },
  {
    "name": "likecoin",
    "gasPrice": "10nanolike"
  },
  {
    "name": "passage",
    "ownerAddress": "pasgvaloper196rujtjehu0dfc7y85lkcaps6tel76g3l9knjy"
  },
  {
    "name": "stride",
    "ownerAddress": "stridevaloper1x2kta40h5rnymtjn6ys7vk2d87xu7y6zfu9j3r",
    "authzSupport": false,
    "gasPriceStep": {
      "low": 0,
      "average": 0.025,
      "high": 0.04
    }
  },
  {
    "name": "pulsar",
    "testnet": true
  },
  {
    "name": "teritori",
    "ownerAddress": "torivaloper1d5u07lhelk6lal44a0myvufurvsqk5d499h9hz",
    "gasPriceStep": {
      "low": 0,
      "average": 0.025,
      "high": 0.04
    }
  },
  {
    "name": "rebus"
  },
  {
<<<<<<< HEAD
    "name": "orai",
    "gasPrice": "0.0000025orai"
=======
    "name": "jackal",
    "ownerAddress": "jklvaloper1rdyunvvqg2l3723hlyjvvsnkd4vg338uar8q2s"
>>>>>>> c6f58e75
  }
]<|MERGE_RESOLUTION|>--- conflicted
+++ resolved
@@ -260,12 +260,11 @@
     "name": "rebus"
   },
   {
-<<<<<<< HEAD
+    "name": "jackal",
+    "ownerAddress": "jklvaloper1rdyunvvqg2l3723hlyjvvsnkd4vg338uar8q2s"
+  },
+  {
     "name": "orai",
     "gasPrice": "0.0000025orai"
-=======
-    "name": "jackal",
-    "ownerAddress": "jklvaloper1rdyunvvqg2l3723hlyjvvsnkd4vg338uar8q2s"
->>>>>>> c6f58e75
   }
 ]