--- conflicted
+++ resolved
@@ -112,17 +112,16 @@
     "testAddress": "juno1yxsmtnxdt6gxnaqrg0j0nudg7et2gqcz8yyl52",
     "operators": [
       {
-<<<<<<< HEAD
         "address": "junovaloper1zxx8j75ngm8m38v9l5wreaavwnsuun7gcq5cu8",
         "botAddress": "juno1n3m6rj0w9lgzg7leppnaru2xguraxhqcn4eyv6",
         "runTime": "21:00",
         "minimumReward": 10000
-=======
+      },
+      {
         "address": "junovaloper1ej2es5fjztqjcd4pwa0zyvaevtjd2y5w2aqycm",
         "botAddress": "juno1gvgcxwdk4j46gx3knhuackvqr2hta29zudcf56",
         "runTime": "20:00",
         "minimumReward": 10001
->>>>>>> c387b884
       },
       {
         "address": "junovaloper1x8u2ypdr35802tjyjqyxan8x85fzxe6sk0qmh8",
