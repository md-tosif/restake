[
  {
    "name": "osmosis",
    "restUrl": [
      "https://rest.cosmos.directory/osmosis",
      "https://lcd-osmosis.blockapsis.com"
    ],
    "rpcUrl": [
      "https://rpc.cosmos.directory/osmosis",
      "https://osmosis.validator.network",
      "https://rpc-osmosis.blockapsis.com"
    ],
    "gasPrice": "0uosmo",
    "testAddress": "osmo1yxsmtnxdt6gxnaqrg0j0nudg7et2gqczed559y",
    "ownerAddress": "osmovaloper1u5v0m74mql5nzfx2yh43s2tke4mvzghr6m2n5t",
    "operators": [
      {
        "address": "osmovaloper17mggn4znyeyg25wd7498qxl7r2jhgue8td054x",
        "botAddress": "osmo1ks0uf2zxgv6qjyzjwfvfxyv5vp2m6nk5p5wwvc",
        "runTime": "18:00",
        "minimumReward": 1000
      },
      {
        "address": "osmovaloper1pxphtfhqnx9ny27d53z4052e3r76e7qq495ehm",
        "botAddress": "osmo194ytn50yhh67rdha8akhs7c6zulnz4n2pv6n63",
        "runTime": "21:00",
        "minimumReward": 1000
      },
      {
        "address": "osmovaloper1u5v0m74mql5nzfx2yh43s2tke4mvzghr6m2n5t",
        "botAddress": "osmo1yxsmtnxdt6gxnaqrg0j0nudg7et2gqczed559y",
        "runTime": "21:00",
        "minimumReward": 1000
      },
      {
        "address": "osmovaloper1zfcmwh56kmz4wqqg2t8pxrm228dx2c6hhzhtx7",
        "botAddress": "osmo1z0xzvw999jh7ekce7eqnex2fj7cnn6xwxqfugk",
        "runTime": "21:00",
        "minimumReward": 1000
      },
      {
        "address": "osmovaloper1vrw2c99yvu5t9gugzuj38w35vmhmazzgx7dckk",
        "botAddress": "osmo1yl54sf2ekqsc7y7r33267vhc546trx3fwz6yld",
        "runTime": "21:00",
        "minimumReward": 1000
      },
      {
        "address": "osmovaloper1md9f5524vtmrn64lyv2pdfn7cnkjkklf44vtjz",
        "botAddress": "osmo1e44rluarkdw56dy2turnwjtvtg4wqvs06sx5ph",
        "runTime": "21:00",
        "minimumReward": 10000
      },
      {
        "address": "osmovaloper1t8qckan2yrygq7kl9apwhzfalwzgc2429p8f0s",
        "botAddress": "osmo1eml7agwd5x084ennlg6apvskufzrlvnr7tf8rt",
        "runTime": "21:00",
        "minimumReward": 10000
      },
      {
        "address": "osmovaloper16n0t7lmy4wnhjytzkncjdkxrsu9yfjm3ex7hxr",
        "botAddress": "osmo106n92ygqknaw5wcgl2e9v0duxxux6ntt7y67ae",
        "runTime": "21:00",
        "minimumReward": 10000
      },
      {
        "address": "osmovaloper1ej2es5fjztqjcd4pwa0zyvaevtjd2y5w37wr9t",
        "botAddress": "osmo1gvgcxwdk4j46gx3knhuackvqr2hta29zzygz95",
        "runTime": "21:00",
        "minimumReward": 5000
      },
      {
        "address": "osmovaloper1xwazl8ftks4gn00y5x3c47auquc62ssuh8af89",
        "botAddress": "osmo195mm9y35sekrjk73anw2az9lv9xs5mztjduk29",
        "runTime": "22:00",
        "minimumReward": 10000
      },
      {
        "address": "osmovaloper1u6jr0pztvsjpvx77rfzmtw49xwzu9kas05lk04",
        "botAddress": "osmo1v9vae554q55xa4pcfdm0p3kv8nxn50jkjh5zmm",
        "runTime": "23:00",
        "minimumReward": 10000
      },
      {
        "address": "osmovaloper1glmy88g0uf6vmw29pyxu3yq0pxpjqtzqr5e57n",
        "botAddress": "osmo12xpq68caw2aqdu70jm4k792g0v9prhrpgc45k2",
        "runTime": "22:00",
        "minimumReward": 10000
      },
      {
        "address": "osmovaloper16q8xd335y38xk2ul67mjg27vdnrcnklt4wx6kt",
        "botAddress": "osmo1mjq48r6435aewerpruwc8up3tz3rzan2yzd8h8",
        "runTime": "19:00",
        "minimumReward": 10000
      },
      {
        "address": "osmovaloper1h2c47vd943scjlfum6yc5frvu2l279lwjep5d6",
        "botAddress": "osmo1305e92ng6a9pdh3ttc3ld459ckxupxt3lhfnv4",
        "runTime": "17:25",
        "minimumReward": 10000
      },
      {
        "address": "osmovaloper16gm3cvhluf9xfurkx9qgxq7pldvd479l0j6zms",
        "botAddress": "osmo17xyeczwsax3st6aykyu4f28s5n3zg6r7n7qza3",
        "runTime": "21:00",
        "minimumReward": 10000
      },
      {
        "address": "osmovaloper1kls9ca0h980sqfmt0497jj8kad3lcws6g08mld",
        "botAddress": "osmo1uecj925gwmagk8je8c2exmnty6t2jm7xk9shdp",
        "runTime": "21:00",
        "minimumReward": 1000
      },
      {
        "address": "osmovaloper10ymws40tepmjcu3a2wuy266ddna4ktas0zuzm4",
        "botAddress": "osmo1uwqjtgjhjctjc45ugy7ev5prprhehc7w3xx7ph",
        "runTime": "21:00",
        "minimumReward": 1000
      },
      {
        "address": "osmovaloper1feh2keupglep6mvxf5c96eulh3puujjryj2h8v",
        "botAddress": "osmo1vqhz5g5sq8ku0ka5x9ygal9flkg5vzr9h34kq8",
        "runTime": "20:00",
        "minimumReward": 1000000
      },
      {
        "address": "osmovaloper125kjmvuv5sv7qct2t6wc99h3mp7hpyxw37dcgg",
        "botAddress": "osmo1tah24yf5pndrwwc8hsdmjahgyf4s5s7nherfmw",
        "runTime": "1:00",
        "minimumReward": 1000
      },
      {
        "address": "osmovaloper1z5xyynz9ewuf044uaweswldut34z34z3cwpt7y",
        "botAddress": "osmo1hl0jgxre5z0nkyjj07c5vfdy44yk44at3y3ue0",
        "runTime": "22:30",
        "minimumReward": 1000
      },
      {
        "address": "osmovaloper17h2x3j7u44qkrq0sk8ul0r2qr440rwgjp38f93",
        "botAddress": "osmo14gra89zm8753pfuhvujjulmtkf2qq70f3l9gtx",
        "runTime": "17:28",
        "minimumReward": 10000
      },
      {
        "address": "osmovaloper1xf9zpq5kpxks49cg606tzd8qstaykxgt2vs0d5",
        "botAddress": "osmo19pqrxrl6n0g0mky4y79hlfzchprmsp5jmu2t6g",
        "runTime": "19:00",
        "minimumReward": 1000
      }
    ],
    "authzSupport": true
  },
  {
    "name": "juno",
    "restUrl": [
      "https://rest.cosmos.directory/juno",
      "https://lcd-juno.itastakers.com"
    ],
    "rpcUrl": [
      "https://rpc.cosmos.directory/juno",
      "https://rpc-juno.itastakers.com"
    ],
    "gasPrice": "0.0025ujuno",
    "testAddress": "juno1yxsmtnxdt6gxnaqrg0j0nudg7et2gqcz8yyl52",
    "operators": [
      {
        "address": "junovaloper17mggn4znyeyg25wd7498qxl7r2jhgue8swpngk",
        "botAddress": "juno1ks0uf2zxgv6qjyzjwfvfxyv5vp2m6nk5la79ak",
        "runTime": "18:00",
        "minimumReward": 1000
      },
      {
        "address": "junovaloper1zxx8j75ngm8m38v9l5wreaavwnsuun7gcq5cu8",
        "botAddress": "juno1n3m6rj0w9lgzg7leppnaru2xguraxhqcn4eyv6",
        "runTime": "21:00",
        "minimumReward": 10000
      },
      {
        "address": "junovaloper1ej2es5fjztqjcd4pwa0zyvaevtjd2y5w2aqycm",
        "botAddress": "juno1gvgcxwdk4j46gx3knhuackvqr2hta29zudcf56",
        "runTime": "20:00",
        "minimumReward": 10001
      },
      {
        "address": "junovaloper1x8u2ypdr35802tjyjqyxan8x85fzxe6sk0qmh8",
        "botAddress": "juno1r8egcurpwxftegr07gjv9gwffw4fk009a4v3ll",
        "runTime": "21:00",
        "minimumReward": 10000
      },
      {
        "address": "junovaloper10wxn2lv29yqnw2uf4jf439kwy5ef00qdelfp7r",
        "botAddress": "juno1xs023g3yj2mavwn3cjclgsh8mlk0kgsjsvdd2e",
        "runTime": "00:00",
        "minimumReward": 10000
      },
      {
        "address": "junovaloper193xl2tqh2tjkld2zv49ku5s44ee4qmgr65jcep",
        "botAddress": "juno1e44rluarkdw56dy2turnwjtvtg4wqvs0yeklse",
        "runTime": "21:00",
        "minimumReward": 1000
      },
      {
        "address": "junovaloper17n3w6v5q3n0tws4xv8upd9ul4qqes0nlg7q0xd",
        "botAddress": "juno1eml7agwd5x084ennlg6apvskufzrlvnrqzevj9",
        "runTime": "21:00",
        "minimumReward": 10000
      },
      {
        "address": "junovaloper10y7ucn6jhjtakwchgpw32y0tgaku6yn255z7gm",
        "botAddress": "juno106n92ygqknaw5wcgl2e9v0duxxux6nttqd24vh",
        "runTime": "21:00",
        "minimumReward": 10000
      },
      {
        "address": "junovaloper1xwazl8ftks4gn00y5x3c47auquc62ssuvynw64",
        "botAddress": "juno195mm9y35sekrjk73anw2az9lv9xs5mztvyvamt",
        "runTime": "22:00",
        "minimumReward": 10000
      },
      {
        "address": "junovaloper1mzqqrctm0hvkghf66jruxjtggd5j447dmugz0j",
        "botAddress": "juno1l7je4yr3ffs6d8v6ck49fmueqqndvgpw79c8jp",
        "runTime": "14:00",
        "minimumReward": 10000
      },
      {
        "address": "junovaloper1p0r4znp29547d8ra5k8t6ls0ztm3tj74ak38wz",
        "botAddress": "juno1v9vae554q55xa4pcfdm0p3kv8nxn50jkv7yf24",
        "runTime": "23:00",
        "minimumReward": 10000
      },
      {
        "address": "junovaloper1wd02ktcvpananlvd9u6jm3x3ap3vmw59jv9vez",
        "botAddress": "juno12xpq68caw2aqdu70jm4k792g0v9prhrpk39l8y",
        "runTime": "14:00",
        "minimumReward": 10000
      },
      {
        "address": "junovaloper1la7th9kc3gdltl53cedxxqpkyk5runudrzwx55",
        "botAddress": "juno1mjq48r6435aewerpruwc8up3tz3rzan26tavxf",
        "runTime": "19:00",
        "minimumReward": 10000
      },
      {
        "address": "junovaloper1ncu32g0lzhk0epzdar7smd3qv9da2n8w8mwn4k",
        "botAddress": "juno1305e92ng6a9pdh3ttc3ld459ckxupxt3p7ecam",
        "runTime": "19:15",
        "minimumReward": 10000
      },
      {
        "address": "junovaloper16gm3cvhluf9xfurkx9qgxq7pldvd479l5359xq",
        "botAddress": "juno17xyeczwsax3st6aykyu4f28s5n3zg6r7dhsfvl",
        "runTime": "21:00",
        "minimumReward": 10000
      },
      {
        "address": "junovaloper1am80fauk3gnzcr76ylg0yju4f0chen5x6zmq7q",
        "botAddress": "juno1hpwxnnrtsc6zjx4glup77tfe5z54lmtqnygwzm",
        "runTime": "10:30",
        "minimumReward": 10000
      },
      {
        "address": "junovaloper1297950qqq6yxhgsms6t5dks66gyk6sctplnyd7",
        "botAddress": "juno1q200ut9chx7t0nnde4h526vdxwudktgkfhxfw7",
        "runTime": "19:00",
        "minimumReward": 10000
      },
      {
        "address": "junovaloper106y6thy7gphzrsqq443hl69vfdvntgz260uxlc",
        "botAddress": "juno1uwqjtgjhjctjc45ugy7ev5prprhehc7w00k4se",
        "runTime": "21:00",
        "minimumReward": 1000
      },
      {
        "address": "junovaloper1z3svprqzmquw6mckh6rgyt0dmd4yhv7c6l58qc",
        "botAddress": "juno1m5hgzum68rjf4c7zhezgkj8hlnmr0kghqncsdv",
        "runTime": "10:00",
        "minimumReward": 1000
      },
      {
        "address": "junovaloper1gp957czryfgyvxwn3tfnyy2f0t9g2p4pvzc6k3",
        "botAddress": "juno1xrrfek3qpz4ja8ccrjklfy064asyqq9k9q45nn",
        "runTime": "21:00",
        "minimumReward": 10000
      },
      {
        "address": "junovaloper124maqmcqv8tquy764ktz7cu0gxnzfw54l2d073",
        "botAddress": "juno1vqhz5g5sq8ku0ka5x9ygal9flkg5vzr9fc9a3f",
        "runTime": "20:00",
        "minimumReward": 1000000
      },
      {
        "address": "junovaloper1hx9yj7qgnp8zhkrqfanvz74mcsg9d8eyskvsxg",
        "botAddress": "juno1hl0jgxre5z0nkyjj07c5vfdy44yk44at0dphgp",
        "runTime": "22:30",
        "minimumReward": 1000
      },
      {
        "address": "junovaloper17h2x3j7u44qkrq0sk8ul0r2qr440rwgj6jfwcp",
        "botAddress": "juno14gra89zm8753pfuhvujjulmtkf2qq70f0k4r6g",
        "runTime": "17:28",
        "minimumReward": 10000
      }
    ],
    "authzSupport": true
  },
  {
    "name": "cosmoshub",
    "restUrl": [
      "https://rest.cosmos.directory/cosmoshub",
      "https://lcd-cosmoshub.blockapsis.com"
    ],
    "rpcUrl": [
      "https://rpc.cosmos.directory/cosmoshub",
      "https://cosmoshub.validator.network",
      "https://rpc-cosmoshub.blockapsis.com"
    ],
    "gasPrice": "0.0025uatom",
    "testAddress": "cosmos1yxsmtnxdt6gxnaqrg0j0nudg7et2gqcz3k8ynk",
    "operators": [
      {
        "address": "cosmosvaloper17mggn4znyeyg25wd7498qxl7r2jhgue8u4qjcq",
        "botAddress": "cosmos1ks0uf2zxgv6qjyzjwfvfxyv5vp2m6nk5f0a762",
        "runTime": "18:00",
        "minimumReward": 1000
      },
      {
        "address": "cosmosvaloper1vvwtk805lxehwle9l4yudmq6mn0g32px9xtkhc",
        "botAddress": "cosmos1eml7agwd5x084ennlg6apvskufzrlvnrks6h4e",
        "runTime": "21:00",
        "minimumReward": 10000
      },
      {
        "address": "cosmosvaloper1fsg635n5vgc7jazz9sx5725wnc3xqgr7awxaag",
        "botAddress": "cosmos1v9vae554q55xa4pcfdm0p3kv8nxn50jk6v8jdf",
        "runTime": "23:00",
        "minimumReward": 10000
      },
      {
        "address": "cosmosvaloper140l6y2gp3gxvay6qtn70re7z2s0gn57zfd832j",
        "botAddress": "cosmos12xpq68caw2aqdu70jm4k792g0v9prhrpqrxyqc",
        "runTime": "21:00",
        "minimumReward": 10000
      },
      {
        "address": "cosmosvaloper1gpx52r9h3zeul45amvcy2pysgvcwddxrgx6cnv",
        "botAddress": "cosmos1mjq48r6435aewerpruwc8up3tz3rzan2ve7hp4",
        "runTime": "19:00",
        "minimumReward": 500000
      },
      {
        "address": "cosmosvaloper14qazscc80zgzx3m0m0aa30ths0p9hg8vdglqrc",
        "botAddress": "cosmos1305e92ng6a9pdh3ttc3ld459ckxupxt3hv6r68",
        "runTime": "19:15",
        "minimumReward": 10000
      },
      {
        "address": "cosmosvaloper16yupepagywvlk7uhpfchtwa0stu5f8cyhh54f2",
        "botAddress": "cosmos1hl0jgxre5z0nkyjj07c5vfdy44yk44atelzv0a",
        "runTime": "22:30",
        "minimumReward": 10000
      },
      {
        "address": "cosmosvaloper15r4tc0m6hc7z8drq3dzlrtcs6rq2q9l2nvwher",
        "botAddress": "cosmos1dg8u5qll7fjm9nnwqns0ullhtc6g552ugd0eqj",
        "runTime": "9:00",
        "minimumReward": 10000
      },
      {
        "address": "cosmosvaloper124maqmcqv8tquy764ktz7cu0gxnzfw54n3vww8",
        "botAddress": "cosmos1vqhz5g5sq8ku0ka5x9ygal9flkg5vzr9l2xxk4",
        "runTime": "20:00",
        "minimumReward": 1000000
      },
      {
        "address": "cosmosvaloper199mlc7fr6ll5t54w7tts7f4s0cvnqgc59nmuxf",
        "botAddress": "cosmos19pqrxrl6n0g0mky4y79hlfzchprmsp5jn8emv6",
        "runTime": "19:30",
        "minimumReward": 10000
      },
      {
        "address": "cosmosvaloper17h2x3j7u44qkrq0sk8ul0r2qr440rwgjkfg0gh",
        "botAddress": "cosmos14gra89zm8753pfuhvujjulmtkf2qq70feykca5",
        "runTime": "17:28",
        "minimumReward": 10000
      }
    ],
    "authzSupport": true
  },
  {
    "name": "akash",
    "restUrl": [
      "https://rest.cosmos.directory/akash"
    ],
    "rpcUrl": [
      "https://rpc.cosmos.directory/akash",
      "https://akash.technofractal.com:443"
    ],
    "testAddress": "akash1yxsmtnxdt6gxnaqrg0j0nudg7et2gqczud2r2v",
    "ownerAddress": "akashvaloper1xgnd8aach3vawsl38snpydkng2nv8a4kqgs8hf",
    "operators": [
      {
        "address": "akashvaloper1strxz39h5fapp7zvn5mvf8xm0ea9aajqjstv6g",
        "botAddress": "akash194ytn50yhh67rdha8akhs7c6zulnz4n2yvyy4e",
        "runTime": "21:00",
        "minimumReward": 10000
      },
      {
        "address": "akashvaloper1xgnd8aach3vawsl38snpydkng2nv8a4kqgs8hf",
        "botAddress": "akash1yxsmtnxdt6gxnaqrg0j0nudg7et2gqczud2r2v",
        "runTime": "21:00",
        "minimumReward": 10000
      },
      {
        "address": "akashvaloper1qwpnhmdlfj6gfyh0e29fjudh0ytfe5l7tjttul",
        "botAddress": "akash1yl54sf2ekqsc7y7r33267vhc546trx3ftzyns9",
        "runTime": "21:00",
        "minimumReward": 10000
      },
      {
        "address": "akashvaloper1zfcmwh56kmz4wqqg2t8pxrm228dx2c6hzh0ewm",
        "botAddress": "akash1z0xzvw999jh7ekce7eqnex2fj7cnn6xwrqht87",
        "runTime": "21:00",
        "minimumReward": 10000
      },
      {
        "address": "akashvaloper1enhj36w6clcm5fjnp87jnffnkthfux2uj88l6h",
        "botAddress": "akash1eml7agwd5x084ennlg6apvskufzrlvnrmthsvr",
        "runTime": "21:00",
        "minimumReward": 10000
      },
      {
        "address": "akashvaloper140l6y2gp3gxvay6qtn70re7z2s0gn57ztqs903",
        "botAddress": "akash12xpq68caw2aqdu70jm4k792g0v9prhrpdctrez",
        "runTime": "21:00",
        "minimumReward": 10000
      },
      {
        "address": "akashvaloper1uepjmgfuk6rnd0djsglu88w7d0t49lmlsqkfuf",
        "botAddress": "akash1weeu5yuj8n23hd87wsdxqqgfmzzz9zt6zrr52c",
        "runTime": "21:00",
        "minimumReward": 10000
      },
      {
        "address": "akashvaloper1dgxdep80th2qm8xxk8h3j3g93npsd3a8jg60gz",
        "botAddress": "akash1mjq48r6435aewerpruwc8up3tz3rzan2pznsc0",
        "runTime": "19:00",
        "minimumReward": 100000
      },
      {
        "address": "akashvaloper1r4sevyvum9ppqlw75t6h0ex9j4j9dzydu8hczm",
        "botAddress": "akash17xyeczwsax3st6aykyu4f28s5n3zg6r7k774je",
        "runTime": "21:00",
        "minimumReward": 10000
      },
      {
        "address": "akashvaloper1lxh0u07haj646pt9e0l2l4qc3d8htfx5kk698d",
        "botAddress": "akash1uwqjtgjhjctjc45ugy7ev5prprhehc7w5xcfwl",
        "runTime": "21:00",
        "minimumReward": 1000
      },
      {
        "address": "akashvaloper1epnrvkylqpk0f2d3us3cvx7x9tlycz42lwf0v6",
        "botAddress": "akash1vqhz5g5sq8ku0ka5x9ygal9flkg5vzr9j3tp00",
        "runTime": "20:00",
        "minimumReward": 1000000
      }
    ],
    "authzSupport": false
  },
  {
    "name": "chihuahua",
    "restUrl": [
      "https://rest.cosmos.directory/chihuahua",
      "https://api.chihuahua.wtf/"
    ],
    "rpcUrl": [
      "https://rpc.cosmos.directory/chihuahua",
      "https://rpc.chihuahua.wtf"
    ],
    "gasPrice": "0.025uhuahua",
    "testAddress": "chihuahua1yxsmtnxdt6gxnaqrg0j0nudg7et2gqczjr22j5",
    "ownerAddress": "chihuahuavaloper19vwcee000fhazmpt4ultvnnkhfh23ppwxll8zz",
    "operators": [
      {
        "address": "chihuahuavaloper1m4jcru5nsmtzgt4ha8fj4egau3w89cqzdrngnh",
        "botAddress": "chihuahua1uxwnhyjd2m5y6mpqsdg95y4ty0a5jtfrd9m05a",
        "runTime": "19:00",
        "minimumReward": 1000
      },
      {
        "address": "chihuahuavaloper1tzk3kzjy7fj4w37hm5v48c2t8vvgukzcqgkz8k",
        "botAddress": "chihuahua1r8egcurpwxftegr07gjv9gwffw4fk009gjzyep",
        "runTime": "21:00",
        "minimumReward": 1000
      },
      {
        "address": "chihuahuavaloper1ej2es5fjztqjcd4pwa0zyvaevtjd2y5wnscrkq",
        "botAddress": "chihuahua1gvgcxwdk4j46gx3knhuackvqr2hta29zf2kujy",
        "runTime": "21:00",
        "minimumReward": 1001
      },
      {
        "address": "chihuahuavaloper1y6m72uxs6hhsudxqpq73rsdgkjh6nhkqef8pej",
        "botAddress": "chihuahua1z0xzvw999jh7ekce7eqnex2fj7cnn6xwdwhzlx",
        "runTime": "21:00",
        "minimumReward": 1001
      },
      {
        "address": "chihuahuavaloper10wxn2lv29yqnw2uf4jf439kwy5ef00qdqj3xsc",
        "botAddress": "chihuahua1xs023g3yj2mavwn3cjclgsh8mlk0kgsj9trcv8",
        "runTime": "21:00",
        "minimumReward": 1000
      },
      {
        "address": "chihuahuavaloper19vwcee000fhazmpt4ultvnnkhfh23ppwxll8zz",
        "botAddress": "chihuahua1yxsmtnxdt6gxnaqrg0j0nudg7et2gqczjr22j5",
        "runTime": "21:00",
        "minimumReward": 1000
      },
      {
        "address": "chihuahuavaloper1glk94taeyhfpje4zaz8dsfxmn4yr3g8kkzv4x5",
        "botAddress": "chihuahua106n92ygqknaw5wcgl2e9v0duxxux6ntt42yq2f",
        "runTime": "21:00",
        "minimumReward": 1000
      },
      {
        "address": "chihuahuavaloper1xwazl8ftks4gn00y5x3c47auquc62ssu4ftf5w",
        "botAddress": "chihuahua195mm9y35sekrjk73anw2az9lv9xs5mzterzga4",
        "runTime": "22:00",
        "minimumReward": 1000
      },
      {
        "address": "chihuahuavaloper18jlk0pkpr8cnnpjtgu3dqxjvpvlnj6r4e2dtvf",
        "botAddress": "chihuahua1v9vae554q55xa4pcfdm0p3kv8nxn50jkee2uvt",
        "runTime": "23:00",
        "minimumReward": 1000
      },
      {
        "address": "chihuahuavaloper1t85yx95l5pajl9hwkeztawqf8sg9uh4lglgu9w",
        "botAddress": "chihuahua1h43hjfxlz8t6y5wewma63jz7melv46gj803735",
        "runTime": "21:00",
        "minimumReward": 1000
      },
      {
        "address": "chihuahuavaloper140l6y2gp3gxvay6qtn70re7z2s0gn57zum7h5l",
        "botAddress": "chihuahua12xpq68caw2aqdu70jm4k792g0v9prhrprkt2p6",
        "runTime": "22:00",
        "minimumReward": 1000
      },
      {
        "address": "chihuahuavaloper1zl4vt84hya03e8hu7dx4q4cvn2ts2xdr685p5g",
        "botAddress": "chihuahua1weeu5yuj8n23hd87wsdxqqgfmzzz9zt6vdrajq",
        "runTime": "22:00",
        "minimumReward": 1000
      },
      {
        "address": "chihuahuavaloper13c2hcctczy695gfs5gc637tc844n6a9unlkaqv",
        "botAddress": "chihuahua1mjq48r6435aewerpruwc8up3tz3rzan20vneqh",
        "runTime": "19:00",
        "minimumReward": 10000000
      },
      {
        "address": "chihuahuavaloper166ks8xvs36m0ggyxwavv7rj4d9nqwthgq5g7s8",
        "botAddress": "chihuahua1305e92ng6a9pdh3ttc3ld459ckxupxt35ehdm9",
        "runTime": "19:15",
        "minimumReward": 10000
      },
      {
        "address": "chihuahuavaloper1m2dxkn94t97m7ah65hv4tg2xu0j2a2k4fdee20",
        "botAddress": "chihuahua1e44rluarkdw56dy2turnwjtvtg4wqvs037c2k8",
        "runTime": "21:00",
        "minimumReward": 1000
      },
      {
        "address": "chihuahuavaloper1s7xrzju6p9dms958j6zkddr7yqg6hmves2qgu4",
        "botAddress": "chihuahua1juv28kuzuv85hzl5s3scz5rvlv7c9d5cszruv0",
        "runTime": "22:00",
        "minimumReward": 1000
      },
      {
        "address": "chihuahuavaloper1l6kfy4xvy0a34fseyhvc6f6k8asukfdz7pahxr",
        "botAddress": "chihuahua17xyeczwsax3st6aykyu4f28s5n3zg6r7cs7u2p",
        "runTime": "21:00",
        "minimumReward": 1000
      },
      {
        "address": "chihuahuavaloper1cy9jhuf3cx2z33duxld7p57gtege6hfh6fyc4w",
        "botAddress": "chihuahua1hpwxnnrtsc6zjx4glup77tfe5z54lmtqxrxmy9",
        "runTime": "10:40",
        "minimumReward": 1000
      },
      {
        "address": "chihuahuavaloper1jdlfdu2gaj0tlchzjhdnh5r7lfzt6l0zxlhkr6",
        "botAddress": "chihuahua1q200ut9chx7t0nnde4h526vdxwudktgkusgugq",
        "runTime": "19:00",
        "minimumReward": 1000
      },
      {
        "address": "chihuahuavaloper1lxh0u07haj646pt9e0l2l4qc3d8htfx5pd5hur",
        "botAddress": "chihuahua1uwqjtgjhjctjc45ugy7ev5prprhehc7w6gcqk8",
        "runTime": "21:00",
        "minimumReward": 1000
      }
    ],
    "authzSupport": false
  },
  {
    "name": "gravitybridge",
    "restUrl": [
      "https://rest.cosmos.directory/gravitybridge",
      "https://gravitychain.io:1317"
    ],
    "rpcUrl": [
      "https://rpc.cosmos.directory/gravitybridge",
      "https://gravitychain.io:26657"
    ],
    "testAddress": "gravity1yxsmtnxdt6gxnaqrg0j0nudg7et2gqcz4x4uk7",
    "gasPrice": "0.025ugraviton",
    "operators": [
      {
        "address": "gravityvaloper187reejg4et24jpggqt55vnc47l926w0p8w70mh",
        "botAddress": "gravity1v9vae554q55xa4pcfdm0p3kv8nxn50jk7u42gp",
        "runTime": "23:00",
        "minimumReward": 1000
      },
      {
        "address": "gravityvaloper1zfcmwh56kmz4wqqg2t8pxrm228dx2c6hs487gh",
        "botAddress": "gravity1z0xzvw999jh7ekce7eqnex2fj7cnn6xw2tg5mv",
        "runTime": "23:00",
        "minimumReward": 1000
      },
      {
        "address": "gravityvaloper140l6y2gp3gxvay6qtn70re7z2s0gn57zezczfa",
        "botAddress": "gravity12xpq68caw2aqdu70jm4k792g0v9prhrpyn5u9s",
        "runTime": "22:00",
        "minimumReward": 1000
      },
      {
        "address": "gravityvaloper1d63hvdgwy64sfex2kyujd0xyfhmu7r7cgxt5ru",
        "botAddress": "gravity1mjq48r6435aewerpruwc8up3tz3rzan2gfv0ya",
        "runTime": "19:00",
        "minimumReward": 10000
      },
      {
        "address": "gravityvaloper1452twnqn0z4l34c9uxudeaetk6hudpqpm0w32x",
        "botAddress": "gravity1305e92ng6a9pdh3ttc3ld459ckxupxt3nugml0",
        "runTime": "19:15",
        "minimumReward": 10000
      },
      {
        "address": "gravityvaloper1728s3k0mgzmc38eswpu9seghl0yczupyhc695s",
        "botAddress": "gravity1uwqjtgjhjctjc45ugy7ev5prprhehc7wad8kjd",
        "runTime": "21:00",
        "minimumReward": 1000
      },
      {
        "address": "gravityvaloper1uuzcgwd0yerq6yfk2fewfknl0rf6aqgdd0p3a3",
        "botAddress": "gravity1hcgxjhvv43g9z6dc58g428jgc8hdlmf7sl2d82",
        "runTime": "12:00",
        "minimumReward": 1000
      },
      {
        "address": "gravityvaloper14vaak0zdjtnvh92hw9ypwxj76093yrgzmuguar",
        "botAddress": "gravity1vqhz5g5sq8ku0ka5x9ygal9flkg5vzr9m657na",
        "runTime": "20:00",
        "minimumReward": 1000000
      }
    ],
    "authzSupport": true
  },
  {
    "name": "regen",
    "restUrl": [
      "https://rest.cosmos.directory/regen"
    ],
    "rpcUrl": [
      "https://rpc.cosmos.directory/regen"
    ],
<<<<<<< HEAD
    "image": "https://raw.githubusercontent.com/osmosis-labs/assetlists/main/images/regen.png",
    "gasPrice": "0.03uregen",
=======
    "gasPrice": "0.002uregen",
>>>>>>> 8ab6d4ef
    "testAddress": "regen1yxsmtnxdt6gxnaqrg0j0nudg7et2gqczw5vc9j",
    "operators": [
      {
        "address": "regenvaloper1gjvu75cq6qxyrtdv66lx9xe92jw9gqdetagaze",
        "botAddress": "regen1mjq48r6435aewerpruwc8up3tz3rzan2nm4th3",
        "runTime": "19:00",
        "minimumReward": 10000
      },
      {
        "address": "regenvaloper1ceunjpth8nds7sfmfd9yjmh97vxmwqfyf7r2cn",
        "botAddress": "regen1vqhz5g5sq8ku0ka5x9ygal9flkg5vzr9qgd6q3",
        "runTime": "20:00",
        "minimumReward": 1000000
      },
      {
        "address": "regenvaloper1kzhxmgp8z05zrj90nd8h5qx9pm949an5y7nwsz",
        "botAddress": "regen1hl0jgxre5z0nkyjj07c5vfdy44yk44atxafsee",
        "runTime": "22:30",
        "minimumReward": 10000
      }
    ],
    "authzSupport": true
  },
  {
    "name": "terra",
    "restUrl": [
      "https://rest.cosmos.directory/terra"
    ],
    "rpcUrl": [
      "https://rpc.cosmos.directory/terra"
    ],
    "testAddress": "terra1rnszu7kumz5lmgdk3fv2pmzt3s8vhcddqep7d4",
    "gasPrice": "0.015uluna",
    "operators": [
      {
        "address": "terravaloper1f2t96sz9hnwsqnneux6v28xfgn07pkxjduvwjz",
        "botAddress": "terra194ytn50yhh67rdha8akhs7c6zulnz4n20nnrwr",
        "runTime": "21:00",
        "minimumReward": 1000
      },
      {
        "address": "terravaloper13slfa8cc7zvmjt4wkap2lwmlkp4h3azwltlj6s",
        "botAddress": "terra1305e92ng6a9pdh3ttc3ld459ckxupxt33gqrc8",
        "runTime": "19:15",
        "minimumReward": 10000
      },
      {
        "address": "terravaloper108lmrztvc3pc3w774shgvpry4d3lf79k2ummna",
        "botAddress": "terra1hl0jgxre5z0nkyjj07c5vfdy44yk44atlmcvda",
        "runTime": "22:30",
        "minimumReward": 1000
      },
      {
        "address": "terravaloper1audgfvmgt0js54p3s8kj3r40uwej6vy2tv6rrw",
        "botAddress": "terra1hz2dutqm7e0t7q3h5cm9d8lchztskm8pekadus",
        "runTime": "17:28",
        "minimumReward": 5000
      }
    ],
    "authzSupport": true
  },
  {
    "name": "sentinel",
    "restUrl": [
      "https://rest.cosmos.directory/sentinel",
      "https://lcd-sentinel.keplr.app"
    ],
    "rpcUrl": [
      "https://rpc.cosmos.directory/sentinel",
      "https://rpc-sentinel.keplr.app"
    ],
    "gasPrice": "0.02udvpn",
    "testAddress": "sent1yxsmtnxdt6gxnaqrg0j0nudg7et2gqcz2d3ahe",
    "operators": [
      {
        "address": "sentvaloper138dhtmfslt0ls4ec0jumj8tyajry4dfuv27jay",
        "botAddress": "sent194ytn50yhh67rdha8akhs7c6zulnz4n2jvl6gv",
        "runTime": "21:00",
        "minimumReward": 1000
      },
      {
        "address": "sentvaloper10y0044zsacejntznk6eatvz7mcekqv357fhl7q",
        "botAddress": "sent1n3m6rj0w9lgzg7leppnaru2xguraxhqc7uvx0f",
        "runTime": "21:00",
        "minimumReward": 100000
      },
      {
        "address": "sentvaloper1gwqt4jzhtvms8u57gpl4tzxjxqq8fss2j3hx48",
        "botAddress": "sent1mjq48r6435aewerpruwc8up3tz3rzan2hzgw96",
        "runTime": "19:00",
        "minimumReward": 1000000
      },
      {
        "address": "sentvaloper1tjgec0ssfrlldmut69xsp8vzljugg0g306aae2",
        "botAddress": "sent1e44rluarkdw56dy2turnwjtvtg4wqvs0fsran2",
        "runTime": "21:00",
        "minimumReward": 1000
      },
      {
        "address": "sentvaloper18mtspwzngrtvtg0l7vuls3dhwp96jsf2t4zcd5",
        "botAddress": "sent17xyeczwsax3st6aykyu4f28s5n3zg6r7q79t0v",
        "runTime": "21:00",
        "minimumReward": 1000
      },
      {
        "address": "sentvaloper1lxh0u07haj646pt9e0l2l4qc3d8htfx543ss9m",
        "botAddress": "sent1uwqjtgjhjctjc45ugy7ev5prprhehc7wzxrhn2",
        "runTime": "21:00",
        "minimumReward": 1000
      },
      {
        "address": "sentvaloper1wd944at7mn6eqm7c7m5lfd9ej3g6astqawjnqn",
        "botAddress": "sent1m5hgzum68rjf4c7zhezgkj8hlnmr0kghd6djwl",
        "runTime": "10:00",
        "minimumReward": 1000
      }
    ],
    "authzSupport": false
  },
  {
    "name": "dig",
    "restUrl": [
      "https://rest.cosmos.directory/dig",
      "https://api-1-dig.notional.ventures"
    ],
    "rpcUrl": [
      "https://rpc.cosmos.directory/dig",
      "https://rpc-1-dig.notional.ventures"
    ],
    "gasPrice": "0.0025udig",
    "testAddress": "dig1yxsmtnxdt6gxnaqrg0j0nudg7et2gqczfzw03d",
    "ownerAddress": "digvaloper136avwnuvvy94dqmtnaue2nfvjes8xr37h9rzay",
    "operators": [
      {
        "address": "digvaloper136avwnuvvy94dqmtnaue2nfvjes8xr37h9rzay",
        "botAddress": "dig1yxsmtnxdt6gxnaqrg0j0nudg7et2gqczfzw03d",
        "runTime": "21:00",
        "minimumReward": 1000
      },
      {
        "address": "digvaloper1mcm5pj79epddgms7e4r4f93w2m5lxh496tv8h2",
        "botAddress": "dig1mjq48r6435aewerpruwc8up3tz3rzan25dhurw",
        "runTime": "19:00",
        "minimumReward": 100000
      },
      {
        "address": "digvaloper184tx500pdv53uua98ezu2vy2zcfp5nfwrsjnz7",
        "botAddress": "dig1305e92ng6a9pdh3ttc3ld459ckxupxt30cngcu",
        "runTime": "19:15",
        "minimumReward": 10000
      },
      {
        "address": "digvaloper1up3slj4nr5y23gxkvqn8h5ra9mv0pj2vpemf5t",
        "botAddress": "dig17xyeczwsax3st6aykyu4f28s5n3zg6r7r36efc",
        "runTime": "21:00",
        "minimumReward": 10000
      },
      {
        "address": "digvaloper1zqp8f7ehuf64psmg0tz3cydacgk2nshg338e8m",
        "botAddress": "dig1v9vae554q55xa4pcfdm0p3kv8nxn50jkzcwe0j",
        "runTime": "23:00",
        "minimumReward": 10000
      },
      {
        "address": "digvaloper1dv3v662kd3pp6pxfagck4zyysas82adspfvtw4",
        "botAddress": "dig1uwqjtgjhjctjc45ugy7ev5prprhehc7wpfu947",
        "runTime": "21:00",
        "minimumReward": 1000
      },
      {
        "address": "digvaloper1s8kaf75yr6v693lhcdwx9r6d3z0sgs2nns36pq",
        "botAddress": "dig1e44rluarkdw56dy2turnwjtvtg4wqvs02lu047",
        "runTime": "21:00",
        "minimumReward": 1000
      },
      {
        "address": "digvaloper1uc8nz85axexc9svkxjy0ccm28cc0uctvs33ewg",
        "botAddress": "dig1vqhz5g5sq8ku0ka5x9ygal9flkg5vzr9870d5w",
        "runTime": "20:00",
        "minimumReward": 1000000
      }
    ],
    "authzSupport": false
  },
  {
    "name": "bitcanna",
    "restUrl": [
      "https://rest.cosmos.directory/bitcanna",
      "https://lcd.bitcanna.io"
    ],
    "rpcUrl": [
      "https://rpc.cosmos.directory/bitcanna",
      "https://rpc.bitcanna.io",
      "https://rpc-bitcanna.itastakers.com"
    ],
    "gasPrice": "0.001ubcna",
    "operators": [
      {
        "address": "bcnavaloper1r7up4azsnmprakycclqrh60phvq6zptq8lx8qk",
        "botAddress": "bcna1mjq48r6435aewerpruwc8up3tz3rzan2kfwkf8",
        "runTime": "19:00",
        "minimumReward": 100000
      },
      {
        "address": "bcnavaloper12wskdt5tcc9yx5ajdx8xjjujuc0fgs5p54j6ug",
        "botAddress": "bcna1m5hgzum68rjf4c7zhezgkj8hlnmr0kghv3t2zz",
        "runTime": "10:00",
        "minimumReward": 10000
      },
      {
        "address": "bcnavaloper1gsq4dsxvgsswkgrsftz0k905rzjc0n2hv26xgj",
        "botAddress": "bcna1hl0jgxre5z0nkyjj07c5vfdy44yk44atr0jd80",
        "runTime": "22:30",
        "minimumReward": 10000
      }
    ],
    "authzSupport": false
  },
  {
    "name": "emoney",
    "restUrl": [
      "https://rest.cosmos.directory/emoney",
      "https://lcd-emoney.keplr.app",
      "https://emoney.validator.network/api/"
    ],
    "rpcUrl": [
      "https://rpc.cosmos.directory/emoney",
      "https://rpc-emoney.keplr.app",
      "https://emoney.validator.network"
    ],
    "gasPrice": "0.08ungm",
    "operators": [
      {
        "address": "emoneyvaloper1z0cwp2wezmaehlhzdmqpx55vhxupuk52d7ucjy",
        "botAddress": "emoney194ytn50yhh67rdha8akhs7c6zulnz4n2x5nhm7",
        "runTime": "21:00",
        "minimumReward": 1000
      },
      {
        "address": "emoneyvaloper1fskgtauswg2d0p79d9gdqj2yjyfulg3d65dtue",
        "botAddress": "emoney1mjq48r6435aewerpruwc8up3tz3rzan2r6yrkg",
        "runTime": "19:00",
        "minimumReward": 2000000
      },
      {
        "address": "emoneyvaloper1ggpn5jtrgf5hhzw79la6k4h9jgcws3erjzccuh",
        "botAddress": "emoney1305e92ng6a9pdh3ttc3ld459ckxupxt3c0qhd6",
        "runTime": "19:15",
        "minimumReward": 10000
      },
      {
        "address": "emoneyvaloper1r7v26mcg7frd8l44p5vr2wfv7eqrhpagffvncl",
        "botAddress": "emoney1v9vae554q55xa4pcfdm0p3kv8nxn50jk40ax65",
        "runTime": "23:00",
        "minimumReward": 10000
      },
      {
        "address": "emoneyvaloper1lxh0u07haj646pt9e0l2l4qc3d8htfx5ev9y8d",
        "botAddress": "emoney1uwqjtgjhjctjc45ugy7ev5prprhehc7wk706qc",
        "runTime": "21:00",
        "minimumReward": 1000
      },
      {
        "address": "emoneyvaloper10rk00srmct4z5huqjh7fc64vgqasl46jwm9g9l",
        "botAddress": "emoney1m5hgzum68rjf4c7zhezgkj8hlnmr0kghezplad",
        "runTime": "10:00",
        "minimumReward": 1000
      },
      {
        "address": "emoneyvaloper1sz7rp920hgupfl0p6c7kwkaes8q8tx3lmzhcrc",
        "botAddress": "emoney1vqhz5g5sq8ku0ka5x9ygal9flkg5vzr9sfujpg",
        "runTime": "20:00",
        "minimumReward": 1000000
      }
    ],
    "authzSupport": false
  },
  {
    "name": "kava",
    "restUrl": [
      "https://rest.cosmos.directory/kava",
      "https://api.data.kava.io/"
    ],
    "rpcUrl": [
      "https://rpc.cosmos.directory/kava",
      "https://rpc.kava.io"
    ],
    "gasPrice": "0.00008ukava",
    "operators": [
      {
        "address": "kavavaloper1hztgl202pvetspxch0pcchaqzrduw4qq64q08u",
        "botAddress": "kava194ytn50yhh67rdha8akhs7c6zulnz4n24za76y",
        "runTime": "21:00",
        "minimumReward": 1000
      },
      {
        "address": "kavavaloper17jr6wyhm2twyph6d88l5ux945gwmf8vfkhckda",
        "botAddress": "kava1v9vae554q55xa4pcfdm0p3kv8nxn50jkxen0mw",
        "runTime": "23:00",
        "minimumReward": 1000
      },
      {
        "address": "kavavaloper1gd5hf545caremavv28apr9mzf7f7ns395c27mq",
        "botAddress": "kava1mjq48r6435aewerpruwc8up3tz3rzan2sv22hj",
        "runTime": "19:00",
        "minimumReward": 10000
      }
    ],
    "authzSupport": false
  },
  {
    "name": "desmos",
    "restUrl": [
      "https://rest.cosmos.directory/desmos",
      "https://api.mainnet.desmos.network"
    ],
    "rpcUrl": [
      "https://rpc.cosmos.directory/desmos",
      "https://rpc.mainnet.desmos.network"
    ],
    "gasPrice": "0.001udsm",
    "operators": [
      {
        "address": "desmosvaloper1xwazl8ftks4gn00y5x3c47auquc62ssu07r7m6",
        "botAddress": "desmos1hcuv07593sxu4luumnh4dy2fujaxyh7xd9rya5",
        "runTime": "22:00",
        "minimumReward": 1000
      },
      {
        "address": "desmosvaloper17ue85ck027c4grv7nuks7k7p4fqnlc55uqhskj",
        "botAddress": "desmos1z0xzvw999jh7ekce7eqnex2fj7cnn6xw6rhufu",
        "runTime": "22:00",
        "minimumReward": 1000
      },
      {
        "address": "desmosvaloper1r0emf6ap6y5advzgtsf4uz3g68p5t5484j4alp",
        "botAddress": "desmos1nrt8va6he35w4vclr6sejkqpvsmr4vtas330me",
        "runTime": "22:00",
        "minimumReward": 1000
      },
      {
        "address": "desmosvaloper1lzzctd3a839xxk7vf4cwuhcvgcnmxrhrx7d92e",
        "botAddress": "desmos1mjq48r6435aewerpruwc8up3tz3rzan2cpn8kd",
        "runTime": "19:00",
        "minimumReward": 10000
      },
      {
        "address": "desmosvaloper1lf3fg79gf2qf6ept7ec22kjd8s6gj3swr2ca0v",
        "botAddress": "desmos1e44rluarkdw56dy2turnwjtvtg4wqvs0xnc5qa",
        "runTime": "21:00",
        "minimumReward": 10000
      },
      {
        "address": "desmosvaloper19c6nnp6afxj82ehxtlejyvg6zh58050jcgpdj6",
        "botAddress": "desmos1az6huqur4g2u29fa6c5zzxmtljp0euqmnla6x5",
        "runTime": "10:00",
        "minimumReward": 10000
      },
      {
        "address": "desmosvaloper1zm3l7p8n5dxqeadsfxy3rd0j3c2knnx3chg77a",
        "botAddress": "desmos19n0raswpfd9f7779ah637h20ltae0g7ussa8at",
        "runTime": "20:00",
        "minimumReward": 1000000
      },
      {
        "address": "desmosvaloper1s5gnmccngltteh6ugtsz7fdrykc294tnw2e7pz",
        "botAddress": "desmos1hl0jgxre5z0nkyjj07c5vfdy44yk44atd80uc9",
        "runTime": "22:30",
        "minimumReward": 1000
      },
      {
        "address": "desmosvaloper1jrld5g998gqm4yx26l6cvhxz7y5adgxqzfdpes",
        "botAddress": "desmos1hcgxjhvv43g9z6dc58g428jgc8hdlmf7qh4946",
        "runTime": "12:00",
        "minimumReward": 10000
      }
    ],
    "authzSupport": true
  },
  {
    "name": "cryptoorgchain",
    "restUrl": [
      "https://rest.cosmos.directory/cryptoorgchain",
      "https://lcd-crypto-org.keplr.app/"
    ],
    "rpcUrl": [
      "https://rpc.cosmos.directory/cryptoorgchain",
      "https://mainnet.crypto.org",
      "https://rpc-crypto-org.keplr.app"
    ],
    "gasPrice": "0.025basecro",
    "operators": [
      {
        "address": "crocncl15m2ae4c2ajpkz6hw0d4ucvwfyuwq8ns5z369u8",
        "botAddress": "cro1v9vae554q55xa4pcfdm0p3kv8nxn50jkzh0t3c",
        "runTime": "23:00",
        "minimumReward": 100000
      },
      {
        "address": "crocncl1tkev46yqrjzrjzrqtty30ex68eja2zcltyq2vj",
        "botAddress": "cro1hl0jgxre5z0nkyjj07c5vfdy44yk44atpy24nv",
        "runTime": "22:30",
        "minimumReward": 100000
      }
    ],
    "authzSupport": true
  },
  {
    "name": "evmos",
    "restUrl": [
      "https://rest.cosmos.directory/evmos",
      "https://rest.bd.evmos.org:1317"
    ],
    "rpcUrl": [
      "https://rpc.cosmos.directory/evmos",
      "https://tendermint.bd.evmos.org:26657"
    ],
    "operators": [
      {
        "address": "evmosvaloper1shvcjzhcxau6qtlz9w82a646ecwp4hq7ayqt0w",
        "botAddress": "evmos194ytn50yhh67rdha8akhs7c6zulnz4n2tkcdkt",
        "runTime": "21:00",
        "minimumReward": 1000
      },
      {
        "address": "evmosvaloper1x5y65hgngh77sxta6s2vpjnfjep3ltllyhf2hs",
        "botAddress": "evmos16e67hq4eqgnfw6pxu8v33mz259z5r30d9v2uq2",
        "runTime": "21:00",
        "minimumReward": 1000
      },
      {
        "address": "evmosvaloper14zatq4jagqtm9ejgvglnv0t364d88u80futp65",
        "botAddress": "evmos1xul3g9w27tlns7k3d2reqjxqdsgyknkx74prwv",
        "runTime": "21:00",
        "minimumReward": 1001
      },
      {
        "address": "evmosvaloper1pz3mcahcrglf3md4lggax5r95gvmppc6x5w7hw",
        "botAddress": "evmos17va68yw35aleakz62jwqn24s22fd3k545mclkl",
        "runTime": "21:00",
        "minimumReward": 1000
      },
      {
        "address": "evmosvaloper146mfv59nypacvs5l9h0takrcv8jtlk90wr0ggp",
        "botAddress": "evmos17xyeczwsax3st6aykyu4f28s5n3zg6r7eyzu3t",
        "runTime": "21:00",
        "minimumReward": 1000
      },
      {
        "address": "evmosvaloper1qp49y6vh8vvv5yf8ule8fwx6sss82ncz39tunl",
        "botAddress": "evmos10g8dt086qsfw0s27us8uvhnnftf9aanx4afg3h",
        "runTime": "21:05",
        "minimumReward": 1000000000000000000
      },
      {
        "address": "evmosvaloper1f6m9d94lkenw9fy5wmytatt76l849kx6ugdz70",
        "botAddress": "evmos175l97fdm2a6x5xp82psec52elzu8nsl7dmc7an",
        "runTime": "19:00",
        "minimumReward": 1000
      },
      {
        "address": "evmosvaloper1aep37tvd5yh4ydeya2a88g2tkjz6f2lcrfjumh",
        "botAddress": "evmos1v9vae554q55xa4pcfdm0p3kv8nxn50jkcdkuhp",
        "runTime": "23:00",
        "minimumReward": 1000000
      },
      {
        "address": "evmosvaloper1qhazu8zleyn5chrkxymewx3xw5guq2vm6q7zl0",
        "botAddress": "evmos1t8e0n59ta6dnf38vqel7ydme9tajvjegs4jw5g",
        "runTime": "19:15",
        "minimumReward": 10000
      },
      {
        "address": "evmosvaloper18zt355ccyxd3kj23mz5hdz00qqn5lk5kjnj74m",
        "botAddress": "evmos1uwqjtgjhjctjc45ugy7ev5prprhehc7wmuyqdd",
        "runTime": "21:00",
        "minimumReward": 1000
      },
      {
        "address": "evmosvaloper1a36r4jvcprvewxnr2qhfs0h4spec35238s2h7t",
        "botAddress": "evmos1axp36fwjy2vzlaym52urh80wq9l7z2t0shrj2y",
        "runTime": "20:00",
        "minimumReward": 1000000
      }
    ],
    "authzSupport": true
  },
  {
    "name": "sifchain",
    "restUrl": [
      "https://rest.cosmos.directory/sifchain",
      "https://api.sifchain.finance"
    ],
    "rpcUrl": [
      "https://rpc.cosmos.directory/sifchain",
      "https://rpc.sifchain.finance"
    ],
    "operators": [
      {
        "address": "sifvaloper1lnhxf6war6qlldemkqzp0t3g57hpe9a6nh3tyv",
        "botAddress": "sifchain194ytn50yhh67rdha8akhs7c6zulnz4n2zjs8hn",
        "runTime": "21:00",
        "minimumReward": 1000
      },
      {
        "address": "sifvaloper1uepjmgfuk6rnd0djsglu88w7d0t49lmlmxj56z",
        "botAddress": "sif1weeu5yuj8n23hd87wsdxqqgfmzzz9zt629p9uf",
        "runTime": "21:00",
        "minimumReward": 1000
      },
      {
        "address": "sifvaloper1ej2es5fjztqjcd4pwa0zyvaevtjd2y5w0djvt9",
        "botAddress": "sif1gvgcxwdk4j46gx3knhuackvqr2hta29z0z5yud",
        "runTime": "21:00",
        "minimumReward": 1001
      },
      {
        "address": "sifvaloper1kttxh8lxsmez56pen3cw307raf45fj9vmvwn5j",
        "botAddress": "sif1mjq48r6435aewerpruwc8up3tz3rzan2fy3pw7",
        "runTime": "19:00",
        "minimumReward": 1000
      }
    ],
    "authzSupport": false
  },
  {
    "name": "lumnetwork",
    "restUrl": [
      "https://rest.cosmos.directory/lumnetwork",
      "https://node0.mainnet.lum.network/rest"
    ],
    "rpcUrl": [
      "https://rpc.cosmos.directory/lumnetwork",
      "https://node0.mainnet.lum.network/rpc"
    ],
    "operators": [
      {
        "address": "lumvaloper1u6jr0pztvsjpvx77rfzmtw49xwzu9kash9slqs",
        "botAddress": "lum1v9vae554q55xa4pcfdm0p3kv8nxn50jk0x6mca",
        "runTime": "23:00",
        "minimumReward": 1000
      },
      {
        "address": "lumvaloper1ej2es5fjztqjcd4pwa0zyvaevtjd2y5wf0p22w",
        "botAddress": "lum1gvgcxwdk4j46gx3knhuackvqr2hta29zl4xmxj",
        "runTime": "23:00",
        "minimumReward": 1001
      },
      {
        "address": "lumvaloper1txgtzgdj90mqddhyu5gcpkkdeu9g2fu22d85d7",
        "botAddress": "lum1e44rluarkdw56dy2turnwjtvtg4wqvs08pgdz3",
        "runTime": "21:00",
        "minimumReward": 1000
      },
      {
        "address": "lumvaloper1nnl9ygsp04rhkuh3yrr98cnvke586mxlhpfe3w",
        "botAddress": "lum1eml7agwd5x084ennlg6apvskufzrlvnrr687qd",
        "runTime": "21:00",
        "minimumReward": 1000
      },
      {
        "address": "lumvaloper1068lx20jqswpwtykfezssdkn524kqlmlqjeqpa",
        "botAddress": "lum19pqrxrl6n0g0mky4y79hlfzchprmsp5jxdyjew",
        "runTime": "21:00",
        "minimumReward": 1000
      },
      {
        "address": "lumvaloper1up3slj4nr5y23gxkvqn8h5ra9mv0pj2vv70zs4",
        "botAddress": "lum17xyeczwsax3st6aykyu4f28s5n3zg6r7w0wm7h",
        "runTime": "21:00",
        "minimumReward": 1000
      },
      {
        "address": "lumvaloper1axqn30kead92gdsg7pusc6ezxx8ltq465r3hv3",
        "botAddress": "lum1mjq48r6435aewerpruwc8up3tz3rzan2enr75p",
        "runTime": "19:00",
        "minimumReward": 1000
      },
      {
        "address": "lumvaloper1kls9ca0h980sqfmt0497jj8kad3lcws6s7gjsg",
        "botAddress": "lum1uecj925gwmagk8je8c2exmnty6t2jm7xt57ww8",
        "runTime": "21:00",
        "minimumReward": 1000
      },
      {
        "address": "lumvaloper1krkmg6f0sjwalkx3nq39yt0upxgys7alme6lps",
        "botAddress": "lum1h666jcyjycu90w3j6q6cpswsmzh9f73t0lwkf6",
        "runTime": "23:00",
        "minimumReward": 1000
      },
      {
        "address": "lumvaloper1y69ary732dmngmj2g2e8m2ssedugya4may0tj5",
        "botAddress": "lum1305e92ng6a9pdh3ttc3ld459ckxupxt3zx820n",
        "runTime": "19:15",
        "minimumReward": 10000
      },
      {
        "address": "lumvaloper1uqw4e63xwwjmxt6ympdl20dsxtjr7lzx2p20hu",
        "botAddress": "lum1vqhz5g5sq8ku0ka5x9ygal9flkg5vzr92qm0rp",
        "runTime": "20:00",
        "minimumReward": 1000000
      },
      {
        "address": "lumvaloper1zs59ua4l0h6a2hnh08v8qn76f6qh7uxc22vey5",
        "botAddress": "lum1hl0jgxre5z0nkyjj07c5vfdy44yk44atv4l96f",
        "runTime": "22:30",
        "minimumReward": 1000
      }
    ],
    "authzSupport": true
  },
  {
    "name": "stargaze",
    "restUrl": [
      "https://rest.cosmos.directory/stargaze",
      "https://rest.stargaze-apis.com",
      "https://api.stargaze.ezstaking.io"
    ],
    "rpcUrl": [
      "https://rpc.cosmos.directory/stargaze",
      "https://rpc.stargaze-apis.com",
      "https://rpc.stargaze.ezstaking.io"
    ],
    "operators": [
      {
        "address": "starsvaloper10wxn2lv29yqnw2uf4jf439kwy5ef00qd0jluj0",
        "botAddress": "stars1xs023g3yj2mavwn3cjclgsh8mlk0kgsjjzetx5",
        "runTime": "00:00",
        "minimumReward": 10000
      },
      {
        "address": "starsvaloper1y3cxrze7kmktj93atd42g9rffyg823g0qjqelc",
        "botAddress": "stars1eml7agwd5x084ennlg6apvskufzrlvnrzvd27g",
        "runTime": "21:00",
        "minimumReward": 1000
      },
      {
        "address": "starsvaloper1r4sevyvum9ppqlw75t6h0ex9j4j9dzydyuhsmz",
        "botAddress": "stars17xyeczwsax3st6aykyu4f28s5n3zg6r70ey0qj",
        "runTime": "21:00",
        "minimumReward": 1000
      },
      {
        "address": "starsvaloper12v78y2lrpy2euhuzjtd6ssyzz3zllgs0uqk3nn",
        "botAddress": "stars1305e92ng6a9pdh3ttc3ld459ckxupxt3rsd73k",
        "runTime": "19:15",
        "minimumReward": 10000
      },
      {
        "address": "starsvaloper1mz2qks48v486d9m8wp4l9fxm2e9l0e0kzk79m5",
        "botAddress": "stars1mjq48r6435aewerpruwc8up3tz3rzan2c9f22y",
        "runTime": "19:00",
        "minimumReward": 1000
      },
      {
        "address": "starsvaloper1hr4ag3mdzy08rl6r7pga832kvchqctvmzdneds",
        "botAddress": "stars1m5hgzum68rjf4c7zhezgkj8hlnmr0kghzavkpp",
        "runTime": "10:00",
        "minimumReward": 10000
      },
      {
        "address": "starsvaloper1yskcx5zfkr3nacn6f5zd08yw72zwm4s06x8tpz",
        "botAddress": "stars1hcgxjhvv43g9z6dc58g428jgc8hdlmf7qn0gfn",
        "runTime": "12:00",
        "minimumReward": 10000
      },
      {
        "address": "starsvaloper13agg47uffkehwqpvqeqp86aamjmkvmt4hyt9z7",
        "botAddress": "stars1vqhz5g5sq8ku0ka5x9ygal9flkg5vzr9tk3may",
        "runTime": "20:00",
        "minimumReward": 1000000
      },
      {
        "address": "starsvaloper17h2x3j7u44qkrq0sk8ul0r2qr440rwgjvlln5d",
        "botAddress": "stars14gra89zm8753pfuhvujjulmtkf2qq70fdcp9k9",
        "runTime": "17:28",
        "minimumReward": 10000
      }
    ],
    "authzSupport": true
  },
  {
    "name": "comdex",
    "restUrl": [
      "https://rest.cosmos.directory/comdex",
      "https://api.comdex.audit.one/rest",
      "https://rest.comdex.one"
    ],
    "rpcUrl": [
      "https://rpc.cosmos.directory/comdex",
      "https://api.comdex.audit.one/rpc/",
      "https://rpc.comdex.one"
    ],
    "operators": [
      {
        "address": "comdexvaloper195re7mhwh9urewm3rvaj9r7vm6j63c4sd78njd",
        "botAddress": "comdex194ytn50yhh67rdha8akhs7c6zulnz4n2wctp45",
        "runTime": "21:00",
        "minimumReward": 1000
      },
      {
        "address": "comdexvaloper19qz6sgw7llrft2x05lp4swy569e5sla6gl3cuu",
        "botAddress": "comdex1e44rluarkdw56dy2turnwjtvtg4wqvs04yhxwj",
        "runTime": "21:00",
        "minimumReward": 1000
      },
      {
        "address": "comdexvaloper1ej2es5fjztqjcd4pwa0zyvaevtjd2y5wh2dqrg",
        "botAddress": "comdex1gvgcxwdk4j46gx3knhuackvqr2hta29zdses23",
        "runTime": "21:00",
        "minimumReward": 1001
      },
      {
        "address": "comdexvaloper14yh3sqetnphupx2r4jrjctpsqqg7jqmnmzpxc4",
        "botAddress": "comdex1h43hjfxlz8t6y5wewma63jz7melv46gjr47jfp",
        "runTime": "21:00",
        "minimumReward": 1000
      },
      {
        "address": "comdexvaloper1gfe4f7urf866xte5cpmkgsw7q2u97qj06ldtj3",
        "botAddress": "comdex1mjq48r6435aewerpruwc8up3tz3rzan2tku4cz",
        "runTime": "19:00",
        "minimumReward": 1000
      },
      {
        "address": "comdexvaloper12dseyeqwsv3lkxlks45p4fp7et4qnzn5vkavjf",
        "botAddress": "comdex1v9vae554q55xa4pcfdm0p3kv8nxn50jkar9s57",
        "runTime": "23:00",
        "minimumReward": 1000
      },
      {
        "address": "comdexvaloper10d87jx68zygmwagu9ggzxpept07zs7nmcpyjr6",
        "botAddress": "comdex1305e92ng6a9pdh3ttc3ld459ckxupxt3srcprs",
        "runTime": "19:15",
        "minimumReward": 10000
      },
      {
        "address": "comdexvaloper1lxh0u07haj646pt9e0l2l4qc3d8htfx59hp5ft",
        "botAddress": "comdex1uwqjtgjhjctjc45ugy7ev5prprhehc7w7jhvwj",
        "runTime": "21:00",
        "minimumReward": 1000
      },
      {
        "address": "comdexvaloper120g4zfrj75ezl6cmd466tk0rj9h3dkskc5tvkh",
        "botAddress": "comdex1m5hgzum68rjf4c7zhezgkj8hlnmr0kgh3wefn8",
        "runTime": "10:00",
        "minimumReward": 1000
      }
    ],
    "authzSupport": false
  },
  {
    "name": "cheqd",
    "restUrl": [
      "https://rest.cosmos.directory/cheqd",
      "https://api.cheqd.net"
    ],
    "rpcUrl": [
      "https://rpc.cosmos.directory/cheqd",
      "https://rpc.cheqd.net"
    ],
    "operators": [
      {
        "address": "cheqdvaloper1m0f5mdkusqq24zhf8azjn2j5v2jqwqlt3ukrc0",
        "botAddress": "cheqd1ypntyymvjg90ntxwes3hxtmuvvh4fcr8w082sd",
        "runTime": "21:00",
        "minimumReward": 1000
      }
    ],
    "authzSupport": true
  },
  {
    "name": "umee",
    "restUrl": [
      "https://rest.cosmos.directory/umee",
      "https://api.aphrodite.main.network.umee.cc",
      "https://api.apollo.main.network.umee.cc",
      "https://api.artemis.main.network.umee.cc",
      "https://api.athena.main.network.umee.cc",
      "https://api.beaked.main.network.umee.cc",
      "https://api.bottlenose.main.network.umee.cc"
    ],
    "rpcUrl": [
      "https://rpc.cosmos.directory/umee",
      "https://rpc.aphrodite.main.network.umee.cc",
      "https://rpc.apollo.main.network.umee.cc",
      "https://rpc.artemis.main.network.umee.cc",
      "https://rpc.athena.main.network.umee.cc",
      "https://rpc.beaked.main.network.umee.cc",
      "https://rpc.bottlenose.main.network.umee.cc"
    ],
    "operators": [
      {
        "address": "umeevaloper14vmuhgm04ffvzts9jxm2wy5d538g96ru9fsg5v",
        "botAddress": "umee1m5hgzum68rjf4c7zhezgkj8hlnmr0kghyhx5wz",
        "runTime": "10:00",
        "minimumReward": 10000
      }
    ],
    "authzSupport": true
  },
  {
    "name": "bitsong",
    "restUrl": [
      "https://rest.cosmos.directory/bitsong",
      "https://lcd-bitsong.itastakers.com"
    ],
    "rpcUrl": [
      "https://rpc.cosmos.directory/bitsong",
      "https://rpc-bitsong.itastakers.com"
    ],
    "operators": [
      {
        "address": "bitsongvaloper129y6g55wz7mz9vs2nudfvfdaun80fuphnltfpf",
        "botAddress": "bitsong14td30sayes36tm042gcrwpynky927x2c434c06",
        "runTime": "20:00",
        "minimumReward": 1000000
      }
    ],
    "authzSupport": true
  },
  {
    "name": "persistence",
    "restUrl": [
      "https://rest.cosmos.directory/persistence",
      "https://rest.core.persistence.one"
    ],
    "rpcUrl": [
      "https://rpc.cosmos.directory/persistence",
      "https://rpc.core.persistence.one"
    ],
    "operators": [
      {
        "address": "persistencevaloper1pdse5rr5njkkka6qeu5m8u704h6z67w5r700vn",
        "botAddress": "persistence1atgss2zpwl9m8fmm32gzrkjtqw3tdawguqw6tk",
        "runTime": "20:00",
        "minimumReward": 1000000
      }
    ],
    "authzSupport": true
  },
  {
    "name": "agoric",
    "restUrl": [
      "https://rest.cosmos.directory/agoric"
    ],
    "rpcUrl": [
      "https://rpc.cosmos.directory/agoric"
    ],
    "operators": [
      {
        "address": "agoricvaloper1kh8nwuee2y353u6nmv8jffpvhtzs7xu8f4klam",
        "botAddress": "agoric148kutx4cag3js995cesc0rpuwpe85hq7zk5ry3",
        "runTime": "20:00",
        "minimumReward": 1000000
      }
    ],
    "authzSupport": true
  },
  {
    "name": "impacthub",
    "restUrl": [
      "https://rest.cosmos.directory/impacthub",
      "https://lcd-impacthub.keplr.app",
      "https://proxies.sifchain.finance/api/impacthub-3/rest",
      "https://impacthub.ixo.world/rest/"
    ],
    "rpcUrl": [
      "https://rpc.cosmos.directory/impacthub",
      "https://rpc-impacthub.keplr.app",
      "https://proxies.sifchain.finance/api/impacthub-3/rpc"
    ],
    "gasPrice": "0.025uixo",
    "operators": [
      {
        "address": "ixovaloper1m3kz9q3hp50udyq5tt4rawrexnay4y7jpyvtr9",
        "botAddress": "ixo1vqhz5g5sq8ku0ka5x9ygal9flkg5vzr9qlc5jx",
        "runTime": "20:00",
        "minimumReward": 1000000
      }
    ],
    "authzSupport": false
  },
  {
    "name": "kichain",
    "restUrl": [
      "https://rest.cosmos.directory/kichain",
      "https://api-mainnet.blockchain.ki"
    ],
    "rpcUrl": [
      "https://rpc.cosmos.directory/kichain"
    ],
    "gasPrice": "0.025uxki",
    "operators": [
      {
        "address": "kivaloper1n5cpxhwm5rpgellky5njz67sx8sp0t6ejyxevq",
        "botAddress": "ki1vqhz5g5sq8ku0ka5x9ygal9flkg5vzr9w8hfjp",
        "runTime": "20:00",
        "minimumReward": 1000000
      }
    ],
    "authzSupport": false
  },
  {
    "name": "sommelier",
    "restUrl": [
      "https://rest.cosmos.directory/sommelier",
      "https://lcd-sommelier.keplr.app"
    ],
    "rpcUrl": [
      "https://rpc.cosmos.directory/sommelier",
      "https://rpc-sommelier.keplr.app"
    ],
    "operators": [
      {
        "address": "sommvaloper1cgdlryczzgrk7d4kkeawqg7t6ldz4x84yu305c",
        "botAddress": "somm1vqhz5g5sq8ku0ka5x9ygal9flkg5vzr9nkf28l",
        "runTime": "20:00",
        "minimumReward": 1000000
      }
    ]
  }
]<|MERGE_RESOLUTION|>--- conflicted
+++ resolved
@@ -676,12 +676,7 @@
     "rpcUrl": [
       "https://rpc.cosmos.directory/regen"
     ],
-<<<<<<< HEAD
-    "image": "https://raw.githubusercontent.com/osmosis-labs/assetlists/main/images/regen.png",
     "gasPrice": "0.03uregen",
-=======
-    "gasPrice": "0.002uregen",
->>>>>>> 8ab6d4ef
     "testAddress": "regen1yxsmtnxdt6gxnaqrg0j0nudg7et2gqczw5vc9j",
     "operators": [
       {
