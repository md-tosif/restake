[
  {
    "name": "osmosis",
    "restUrl": [
      "https://rest.cosmos.directory/osmosis",
      "https://lcd-osmosis.blockapsis.com"
    ],
    "rpcUrl": [
      "https://rpc.cosmos.directory/osmosis",
      "https://osmosis.validator.network",
      "https://rpc-osmosis.blockapsis.com"
    ],
    "gasPrice": "0uosmo",
    "testAddress": "osmo1yxsmtnxdt6gxnaqrg0j0nudg7et2gqczed559y",
    "ownerAddress": "osmovaloper1u5v0m74mql5nzfx2yh43s2tke4mvzghr6m2n5t",
    "operators": [
      {
        "address": "osmovaloper17mggn4znyeyg25wd7498qxl7r2jhgue8td054x",
        "botAddress": "osmo1ks0uf2zxgv6qjyzjwfvfxyv5vp2m6nk5p5wwvc",
        "runTime": "18:00",
        "minimumReward": 1000
      },
      {
        "address": "osmovaloper1pxphtfhqnx9ny27d53z4052e3r76e7qq495ehm",
        "botAddress": "osmo194ytn50yhh67rdha8akhs7c6zulnz4n2pv6n63",
        "runTime": "20:00",
        "minimumReward": 1
      },
      {
        "address": "osmovaloper1u5v0m74mql5nzfx2yh43s2tke4mvzghr6m2n5t",
        "botAddress": "osmo1yxsmtnxdt6gxnaqrg0j0nudg7et2gqczed559y",
        "runTime": ["09:00", "21:00"],
        "minimumReward": 1000
      },
      {
        "address": "osmovaloper1zfcmwh56kmz4wqqg2t8pxrm228dx2c6hhzhtx7",
        "botAddress": "osmo1z0xzvw999jh7ekce7eqnex2fj7cnn6xwxqfugk",
        "runTime": "21:00",
        "minimumReward": 1000
      },
      {
        "address": "osmovaloper1vrw2c99yvu5t9gugzuj38w35vmhmazzgx7dckk",
        "botAddress": "osmo1yl54sf2ekqsc7y7r33267vhc546trx3fwz6yld",
        "runTime": "21:00",
        "minimumReward": 1000
      },
      {
        "address": "osmovaloper1md9f5524vtmrn64lyv2pdfn7cnkjkklf44vtjz",
        "botAddress": "osmo1e44rluarkdw56dy2turnwjtvtg4wqvs06sx5ph",
        "runTime": "21:00",
        "minimumReward": 10000
      },
      {
        "address": "osmovaloper1t8qckan2yrygq7kl9apwhzfalwzgc2429p8f0s",
        "botAddress": "osmo1eml7agwd5x084ennlg6apvskufzrlvnr7tf8rt",
        "runTime": "21:00",
        "minimumReward": 10000
      },
      {
        "address": "osmovaloper16n0t7lmy4wnhjytzkncjdkxrsu9yfjm3ex7hxr",
        "botAddress": "osmo106n92ygqknaw5wcgl2e9v0duxxux6ntt7y67ae",
        "runTime": "21:00",
        "minimumReward": 10000
      },
      {
        "address": "osmovaloper1ej2es5fjztqjcd4pwa0zyvaevtjd2y5w37wr9t",
        "botAddress": "osmo1gvgcxwdk4j46gx3knhuackvqr2hta29zzygz95",
        "runTime": "21:00",
        "minimumReward": 5000
      },
      {
        "address": "osmovaloper1xwazl8ftks4gn00y5x3c47auquc62ssuh8af89",
        "botAddress": "osmo195mm9y35sekrjk73anw2az9lv9xs5mztjduk29",
        "runTime": "every 1 hour",
        "minimumReward": 10000
      },
      {
        "address": "osmovaloper1u6jr0pztvsjpvx77rfzmtw49xwzu9kas05lk04",
        "botAddress": "osmo1v9vae554q55xa4pcfdm0p3kv8nxn50jkjh5zmm",
        "runTime": "23:00",
        "minimumReward": 10000
      },
      {
        "address": "osmovaloper1glmy88g0uf6vmw29pyxu3yq0pxpjqtzqr5e57n",
        "botAddress": "osmo12xpq68caw2aqdu70jm4k792g0v9prhrpgc45k2",
        "runTime": "22:00",
        "minimumReward": 10000
      },
      {
        "address": "osmovaloper16q8xd335y38xk2ul67mjg27vdnrcnklt4wx6kt",
        "botAddress": "osmo1mjq48r6435aewerpruwc8up3tz3rzan2yzd8h8",
        "runTime": "19:00",
        "minimumReward": 10000
      },
      {
        "address": "osmovaloper1h2c47vd943scjlfum6yc5frvu2l279lwjep5d6",
        "botAddress": "osmo1305e92ng6a9pdh3ttc3ld459ckxupxt3lhfnv4",
        "runTime": "17:25",
        "minimumReward": 10000
      },
      {
        "address": "osmovaloper16gm3cvhluf9xfurkx9qgxq7pldvd479l0j6zms",
        "botAddress": "osmo17xyeczwsax3st6aykyu4f28s5n3zg6r7n7qza3",
        "runTime": "21:00",
        "minimumReward": 10000
      },
      {
        "address": "osmovaloper1kls9ca0h980sqfmt0497jj8kad3lcws6g08mld",
        "botAddress": "osmo1uecj925gwmagk8je8c2exmnty6t2jm7xk9shdp",
        "runTime": "21:00",
        "minimumReward": 1000
      },
      {
        "address": "osmovaloper10ymws40tepmjcu3a2wuy266ddna4ktas0zuzm4",
        "botAddress": "osmo1uwqjtgjhjctjc45ugy7ev5prprhehc7w3xx7ph",
        "runTime": "21:00",
        "minimumReward": 1000
      },
      {
        "address": "osmovaloper1feh2keupglep6mvxf5c96eulh3puujjryj2h8v",
        "botAddress": "osmo1vqhz5g5sq8ku0ka5x9ygal9flkg5vzr9h34kq8",
        "runTime": "20:00",
        "minimumReward": 1000000
      },
      {
        "address": "osmovaloper125kjmvuv5sv7qct2t6wc99h3mp7hpyxw37dcgg",
        "botAddress": "osmo1tah24yf5pndrwwc8hsdmjahgyf4s5s7nherfmw",
        "runTime": "1:00",
        "minimumReward": 1000
      },
      {
        "address": "osmovaloper1z5xyynz9ewuf044uaweswldut34z34z3cwpt7y",
        "botAddress": "osmo1hl0jgxre5z0nkyjj07c5vfdy44yk44at3y3ue0",
        "runTime": "22:30",
        "minimumReward": 1000
      },
      {
        "address": "osmovaloper17h2x3j7u44qkrq0sk8ul0r2qr440rwgjp38f93",
        "botAddress": "osmo14gra89zm8753pfuhvujjulmtkf2qq70f3l9gtx",
        "runTime": "17:28",
        "minimumReward": 10000
      },
      {
        "address": "osmovaloper1xf9zpq5kpxks49cg606tzd8qstaykxgt2vs0d5",
        "botAddress": "osmo19pqrxrl6n0g0mky4y79hlfzchprmsp5jmu2t6g",
        "runTime": "19:31",
        "minimumReward": 1000
      },
      {
        "address": "osmovaloper1e8238v24qccht9mqc2w0r4luq462yxttfpaeam",
        "botAddress": "osmo1zwjfxr3j9gnnrhxwtt8t6qqr4pdn7cgjgq4dj8",
        "runTime": "every 1 hour",
        "minimumReward": 10000
      },
      {
        "address": "osmovaloper13tk45jkxgf7w0nxquup3suwaz2tx483xe832ge",
        "botAddress": "osmo1grfk7t0k42yxpwqhr7kt4te7j73m2a3v27wqh5",
        "runTime": "13:37",
        "minimumReward": 10000
      },
      {
        "address": "osmovaloper1vmkt6ysppk8m4rhlq78tpqyh429lhlsah4mn3y",
        "botAddress": "osmo1syc66updwkat9nhmfplzzvflh5789phc3z4kgk",
        "runTime": "21:00",
        "minimumReward": 1000
      }
    ],
    "authzSupport": true
  },
  {
    "name": "juno",
    "restUrl": [
      "https://rest.cosmos.directory/juno",
      "https://lcd-juno.itastakers.com"
    ],
    "rpcUrl": [
      "https://rpc.cosmos.directory/juno",
      "https://rpc-juno.itastakers.com"
    ],
    "gasPrice": "0.0025ujuno",
    "testAddress": "juno1yxsmtnxdt6gxnaqrg0j0nudg7et2gqcz8yyl52",
    "operators": [
      {
        "address": "junovaloper17mggn4znyeyg25wd7498qxl7r2jhgue8swpngk",
        "botAddress": "juno1ks0uf2zxgv6qjyzjwfvfxyv5vp2m6nk5la79ak",
        "runTime": "18:00",
        "minimumReward": 1000
      },
      {
        "address": "junovaloper1zxx8j75ngm8m38v9l5wreaavwnsuun7gcq5cu8",
        "botAddress": "juno1n3m6rj0w9lgzg7leppnaru2xguraxhqcn4eyv6",
        "runTime": "21:00",
        "minimumReward": 10000
      },
      {
        "address": "junovaloper1ej2es5fjztqjcd4pwa0zyvaevtjd2y5w2aqycm",
        "botAddress": "juno1gvgcxwdk4j46gx3knhuackvqr2hta29zudcf56",
        "runTime": "20:00",
        "minimumReward": 10001
      },
      {
        "address": "junovaloper1x8u2ypdr35802tjyjqyxan8x85fzxe6sk0qmh8",
        "botAddress": "juno1r8egcurpwxftegr07gjv9gwffw4fk009a4v3ll",
        "runTime": "21:00",
        "minimumReward": 10000
      },
      {
        "address": "junovaloper10wxn2lv29yqnw2uf4jf439kwy5ef00qdelfp7r",
        "botAddress": "juno1xs023g3yj2mavwn3cjclgsh8mlk0kgsjsvdd2e",
        "runTime": "00:00",
        "minimumReward": 10000
      },
      {
        "address": "junovaloper193xl2tqh2tjkld2zv49ku5s44ee4qmgr65jcep",
        "botAddress": "juno1e44rluarkdw56dy2turnwjtvtg4wqvs0yeklse",
        "runTime": "21:00",
        "minimumReward": 1000
      },
      {
        "address": "junovaloper17n3w6v5q3n0tws4xv8upd9ul4qqes0nlg7q0xd",
        "botAddress": "juno1eml7agwd5x084ennlg6apvskufzrlvnrqzevj9",
        "runTime": "21:00",
        "minimumReward": 10000
      },
      {
        "address": "junovaloper10y7ucn6jhjtakwchgpw32y0tgaku6yn255z7gm",
        "botAddress": "juno106n92ygqknaw5wcgl2e9v0duxxux6nttqd24vh",
        "runTime": "every 1 hour",
        "minimumReward": 10000
      },
      {
        "address": "junovaloper1xwazl8ftks4gn00y5x3c47auquc62ssuvynw64",
        "botAddress": "juno195mm9y35sekrjk73anw2az9lv9xs5mztvyvamt",
        "runTime": "every 1 hour",
        "minimumReward": 10000
      },
      {
        "address": "junovaloper1mzqqrctm0hvkghf66jruxjtggd5j447dmugz0j",
        "botAddress": "juno1l7je4yr3ffs6d8v6ck49fmueqqndvgpw79c8jp",
        "runTime": "14:00",
        "minimumReward": 10000
      },
      {
        "address": "junovaloper1p0r4znp29547d8ra5k8t6ls0ztm3tj74ak38wz",
        "botAddress": "juno1v9vae554q55xa4pcfdm0p3kv8nxn50jkv7yf24",
        "runTime": "23:00",
        "minimumReward": 10000
      },
      {
        "address": "junovaloper1wd02ktcvpananlvd9u6jm3x3ap3vmw59jv9vez",
        "botAddress": "juno12xpq68caw2aqdu70jm4k792g0v9prhrpk39l8y",
        "runTime": "14:00",
        "minimumReward": 10000
      },
      {
        "address": "junovaloper1la7th9kc3gdltl53cedxxqpkyk5runudrzwx55",
        "botAddress": "juno1mjq48r6435aewerpruwc8up3tz3rzan26tavxf",
        "runTime": "19:00",
        "minimumReward": 10000
      },
      {
        "address": "junovaloper1ncu32g0lzhk0epzdar7smd3qv9da2n8w8mwn4k",
        "botAddress": "juno1305e92ng6a9pdh3ttc3ld459ckxupxt3p7ecam",
        "runTime": "19:15",
        "minimumReward": 10000
      },
      {
        "address": "junovaloper16gm3cvhluf9xfurkx9qgxq7pldvd479l5359xq",
        "botAddress": "juno17xyeczwsax3st6aykyu4f28s5n3zg6r7dhsfvl",
        "runTime": "21:00",
        "minimumReward": 10000
      },
      {
        "address": "junovaloper1am80fauk3gnzcr76ylg0yju4f0chen5x6zmq7q",
        "botAddress": "juno1hpwxnnrtsc6zjx4glup77tfe5z54lmtqnygwzm",
        "runTime": "10:30",
        "minimumReward": 10000
      },
      {
        "address": "junovaloper1297950qqq6yxhgsms6t5dks66gyk6sctplnyd7",
        "botAddress": "juno1q200ut9chx7t0nnde4h526vdxwudktgkfhxfw7",
        "runTime": "21:00",
        "minimumReward": 10000
      },
      {
        "address": "junovaloper106y6thy7gphzrsqq443hl69vfdvntgz260uxlc",
        "botAddress": "juno1uwqjtgjhjctjc45ugy7ev5prprhehc7w00k4se",
        "runTime": "21:00",
        "minimumReward": 1000
      },
      {
        "address": "junovaloper1z3svprqzmquw6mckh6rgyt0dmd4yhv7c6l58qc",
        "botAddress": "juno1m5hgzum68rjf4c7zhezgkj8hlnmr0kghqncsdv",
        "runTime": "10:00",
        "minimumReward": 1000
      },
      {
        "address": "junovaloper1gp957czryfgyvxwn3tfnyy2f0t9g2p4pvzc6k3",
        "botAddress": "juno1xrrfek3qpz4ja8ccrjklfy064asyqq9k9q45nn",
        "runTime": "21:00",
        "minimumReward": 10000
      },
      {
        "address": "junovaloper124maqmcqv8tquy764ktz7cu0gxnzfw54l2d073",
        "botAddress": "juno1vqhz5g5sq8ku0ka5x9ygal9flkg5vzr9fc9a3f",
        "runTime": "20:00",
        "minimumReward": 1000000
      },
      {
        "address": "junovaloper1hx9yj7qgnp8zhkrqfanvz74mcsg9d8eyskvsxg",
        "botAddress": "juno1hl0jgxre5z0nkyjj07c5vfdy44yk44at0dphgp",
        "runTime": "22:30",
        "minimumReward": 100000
      },
      {
        "address": "junovaloper17h2x3j7u44qkrq0sk8ul0r2qr440rwgj6jfwcp",
        "botAddress": "juno14gra89zm8753pfuhvujjulmtkf2qq70f0k4r6g",
        "runTime": "17:28",
        "minimumReward": 10000
      },
      {
        "address": "junovaloper1e8238v24qccht9mqc2w0r4luq462yxttjzn7qt",
        "botAddress": "juno1zwjfxr3j9gnnrhxwtt8t6qqr4pdn7cgjkf9xrf",
        "runTime": "every 1 hour",
        "minimumReward": 10000
      },
      {
        "address": "junovaloper1quqxfrxkycr0uzt4yk0d57tcq3zk7srm7sm6r8",
        "botAddress": "juno1grfk7t0k42yxpwqhr7kt4te7j73m2a3v5h7tx6",
        "runTime": "13:37",
        "minimumReward": 10000
      }
    ],
    "authzSupport": true
  },
  {
    "name": "cosmoshub",
    "restUrl": [
      "https://rest.cosmos.directory/cosmoshub",
      "https://lcd-cosmoshub.blockapsis.com"
    ],
    "rpcUrl": [
      "https://rpc.cosmos.directory/cosmoshub",
      "https://cosmoshub.validator.network",
      "https://rpc-cosmoshub.blockapsis.com"
    ],
    "gasPrice": "0.0025uatom",
    "testAddress": "cosmos1yxsmtnxdt6gxnaqrg0j0nudg7et2gqcz3k8ynk",
    "operators": [
      {
        "address": "cosmosvaloper17mggn4znyeyg25wd7498qxl7r2jhgue8u4qjcq",
        "botAddress": "cosmos1ks0uf2zxgv6qjyzjwfvfxyv5vp2m6nk5f0a762",
        "runTime": "18:00",
        "minimumReward": 1000
      },
      {
        "address": "cosmosvaloper1vvwtk805lxehwle9l4yudmq6mn0g32px9xtkhc",
        "botAddress": "cosmos1eml7agwd5x084ennlg6apvskufzrlvnrks6h4e",
        "runTime": "21:00",
        "minimumReward": 10000
      },
      {
        "address": "cosmosvaloper1fsg635n5vgc7jazz9sx5725wnc3xqgr7awxaag",
        "botAddress": "cosmos1v9vae554q55xa4pcfdm0p3kv8nxn50jk6v8jdf",
        "runTime": "23:00",
        "minimumReward": 10000
      },
      {
        "address": "cosmosvaloper140l6y2gp3gxvay6qtn70re7z2s0gn57zfd832j",
        "botAddress": "cosmos12xpq68caw2aqdu70jm4k792g0v9prhrpqrxyqc",
        "runTime": "21:00",
        "minimumReward": 10000
      },
      {
        "address": "cosmosvaloper1gpx52r9h3zeul45amvcy2pysgvcwddxrgx6cnv",
        "botAddress": "cosmos1mjq48r6435aewerpruwc8up3tz3rzan2ve7hp4",
        "runTime": "19:00",
        "minimumReward": 500000
      },
      {
        "address": "cosmosvaloper14qazscc80zgzx3m0m0aa30ths0p9hg8vdglqrc",
        "botAddress": "cosmos1305e92ng6a9pdh3ttc3ld459ckxupxt3hv6r68",
        "runTime": "19:15",
        "minimumReward": 10000
      },
      {
        "address": "cosmosvaloper16yupepagywvlk7uhpfchtwa0stu5f8cyhh54f2",
        "botAddress": "cosmos1hl0jgxre5z0nkyjj07c5vfdy44yk44atelzv0a",
        "runTime": "22:30",
        "minimumReward": 100000
      },
      {
        "address": "cosmosvaloper15r4tc0m6hc7z8drq3dzlrtcs6rq2q9l2nvwher",
        "botAddress": "cosmos1dg8u5qll7fjm9nnwqns0ullhtc6g552ugd0eqj",
        "runTime": "9:00",
        "minimumReward": 10000
      },
      {
        "address": "cosmosvaloper124maqmcqv8tquy764ktz7cu0gxnzfw54n3vww8",
        "botAddress": "cosmos1vqhz5g5sq8ku0ka5x9ygal9flkg5vzr9l2xxk4",
        "runTime": "20:00",
        "minimumReward": 1000000
      },
      {
        "address": "cosmosvaloper199mlc7fr6ll5t54w7tts7f4s0cvnqgc59nmuxf",
        "botAddress": "cosmos19pqrxrl6n0g0mky4y79hlfzchprmsp5jn8emv6",
        "runTime": "19:30",
        "minimumReward": 10000
      },
      {
        "address": "cosmosvaloper17h2x3j7u44qkrq0sk8ul0r2qr440rwgjkfg0gh",
        "botAddress": "cosmos14gra89zm8753pfuhvujjulmtkf2qq70feykca5",
        "runTime": "17:28",
        "minimumReward": 10000
      },
      {
        "address": "cosmosvaloper157v7tczs40axfgejp2m43kwuzqe0wsy0rv8puv",
        "botAddress": "cosmos1zwjfxr3j9gnnrhxwtt8t6qqr4pdn7cgjqmxay4",
        "runTime": "every 1 hour",
        "minimumReward": 10000
      }
    ],
    "authzSupport": true
  },
  {
    "name": "akash",
    "restUrl": [
      "https://rest.cosmos.directory/akash"
    ],
    "rpcUrl": [
      "https://rpc.cosmos.directory/akash",
      "https://akash.technofractal.com:443"
    ],
    "testAddress": "akash1yxsmtnxdt6gxnaqrg0j0nudg7et2gqczud2r2v",
    "ownerAddress": "akashvaloper1xgnd8aach3vawsl38snpydkng2nv8a4kqgs8hf",
    "operators": [
      {
        "address": "akashvaloper1strxz39h5fapp7zvn5mvf8xm0ea9aajqjstv6g",
        "botAddress": "akash194ytn50yhh67rdha8akhs7c6zulnz4n2yvyy4e",
        "runTime": "20:00",
        "minimumReward": 10000
      },
      {
        "address": "akashvaloper1xgnd8aach3vawsl38snpydkng2nv8a4kqgs8hf",
        "botAddress": "akash1yxsmtnxdt6gxnaqrg0j0nudg7et2gqczud2r2v",
        "runTime": ["09:00", "21:00"],
        "minimumReward": 1000
      },
      {
        "address": "akashvaloper1qwpnhmdlfj6gfyh0e29fjudh0ytfe5l7tjttul",
        "botAddress": "akash1yl54sf2ekqsc7y7r33267vhc546trx3ftzyns9",
        "runTime": "21:00",
        "minimumReward": 10000
      },
      {
        "address": "akashvaloper1zfcmwh56kmz4wqqg2t8pxrm228dx2c6hzh0ewm",
        "botAddress": "akash1z0xzvw999jh7ekce7eqnex2fj7cnn6xwrqht87",
        "runTime": "21:00",
        "minimumReward": 10000
      },
      {
        "address": "akashvaloper1enhj36w6clcm5fjnp87jnffnkthfux2uj88l6h",
        "botAddress": "akash1eml7agwd5x084ennlg6apvskufzrlvnrmthsvr",
        "runTime": "21:00",
        "minimumReward": 10000
      },
      {
        "address": "akashvaloper140l6y2gp3gxvay6qtn70re7z2s0gn57ztqs903",
        "botAddress": "akash12xpq68caw2aqdu70jm4k792g0v9prhrpdctrez",
        "runTime": "21:00",
        "minimumReward": 10000
      },
      {
        "address": "akashvaloper1uepjmgfuk6rnd0djsglu88w7d0t49lmlsqkfuf",
        "botAddress": "akash1weeu5yuj8n23hd87wsdxqqgfmzzz9zt6zrr52c",
        "runTime": "21:00",
        "minimumReward": 10000
      },
      {
        "address": "akashvaloper1dgxdep80th2qm8xxk8h3j3g93npsd3a8jg60gz",
        "botAddress": "akash1mjq48r6435aewerpruwc8up3tz3rzan2pznsc0",
        "runTime": "19:00",
        "minimumReward": 100000
      },
      {
        "address": "akashvaloper1r4sevyvum9ppqlw75t6h0ex9j4j9dzydu8hczm",
        "botAddress": "akash17xyeczwsax3st6aykyu4f28s5n3zg6r7k774je",
        "runTime": "21:00",
        "minimumReward": 10000
      },
      {
        "address": "akashvaloper1lxh0u07haj646pt9e0l2l4qc3d8htfx5kk698d",
        "botAddress": "akash1uwqjtgjhjctjc45ugy7ev5prprhehc7w5xcfwl",
        "runTime": "21:00",
        "minimumReward": 1000
      },
      {
        "address": "akashvaloper1epnrvkylqpk0f2d3us3cvx7x9tlycz42lwf0v6",
        "botAddress": "akash1vqhz5g5sq8ku0ka5x9ygal9flkg5vzr9j3tp00",
        "runTime": "20:00",
        "minimumReward": 1000000
      }
    ],
    "authzSupport": false
  },
  {
    "name": "chihuahua",
    "restUrl": [
      "https://rest.cosmos.directory/chihuahua",
      "https://api.chihuahua.wtf/"
    ],
    "rpcUrl": [
      "https://rpc.cosmos.directory/chihuahua",
      "https://rpc.chihuahua.wtf"
    ],
    "gasPrice": "0.025uhuahua",
    "testAddress": "chihuahua1yxsmtnxdt6gxnaqrg0j0nudg7et2gqczjr22j5",
    "ownerAddress": "chihuahuavaloper19vwcee000fhazmpt4ultvnnkhfh23ppwxll8zz",
    "operators": [
      {
        "address": "chihuahuavaloper1m4jcru5nsmtzgt4ha8fj4egau3w89cqzdrngnh",
        "botAddress": "chihuahua1uxwnhyjd2m5y6mpqsdg95y4ty0a5jtfrd9m05a",
        "runTime": "19:00",
        "minimumReward": 1000
      },
      {
        "address": "chihuahuavaloper1tzk3kzjy7fj4w37hm5v48c2t8vvgukzcqgkz8k",
        "botAddress": "chihuahua1r8egcurpwxftegr07gjv9gwffw4fk009gjzyep",
        "runTime": "21:00",
        "minimumReward": 1000
      },
      {
        "address": "chihuahuavaloper1ej2es5fjztqjcd4pwa0zyvaevtjd2y5wnscrkq",
        "botAddress": "chihuahua1gvgcxwdk4j46gx3knhuackvqr2hta29zf2kujy",
        "runTime": "21:00",
        "minimumReward": 1001
      },
      {
        "address": "chihuahuavaloper1y6m72uxs6hhsudxqpq73rsdgkjh6nhkqef8pej",
        "botAddress": "chihuahua1z0xzvw999jh7ekce7eqnex2fj7cnn6xwdwhzlx",
        "runTime": "21:00",
        "minimumReward": 1001
      },
      {
        "address": "chihuahuavaloper10wxn2lv29yqnw2uf4jf439kwy5ef00qdqj3xsc",
        "botAddress": "chihuahua1xs023g3yj2mavwn3cjclgsh8mlk0kgsj9trcv8",
        "runTime": "21:00",
        "minimumReward": 1000
      },
      {
        "address": "chihuahuavaloper19vwcee000fhazmpt4ultvnnkhfh23ppwxll8zz",
        "botAddress": "chihuahua1yxsmtnxdt6gxnaqrg0j0nudg7et2gqczjr22j5",
        "runTime": ["09:00", "21:00"],
        "minimumReward": 1000
      },
      {
        "address": "chihuahuavaloper1glk94taeyhfpje4zaz8dsfxmn4yr3g8kkzv4x5",
        "botAddress": "chihuahua106n92ygqknaw5wcgl2e9v0duxxux6ntt42yq2f",
        "runTime": "21:00",
        "minimumReward": 1000
      },
      {
        "address": "chihuahuavaloper1xwazl8ftks4gn00y5x3c47auquc62ssu4ftf5w",
        "botAddress": "chihuahua195mm9y35sekrjk73anw2az9lv9xs5mzterzga4",
        "runTime": "every 1 hour",
        "minimumReward": 1000
      },
      {
        "address": "chihuahuavaloper18jlk0pkpr8cnnpjtgu3dqxjvpvlnj6r4e2dtvf",
        "botAddress": "chihuahua1v9vae554q55xa4pcfdm0p3kv8nxn50jkee2uvt",
        "runTime": "23:00",
        "minimumReward": 1000
      },
      {
        "address": "chihuahuavaloper1t85yx95l5pajl9hwkeztawqf8sg9uh4lglgu9w",
        "botAddress": "chihuahua1h43hjfxlz8t6y5wewma63jz7melv46gj803735",
        "runTime": "21:00",
        "minimumReward": 1000
      },
      {
        "address": "chihuahuavaloper140l6y2gp3gxvay6qtn70re7z2s0gn57zum7h5l",
        "botAddress": "chihuahua12xpq68caw2aqdu70jm4k792g0v9prhrprkt2p6",
        "runTime": "22:00",
        "minimumReward": 1000
      },
      {
        "address": "chihuahuavaloper1zl4vt84hya03e8hu7dx4q4cvn2ts2xdr685p5g",
        "botAddress": "chihuahua1weeu5yuj8n23hd87wsdxqqgfmzzz9zt6vdrajq",
        "runTime": "22:00",
        "minimumReward": 1000
      },
      {
        "address": "chihuahuavaloper13c2hcctczy695gfs5gc637tc844n6a9unlkaqv",
        "botAddress": "chihuahua1mjq48r6435aewerpruwc8up3tz3rzan20vneqh",
        "runTime": "19:00",
        "minimumReward": 10000000
      },
      {
        "address": "chihuahuavaloper166ks8xvs36m0ggyxwavv7rj4d9nqwthgq5g7s8",
        "botAddress": "chihuahua1305e92ng6a9pdh3ttc3ld459ckxupxt35ehdm9",
        "runTime": "19:15",
        "minimumReward": 10000
      },
      {
        "address": "chihuahuavaloper1m2dxkn94t97m7ah65hv4tg2xu0j2a2k4fdee20",
        "botAddress": "chihuahua1e44rluarkdw56dy2turnwjtvtg4wqvs037c2k8",
        "runTime": "21:00",
        "minimumReward": 1000
      },
      {
        "address": "chihuahuavaloper1s7xrzju6p9dms958j6zkddr7yqg6hmves2qgu4",
        "botAddress": "chihuahua1juv28kuzuv85hzl5s3scz5rvlv7c9d5cszruv0",
        "runTime": "22:00",
        "minimumReward": 1000
      },
      {
        "address": "chihuahuavaloper1l6kfy4xvy0a34fseyhvc6f6k8asukfdz7pahxr",
        "botAddress": "chihuahua17xyeczwsax3st6aykyu4f28s5n3zg6r7cs7u2p",
        "runTime": "21:00",
        "minimumReward": 1000
      },
      {
        "address": "chihuahuavaloper1cy9jhuf3cx2z33duxld7p57gtege6hfh6fyc4w",
        "botAddress": "chihuahua1hpwxnnrtsc6zjx4glup77tfe5z54lmtqxrxmy9",
        "runTime": "10:40",
        "minimumReward": 1000
      },
      {
        "address": "chihuahuavaloper1jdlfdu2gaj0tlchzjhdnh5r7lfzt6l0zxlhkr6",
        "botAddress": "chihuahua1q200ut9chx7t0nnde4h526vdxwudktgkusgugq",
        "runTime": "21:00",
        "minimumReward": 1000
      },
      {
        "address": "chihuahuavaloper1lxh0u07haj646pt9e0l2l4qc3d8htfx5pd5hur",
        "botAddress": "chihuahua1uwqjtgjhjctjc45ugy7ev5prprhehc7w6gcqk8",
        "runTime": "21:00",
        "minimumReward": 1000
      },
      {
        "address": "chihuahuavaloper1fm68jvjpk0g7dvdq75czjynyszeaduxt5lc0a8",
        "botAddress": "chihuahua1zwjfxr3j9gnnrhxwtt8t6qqr4pdn7cgjrwtn9h",
        "runTime": "every 1 hour",
        "minimumReward": 1000
      },
      {
        "address": "chihuahuavaloper1x8drn3260ezg3se6j7w7wqhy090u4wsjt9raj8",
        "botAddress": "chihuahua1x9e5qkjzzmfhw4dt05aludazwvd5x634ssjj76",
        "runTime": "16:00",
        "minimumReward": 10000000
      },
      {
        "address": "chihuahuavaloper16kctxuen3x2avvjj2mdwsl6g8n7d4vjkq6c6q9",
        "botAddress": "chihuahua1m8d834ykcy3dgrdve4xhxky3u3c2tl9d3d7gy9",
        "runTime": "21:00",
        "minimumReward": 1000
      }
    ],
    "authzSupport": false
  },
  {
    "name": "gravitybridge",
    "restUrl": [
      "https://rest.cosmos.directory/gravitybridge",
      "https://gravitychain.io:1317"
    ],
    "rpcUrl": [
      "https://rpc.cosmos.directory/gravitybridge",
      "https://gravitychain.io:26657"
    ],
    "testAddress": "gravity1yxsmtnxdt6gxnaqrg0j0nudg7et2gqcz4x4uk7",
    "gasPrice": "0.025ugraviton",
    "operators": [
      {
        "address": "gravityvaloper187reejg4et24jpggqt55vnc47l926w0p8w70mh",
        "botAddress": "gravity1v9vae554q55xa4pcfdm0p3kv8nxn50jk7u42gp",
        "runTime": "23:00",
        "minimumReward": 1000
      },
      {
        "address": "gravityvaloper1zfcmwh56kmz4wqqg2t8pxrm228dx2c6hs487gh",
        "botAddress": "gravity1z0xzvw999jh7ekce7eqnex2fj7cnn6xw2tg5mv",
        "runTime": "23:00",
        "minimumReward": 1000
      },
      {
        "address": "gravityvaloper140l6y2gp3gxvay6qtn70re7z2s0gn57zezczfa",
        "botAddress": "gravity12xpq68caw2aqdu70jm4k792g0v9prhrpyn5u9s",
        "runTime": "22:00",
        "minimumReward": 1000
      },
      {
        "address": "gravityvaloper1d63hvdgwy64sfex2kyujd0xyfhmu7r7cgxt5ru",
        "botAddress": "gravity1mjq48r6435aewerpruwc8up3tz3rzan2gfv0ya",
        "runTime": "19:00",
        "minimumReward": 10000
      },
      {
        "address": "gravityvaloper1452twnqn0z4l34c9uxudeaetk6hudpqpm0w32x",
        "botAddress": "gravity1305e92ng6a9pdh3ttc3ld459ckxupxt3nugml0",
        "runTime": "19:15",
        "minimumReward": 10000
      },
      {
        "address": "gravityvaloper1728s3k0mgzmc38eswpu9seghl0yczupyhc695s",
        "botAddress": "gravity1uwqjtgjhjctjc45ugy7ev5prprhehc7wad8kjd",
        "runTime": "21:00",
        "minimumReward": 1000
      },
      {
        "address": "gravityvaloper1uuzcgwd0yerq6yfk2fewfknl0rf6aqgdd0p3a3",
        "botAddress": "gravity1hcgxjhvv43g9z6dc58g428jgc8hdlmf7sl2d82",
        "runTime": "12:00",
        "minimumReward": 1000
      },
      {
        "address": "gravityvaloper14vaak0zdjtnvh92hw9ypwxj76093yrgzmuguar",
        "botAddress": "gravity1vqhz5g5sq8ku0ka5x9ygal9flkg5vzr9m657na",
        "runTime": "20:00",
        "minimumReward": 1000000
      },
      {
        "address": "gravityvaloper1epfpvqsc34sfserdx8x4t3aszdkar3w684fwr6",
        "botAddress": "gravity1zwjfxr3j9gnnrhxwtt8t6qqr4pdn7cgjyt59pa",
        "runTime": "every 1 hour",
        "minimumReward": 100000
      },
      {
        "address": "gravityvaloper1vyd4k5j636erx5y5kdqghdu3rfjtwc48vdc7r6",
        "botAddress": "gravity1grfk7t0k42yxpwqhr7kt4te7j73m2a3vx40gyw",
        "runTime": "13:37",
        "minimumReward": 10000
      }
    ],
    "authzSupport": true
  },
  {
    "name": "regen",
    "restUrl": [
      "https://rest.cosmos.directory/regen"
    ],
    "rpcUrl": [
      "https://rpc.cosmos.directory/regen"
    ],
    "gasPrice": "0.03uregen",
    "testAddress": "regen1yxsmtnxdt6gxnaqrg0j0nudg7et2gqczw5vc9j",
    "operators": [
      {
        "address": "regenvaloper1gjvu75cq6qxyrtdv66lx9xe92jw9gqdetagaze",
        "botAddress": "regen1mjq48r6435aewerpruwc8up3tz3rzan2nm4th3",
        "runTime": "19:00",
        "minimumReward": 10000
      },
      {
        "address": "regenvaloper1ceunjpth8nds7sfmfd9yjmh97vxmwqfyf7r2cn",
        "botAddress": "regen1vqhz5g5sq8ku0ka5x9ygal9flkg5vzr9qgd6q3",
        "runTime": "20:00",
        "minimumReward": 1000000
      },
      {
        "address": "regenvaloper1kzhxmgp8z05zrj90nd8h5qx9pm949an5y7nwsz",
        "botAddress": "regen1hl0jgxre5z0nkyjj07c5vfdy44yk44atxafsee",
        "runTime": "22:30",
        "minimumReward": 2000000
      }
    ],
    "authzSupport": true
  },
  {
    "name": "terra",
    "restUrl": [
      "https://rest.cosmos.directory/terra"
    ],
    "rpcUrl": [
      "https://rpc.cosmos.directory/terra"
    ],
    "testAddress": "terra1rnszu7kumz5lmgdk3fv2pmzt3s8vhcddqep7d4",
    "gasPrice": "0.015uluna",
    "operators": [
      {
        "address": "terravaloper1f2t96sz9hnwsqnneux6v28xfgn07pkxjduvwjz",
        "botAddress": "terra194ytn50yhh67rdha8akhs7c6zulnz4n20nnrwr",
        "runTime": "20:00",
        "minimumReward": 10000
      },
      {
        "address": "terravaloper13slfa8cc7zvmjt4wkap2lwmlkp4h3azwltlj6s",
        "botAddress": "terra1305e92ng6a9pdh3ttc3ld459ckxupxt33gqrc8",
        "runTime": "19:15",
        "minimumReward": 10000
      },
      {
        "address": "terravaloper108lmrztvc3pc3w774shgvpry4d3lf79k2ummna",
        "botAddress": "terra1hl0jgxre5z0nkyjj07c5vfdy44yk44atlmcvda",
        "runTime": "22:30",
        "minimumReward": 10000
      },
      {
        "address": "terravaloper1audgfvmgt0js54p3s8kj3r40uwej6vy2tv6rrw",
        "botAddress": "terra1hz2dutqm7e0t7q3h5cm9d8lchztskm8pekadus",
        "runTime": "17:28",
        "minimumReward": 5000
      }
    ],
    "authzSupport": true
  },
  {
    "name": "sentinel",
    "restUrl": [
      "https://rest.cosmos.directory/sentinel",
      "https://lcd-sentinel.keplr.app"
    ],
    "rpcUrl": [
      "https://rpc.cosmos.directory/sentinel",
      "https://rpc-sentinel.keplr.app"
    ],
    "gasPrice": "0.02udvpn",
    "testAddress": "sent1yxsmtnxdt6gxnaqrg0j0nudg7et2gqcz2d3ahe",
    "operators": [
      {
        "address": "sentvaloper138dhtmfslt0ls4ec0jumj8tyajry4dfuv27jay",
        "botAddress": "sent194ytn50yhh67rdha8akhs7c6zulnz4n2jvl6gv",
        "runTime": "20:00",
        "minimumReward": 1000
      },
      {
        "address": "sentvaloper10y0044zsacejntznk6eatvz7mcekqv357fhl7q",
        "botAddress": "sent1n3m6rj0w9lgzg7leppnaru2xguraxhqc7uvx0f",
        "runTime": "21:00",
        "minimumReward": 100000
      },
      {
        "address": "sentvaloper1gwqt4jzhtvms8u57gpl4tzxjxqq8fss2j3hx48",
        "botAddress": "sent1mjq48r6435aewerpruwc8up3tz3rzan2hzgw96",
        "runTime": "19:00",
        "minimumReward": 1000000
      },
      {
        "address": "sentvaloper1tjgec0ssfrlldmut69xsp8vzljugg0g306aae2",
        "botAddress": "sent1e44rluarkdw56dy2turnwjtvtg4wqvs0fsran2",
        "runTime": "21:00",
        "minimumReward": 1000
      },
      {
        "address": "sentvaloper18mtspwzngrtvtg0l7vuls3dhwp96jsf2t4zcd5",
        "botAddress": "sent17xyeczwsax3st6aykyu4f28s5n3zg6r7q79t0v",
        "runTime": "21:00",
        "minimumReward": 1000
      },
      {
        "address": "sentvaloper1lxh0u07haj646pt9e0l2l4qc3d8htfx543ss9m",
        "botAddress": "sent1uwqjtgjhjctjc45ugy7ev5prprhehc7wzxrhn2",
        "runTime": "21:00",
        "minimumReward": 1000
      },
      {
        "address": "sentvaloper1wd944at7mn6eqm7c7m5lfd9ej3g6astqawjnqn",
        "botAddress": "sent1m5hgzum68rjf4c7zhezgkj8hlnmr0kghd6djwl",
        "runTime": "10:00",
        "minimumReward": 1000
      }
    ],
    "authzSupport": false
  },
  {
    "name": "dig",
    "restUrl": [
      "https://rest.cosmos.directory/dig",
      "https://api-1-dig.notional.ventures"
    ],
    "rpcUrl": [
      "https://rpc.cosmos.directory/dig",
      "https://rpc-1-dig.notional.ventures"
    ],
    "gasPrice": "0.0025udig",
    "testAddress": "dig1yxsmtnxdt6gxnaqrg0j0nudg7et2gqczfzw03d",
    "ownerAddress": "digvaloper136avwnuvvy94dqmtnaue2nfvjes8xr37h9rzay",
    "operators": [
      {
        "address": "digvaloper136avwnuvvy94dqmtnaue2nfvjes8xr37h9rzay",
        "botAddress": "dig1yxsmtnxdt6gxnaqrg0j0nudg7et2gqczfzw03d",
        "runTime": ["09:00", "21:00"],
        "minimumReward": 1000
      },
      {
        "address": "digvaloper1mcm5pj79epddgms7e4r4f93w2m5lxh496tv8h2",
        "botAddress": "dig1mjq48r6435aewerpruwc8up3tz3rzan25dhurw",
        "runTime": "19:00",
        "minimumReward": 100000
      },
      {
        "address": "digvaloper184tx500pdv53uua98ezu2vy2zcfp5nfwrsjnz7",
        "botAddress": "dig1305e92ng6a9pdh3ttc3ld459ckxupxt30cngcu",
        "runTime": "19:15",
        "minimumReward": 10000
      },
      {
        "address": "digvaloper1up3slj4nr5y23gxkvqn8h5ra9mv0pj2vpemf5t",
        "botAddress": "dig17xyeczwsax3st6aykyu4f28s5n3zg6r7r36efc",
        "runTime": "21:00",
        "minimumReward": 10000
      },
      {
        "address": "digvaloper1zqp8f7ehuf64psmg0tz3cydacgk2nshg338e8m",
        "botAddress": "dig1v9vae554q55xa4pcfdm0p3kv8nxn50jkzcwe0j",
        "runTime": "23:00",
        "minimumReward": 10000
      },
      {
        "address": "digvaloper1dv3v662kd3pp6pxfagck4zyysas82adspfvtw4",
        "botAddress": "dig1uwqjtgjhjctjc45ugy7ev5prprhehc7wpfu947",
        "runTime": "21:00",
        "minimumReward": 1000
      },
      {
        "address": "digvaloper1s8kaf75yr6v693lhcdwx9r6d3z0sgs2nns36pq",
        "botAddress": "dig1e44rluarkdw56dy2turnwjtvtg4wqvs02lu047",
        "runTime": "21:00",
        "minimumReward": 1000
      },
      {
        "address": "digvaloper1uc8nz85axexc9svkxjy0ccm28cc0uctvs33ewg",
        "botAddress": "dig1vqhz5g5sq8ku0ka5x9ygal9flkg5vzr9870d5w",
        "runTime": "20:00",
        "minimumReward": 1000000
      },
      {
        "address": "digvaloper1xwazl8ftks4gn00y5x3c47auquc62ssuz3xtv7",
        "botAddress": "dig195mm9y35sekrjk73anw2az9lv9xs5mztzzxd7v",
        "runTime": "every 1 hour",
        "minimumReward": 1000000
      }
    ],
    "authzSupport": false
  },
  {
    "name": "bitcanna",
    "restUrl": [
      "https://rest.cosmos.directory/bitcanna",
      "https://lcd.bitcanna.io"
    ],
    "rpcUrl": [
      "https://rpc.cosmos.directory/bitcanna",
      "https://rpc.bitcanna.io",
      "https://rpc-bitcanna.itastakers.com"
    ],
    "gasPrice": "0.001ubcna",
    "operators": [
      {
        "address": "bcnavaloper1r7up4azsnmprakycclqrh60phvq6zptq8lx8qk",
        "botAddress": "bcna1mjq48r6435aewerpruwc8up3tz3rzan2kfwkf8",
        "runTime": "19:00",
        "minimumReward": 100000
      },
      {
        "address": "bcnavaloper12wskdt5tcc9yx5ajdx8xjjujuc0fgs5p54j6ug",
        "botAddress": "bcna1m5hgzum68rjf4c7zhezgkj8hlnmr0kghv3t2zz",
        "runTime": "10:00",
        "minimumReward": 10000
      },
      {
        "address": "bcnavaloper1gsq4dsxvgsswkgrsftz0k905rzjc0n2hv26xgj",
        "botAddress": "bcna1hl0jgxre5z0nkyjj07c5vfdy44yk44atr0jd80",
        "runTime": "22:30",
        "minimumReward": 20000000
      },
      {
        "address": "bcnavaloper1xwazl8ftks4gn00y5x3c47auquc62ssuxx8m5k",
        "botAddress": "bcna195mm9y35sekrjk73anw2az9lv9xs5mztqxl859",
        "runTime": "every 1hour",
        "minimumReward": 10000
      }
    ],
    "authzSupport": false
  },
  {
    "name": "emoney",
    "restUrl": [
      "https://rest.cosmos.directory/emoney",
      "https://lcd-emoney.keplr.app",
      "https://emoney.validator.network/api/"
    ],
    "rpcUrl": [
      "https://rpc.cosmos.directory/emoney",
      "https://rpc-emoney.keplr.app",
      "https://emoney.validator.network"
    ],
    "gasPrice": "0.08ungm",
    "operators": [
      {
        "address": "emoneyvaloper1z0cwp2wezmaehlhzdmqpx55vhxupuk52d7ucjy",
        "botAddress": "emoney194ytn50yhh67rdha8akhs7c6zulnz4n2x5nhm7",
        "runTime": "20:00",
        "minimumReward": 1000
      },
      {
        "address": "emoneyvaloper1fskgtauswg2d0p79d9gdqj2yjyfulg3d65dtue",
        "botAddress": "emoney1mjq48r6435aewerpruwc8up3tz3rzan2r6yrkg",
        "runTime": "19:00",
        "minimumReward": 2000000
      },
      {
        "address": "emoneyvaloper1ggpn5jtrgf5hhzw79la6k4h9jgcws3erjzccuh",
        "botAddress": "emoney1305e92ng6a9pdh3ttc3ld459ckxupxt3c0qhd6",
        "runTime": "19:15",
        "minimumReward": 10000
      },
      {
        "address": "emoneyvaloper1r7v26mcg7frd8l44p5vr2wfv7eqrhpagffvncl",
        "botAddress": "emoney1v9vae554q55xa4pcfdm0p3kv8nxn50jk40ax65",
        "runTime": "23:00",
        "minimumReward": 10000
      },
      {
        "address": "emoneyvaloper1lxh0u07haj646pt9e0l2l4qc3d8htfx5ev9y8d",
        "botAddress": "emoney1uwqjtgjhjctjc45ugy7ev5prprhehc7wk706qc",
        "runTime": "21:00",
        "minimumReward": 1000
      },
      {
        "address": "emoneyvaloper10rk00srmct4z5huqjh7fc64vgqasl46jwm9g9l",
        "botAddress": "emoney1m5hgzum68rjf4c7zhezgkj8hlnmr0kghezplad",
        "runTime": "10:00",
        "minimumReward": 1000
      },
      {
        "address": "emoneyvaloper1sz7rp920hgupfl0p6c7kwkaes8q8tx3lmzhcrc",
        "botAddress": "emoney1vqhz5g5sq8ku0ka5x9ygal9flkg5vzr9sfujpg",
        "runTime": "20:00",
        "minimumReward": 1000000
      },
      {
        "address": "emoneyvaloper149vyxd36kxpg46rralaw6eejv4d9daqc3nv642",
        "botAddress": "emoney1grfk7t0k42yxpwqhr7kt4te7j73m2a3vdx8ykm",
        "runTime": "13:37",
        "minimumReward": 100000
      },
      {
        "address": "emoneyvaloper1xwazl8ftks4gn00y5x3c47auquc62ssudg660q",
        "botAddress": "emoney195mm9y35sekrjk73anw2az9lv9xs5mzt444jt2",
        "runTime": "every 1 hour",
        "minimumReward": 100000
      }
    ],
    "authzSupport": false
  },
  {
    "name": "kava",
    "restUrl": [
      "https://rest.cosmos.directory/kava",
      "https://api.data.kava.io/"
    ],
    "rpcUrl": [
      "https://rpc.cosmos.directory/kava",
      "https://rpc.kava.io"
    ],
    "gasPrice": "0.00008ukava",
    "operators": [
      {
        "address": "kavavaloper1hztgl202pvetspxch0pcchaqzrduw4qq64q08u",
        "botAddress": "kava194ytn50yhh67rdha8akhs7c6zulnz4n24za76y",
        "runTime": "20:00",
        "minimumReward": 1000
      },
      {
        "address": "kavavaloper17jr6wyhm2twyph6d88l5ux945gwmf8vfkhckda",
        "botAddress": "kava1v9vae554q55xa4pcfdm0p3kv8nxn50jkxen0mw",
        "runTime": "23:00",
        "minimumReward": 1000
      },
      {
        "address": "kavavaloper1gd5hf545caremavv28apr9mzf7f7ns395c27mq",
        "botAddress": "kava1mjq48r6435aewerpruwc8up3tz3rzan2sv22hj",
        "runTime": "19:00",
        "minimumReward": 10000
      }
    ],
    "authzSupport": false
  },
  {
    "name": "desmos",
    "restUrl": [
      "https://rest.cosmos.directory/desmos",
      "https://api.mainnet.desmos.network"
    ],
    "rpcUrl": [
      "https://rpc.cosmos.directory/desmos",
      "https://rpc.mainnet.desmos.network"
    ],
    "gasPrice": "0.001udsm",
    "operators": [
      {
        "address": "desmosvaloper1xwazl8ftks4gn00y5x3c47auquc62ssu07r7m6",
        "botAddress": "desmos1hcuv07593sxu4luumnh4dy2fujaxyh7xd9rya5",
        "runTime": "every 1 hour",
        "minimumReward": 1000
      },
      {
        "address": "desmosvaloper17ue85ck027c4grv7nuks7k7p4fqnlc55uqhskj",
        "botAddress": "desmos1z0xzvw999jh7ekce7eqnex2fj7cnn6xw6rhufu",
        "runTime": "22:00",
        "minimumReward": 1000
      },
      {
        "address": "desmosvaloper1r0emf6ap6y5advzgtsf4uz3g68p5t5484j4alp",
        "botAddress": "desmos1nrt8va6he35w4vclr6sejkqpvsmr4vtas330me",
        "runTime": "22:00",
        "minimumReward": 1000
      },
      {
        "address": "desmosvaloper1lzzctd3a839xxk7vf4cwuhcvgcnmxrhrx7d92e",
        "botAddress": "desmos1mjq48r6435aewerpruwc8up3tz3rzan2cpn8kd",
        "runTime": "19:00",
        "minimumReward": 10000
      },
      {
        "address": "desmosvaloper1lf3fg79gf2qf6ept7ec22kjd8s6gj3swr2ca0v",
        "botAddress": "desmos1e44rluarkdw56dy2turnwjtvtg4wqvs0xnc5qa",
        "runTime": "21:00",
        "minimumReward": 10000
      },
      {
        "address": "desmosvaloper19c6nnp6afxj82ehxtlejyvg6zh58050jcgpdj6",
        "botAddress": "desmos1m5hgzum68rjf4c7zhezgkj8hlnmr0kghzekmag",
        "runTime": "10:00",
        "minimumReward": 10000
      },
      {
        "address": "desmosvaloper1zm3l7p8n5dxqeadsfxy3rd0j3c2knnx3chg77a",
        "botAddress": "desmos19n0raswpfd9f7779ah637h20ltae0g7ussa8at",
        "runTime": "20:00",
        "minimumReward": 1000000
      },
      {
        "address": "desmosvaloper1s5gnmccngltteh6ugtsz7fdrykc294tnw2e7pz",
        "botAddress": "desmos1hl0jgxre5z0nkyjj07c5vfdy44yk44atd80uc9",
        "runTime": "22:30",
        "minimumReward": 100000
      },
      {
        "address": "desmosvaloper1jrld5g998gqm4yx26l6cvhxz7y5adgxqzfdpes",
        "botAddress": "desmos1hcgxjhvv43g9z6dc58g428jgc8hdlmf7qh4946",
        "runTime": "12:00",
        "minimumReward": 10000
      }
    ],
    "authzSupport": true
  },
  {
    "name": "cryptoorgchain",
    "restUrl": [
      "https://rest.cosmos.directory/cryptoorgchain",
      "https://lcd-crypto-org.keplr.app/"
    ],
    "rpcUrl": [
      "https://rpc.cosmos.directory/cryptoorgchain",
      "https://mainnet.crypto.org",
      "https://rpc-crypto-org.keplr.app"
    ],
    "gasPrice": "0.025basecro",
    "operators": [
      {
        "address": "crocncl15m2ae4c2ajpkz6hw0d4ucvwfyuwq8ns5z369u8",
        "botAddress": "cro1v9vae554q55xa4pcfdm0p3kv8nxn50jkzh0t3c",
        "runTime": "23:00",
        "minimumReward": 100000
      },
      {
        "address": "crocncl1tkev46yqrjzrjzrqtty30ex68eja2zcltyq2vj",
        "botAddress": "cro1hl0jgxre5z0nkyjj07c5vfdy44yk44atpy24nv",
        "runTime": "22:30",
        "minimumReward": 1000000
      }
    ],
    "authzSupport": true
  },
  {
    "name": "evmos",
    "restUrl": [
      "https://rest.cosmos.directory/evmos",
      "https://rest.bd.evmos.org:1317"
    ],
    "rpcUrl": [
      "https://rpc.cosmos.directory/evmos",
      "https://tendermint.bd.evmos.org:26657"
    ],
    "operators": [
      {
        "address": "evmosvaloper1shvcjzhcxau6qtlz9w82a646ecwp4hq7ayqt0w",
        "botAddress": "evmos194ytn50yhh67rdha8akhs7c6zulnz4n2tkcdkt",
        "runTime": "20:00",
        "minimumReward": 1000
      },
      {
        "address": "evmosvaloper1x5y65hgngh77sxta6s2vpjnfjep3ltllyhf2hs",
        "botAddress": "evmos16e67hq4eqgnfw6pxu8v33mz259z5r30d9v2uq2",
        "runTime": "21:00",
        "minimumReward": 1000
      },
      {
        "address": "evmosvaloper1chx7v975g72xuw8kdpjt94dh35daqqfyc37kys",
        "botAddress": "evmos1k0fpumkxl35p3se0n52e6dc3mh8vy24kn0uqsg",
        "runTime": "21:00",
        "minimumReward": 1000
      },
      {
        "address": "evmosvaloper14zatq4jagqtm9ejgvglnv0t364d88u80futp65",
        "botAddress": "evmos1xul3g9w27tlns7k3d2reqjxqdsgyknkx74prwv",
        "runTime": "21:00",
        "minimumReward": 1001
      },
      {
        "address": "evmosvaloper1pz3mcahcrglf3md4lggax5r95gvmppc6x5w7hw",
        "botAddress": "evmos17va68yw35aleakz62jwqn24s22fd3k545mclkl",
        "runTime": "21:00",
        "minimumReward": 1000
      },
      {
        "address": "evmosvaloper146mfv59nypacvs5l9h0takrcv8jtlk90wr0ggp",
        "botAddress": "evmos17xyeczwsax3st6aykyu4f28s5n3zg6r7eyzu3t",
        "runTime": "21:00",
        "minimumReward": 1000
      },
      {
        "address": "evmosvaloper1qp49y6vh8vvv5yf8ule8fwx6sss82ncz39tunl",
        "botAddress": "evmos10g8dt086qsfw0s27us8uvhnnftf9aanx4afg3h",
        "runTime": "21:05",
        "minimumReward": 1000000000000000000
      },
      {
        "address": "evmosvaloper1f6m9d94lkenw9fy5wmytatt76l849kx6ugdz70",
        "botAddress": "evmos175l97fdm2a6x5xp82psec52elzu8nsl7dmc7an",
        "runTime": "19:00",
        "minimumReward": 1000
      },
      {
        "address": "evmosvaloper1aep37tvd5yh4ydeya2a88g2tkjz6f2lcrfjumh",
        "botAddress": "evmos1v9vae554q55xa4pcfdm0p3kv8nxn50jkcdkuhp",
        "runTime": "23:00",
        "minimumReward": 1000000
      },
      {
        "address": "evmosvaloper1qhazu8zleyn5chrkxymewx3xw5guq2vm6q7zl0",
        "botAddress": "evmos1t8e0n59ta6dnf38vqel7ydme9tajvjegs4jw5g",
        "runTime": "19:15",
        "minimumReward": 10000
      },
      {
        "address": "evmosvaloper18zt355ccyxd3kj23mz5hdz00qqn5lk5kjnj74m",
        "botAddress": "evmos1uwqjtgjhjctjc45ugy7ev5prprhehc7wmuyqdd",
        "runTime": "21:00",
        "minimumReward": 1000
      },
      {
        "address": "evmosvaloper1a36r4jvcprvewxnr2qhfs0h4spec35238s2h7t",
        "botAddress": "evmos1axp36fwjy2vzlaym52urh80wq9l7z2t0shrj2y",
        "runTime": "20:00",
        "minimumReward": 1000000
      },
      {
        "address": "evmosvaloper1ce4vh0e5kanlgc7z0rhcemvd8erjnfzcyfecl7",
        "botAddress": "evmos1grfk7t0k42yxpwqhr7kt4te7j73m2a3vqyv7mw",
        "runTime": "13:37",
        "minimumReward": 1000000
      },
      {
        "address": "evmosvaloper19fxanpnjlggzuur3m3x0puk5ez7j9lrttexwsw",
        "botAddress": "evmos1hl0jgxre5z0nkyjj07c5vfdy44yk44atm7nz44",
        "runTime": "22:30",
        "minimumReward": 1000000
      },
      {
        "address": "evmosvaloper17vze0tk7q7gwpd6jt69p4m5svrty40yw9a88e3",
        "botAddress": "evmos13craf042e76qasxu6f8vl9ds7vtcajyxmr9asz",
        "runTime": "22:30",
        "minimumReward": 1000000
      }
    ],
    "authzSupport": true
  },
  {
    "name": "sifchain",
    "restUrl": [
      "https://rest.cosmos.directory/sifchain",
      "https://api.sifchain.finance"
    ],
    "rpcUrl": [
      "https://rpc.cosmos.directory/sifchain",
      "https://rpc.sifchain.finance"
    ],
    "operators": [
      {
        "address": "sifvaloper1lnhxf6war6qlldemkqzp0t3g57hpe9a6nh3tyv",
        "botAddress": "sif194ytn50yhh67rdha8akhs7c6zulnz4n2v2x4rg",
        "runTime": "20:00",
        "minimumReward": 1000
      },
      {
        "address": "sifvaloper1uepjmgfuk6rnd0djsglu88w7d0t49lmlmxj56z",
        "botAddress": "sif1weeu5yuj8n23hd87wsdxqqgfmzzz9zt629p9uf",
        "runTime": "21:00",
        "minimumReward": 1000
      },
      {
        "address": "sifvaloper1ej2es5fjztqjcd4pwa0zyvaevtjd2y5w0djvt9",
        "botAddress": "sif1gvgcxwdk4j46gx3knhuackvqr2hta29z0z5yud",
        "runTime": "21:00",
        "minimumReward": 1001
      },
      {
        "address": "sifvaloper1kttxh8lxsmez56pen3cw307raf45fj9vmvwn5j",
        "botAddress": "sif1mjq48r6435aewerpruwc8up3tz3rzan2fy3pw7",
        "runTime": "19:00",
        "minimumReward": 1000
      },
      {
        "address": "sifvaloper1a2ly5lyry8l4wvx27fzdu6ha5mj53sxceu4uvj",
        "botAddress": "sif1m8d834ykcy3dgrdve4xhxky3u3c2tl9dh9us2v",
        "runTime": "21:00",
        "minimumReward": 1000
      },
      {
        "address": "sifvaloper1r9ssdmc2xm3kv2y5m35mhrvnqms4pjw27umt2l",
        "botAddress": "sif1hl0jgxre5z0nkyjj07c5vfdy44yk44atuzd6qk",
        "runTime": "22:30",
        "minimumReward": 100000
      }
    ],
    "authzSupport": false
  },
  {
    "name": "lumnetwork",
    "restUrl": [
      "https://rest.cosmos.directory/lumnetwork",
      "https://node0.mainnet.lum.network/rest"
    ],
    "rpcUrl": [
      "https://rpc.cosmos.directory/lumnetwork",
      "https://node0.mainnet.lum.network/rpc"
    ],
    "operators": [
      {
        "address": "lumvaloper1u6jr0pztvsjpvx77rfzmtw49xwzu9kash9slqs",
        "botAddress": "lum1v9vae554q55xa4pcfdm0p3kv8nxn50jk0x6mca",
        "runTime": "23:00",
        "minimumReward": 1000
      },
      {
        "address": "lumvaloper1ej2es5fjztqjcd4pwa0zyvaevtjd2y5wf0p22w",
        "botAddress": "lum1gvgcxwdk4j46gx3knhuackvqr2hta29zl4xmxj",
        "runTime": "23:00",
        "minimumReward": 1001
      },
      {
        "address": "lumvaloper1txgtzgdj90mqddhyu5gcpkkdeu9g2fu22d85d7",
        "botAddress": "lum1e44rluarkdw56dy2turnwjtvtg4wqvs08pgdz3",
        "runTime": "21:00",
        "minimumReward": 1000
      },
      {
        "address": "lumvaloper1nnl9ygsp04rhkuh3yrr98cnvke586mxlhpfe3w",
        "botAddress": "lum1eml7agwd5x084ennlg6apvskufzrlvnrr687qd",
        "runTime": "21:00",
        "minimumReward": 1000
      },
      {
        "address": "lumvaloper1068lx20jqswpwtykfezssdkn524kqlmlqjeqpa",
        "botAddress": "lum19pqrxrl6n0g0mky4y79hlfzchprmsp5jxdyjew",
        "runTime": "21:00",
        "minimumReward": 1000
      },
      {
        "address": "lumvaloper1up3slj4nr5y23gxkvqn8h5ra9mv0pj2vv70zs4",
        "botAddress": "lum17xyeczwsax3st6aykyu4f28s5n3zg6r7w0wm7h",
        "runTime": "21:00",
        "minimumReward": 1000
      },
      {
        "address": "lumvaloper1axqn30kead92gdsg7pusc6ezxx8ltq465r3hv3",
        "botAddress": "lum1mjq48r6435aewerpruwc8up3tz3rzan2enr75p",
        "runTime": "19:00",
        "minimumReward": 1000
      },
      {
        "address": "lumvaloper1kls9ca0h980sqfmt0497jj8kad3lcws6s7gjsg",
        "botAddress": "lum1uecj925gwmagk8je8c2exmnty6t2jm7xt57ww8",
        "runTime": "21:00",
        "minimumReward": 1000
      },
      {
        "address": "lumvaloper1krkmg6f0sjwalkx3nq39yt0upxgys7alme6lps",
        "botAddress": "lum1h666jcyjycu90w3j6q6cpswsmzh9f73t0lwkf6",
        "runTime": "23:00",
        "minimumReward": 1000
      },
      {
        "address": "lumvaloper1y69ary732dmngmj2g2e8m2ssedugya4may0tj5",
        "botAddress": "lum1305e92ng6a9pdh3ttc3ld459ckxupxt3zx820n",
        "runTime": "19:15",
        "minimumReward": 10000
      },
      {
        "address": "lumvaloper1uqw4e63xwwjmxt6ympdl20dsxtjr7lzx2p20hu",
        "botAddress": "lum1vqhz5g5sq8ku0ka5x9ygal9flkg5vzr92qm0rp",
        "runTime": "20:00",
        "minimumReward": 1000000
      },
      {
        "address": "lumvaloper1zs59ua4l0h6a2hnh08v8qn76f6qh7uxc22vey5",
        "botAddress": "lum1hl0jgxre5z0nkyjj07c5vfdy44yk44atv4l96f",
        "runTime": "22:30",
        "minimumReward": 100000
      },
      {
        "address": "lumvaloper1trkdt99yc4je55759s8z4fctrluxf9pmla7k80",
        "botAddress": "lum1327kewr0m28edp6ee022myyxzvlf3g5exxpvr7",
        "runTime": "14:30",
        "minimumReward": 10000
      },
      {
        "address": "lumvaloper1z7ss5slnpjfkceahl323ag9tkf3a6yrs88h4ng",
        "botAddress": "lum1zwjfxr3j9gnnrhxwtt8t6qqr4pdn7cgj43m53p",
        "runTime": "every 1 hour",
        "minimumReward": 10000
      },
      {
        "address": "lumvaloper1xwazl8ftks4gn00y5x3c47auquc62ssu0kjqgq",
        "botAddress": "lum195mm9y35sekrjk73anw2az9lv9xs5mzt0uj0fr",
        "runTime": "every 1 hour",
        "minimumReward": 10000
      }
    ],
    "authzSupport": true
  },
  {
    "name": "stargaze",
    "restUrl": [
      "https://rest.cosmos.directory/stargaze",
      "https://rest.stargaze-apis.com",
      "https://api.stargaze.ezstaking.io"
    ],
    "rpcUrl": [
      "https://rpc.cosmos.directory/stargaze",
      "https://rpc.stargaze-apis.com",
      "https://rpc.stargaze.ezstaking.io"
    ],
    "operators": [
      {
        "address": "starsvaloper10wxn2lv29yqnw2uf4jf439kwy5ef00qd0jluj0",
        "botAddress": "stars1xs023g3yj2mavwn3cjclgsh8mlk0kgsjjzetx5",
        "runTime": "00:00",
        "minimumReward": 10000
      },
      {
        "address": "starsvaloper1y3cxrze7kmktj93atd42g9rffyg823g0qjqelc",
        "botAddress": "stars1eml7agwd5x084ennlg6apvskufzrlvnrzvd27g",
        "runTime": "21:00",
        "minimumReward": 1000
      },
      {
        "address": "starsvaloper1r4sevyvum9ppqlw75t6h0ex9j4j9dzydyuhsmz",
        "botAddress": "stars17xyeczwsax3st6aykyu4f28s5n3zg6r70ey0qj",
        "runTime": "21:00",
        "minimumReward": 1000
      },
      {
        "address": "starsvaloper12v78y2lrpy2euhuzjtd6ssyzz3zllgs0uqk3nn",
        "botAddress": "stars1305e92ng6a9pdh3ttc3ld459ckxupxt3rsd73k",
        "runTime": "19:15",
        "minimumReward": 10000
      },
      {
        "address": "starsvaloper1mz2qks48v486d9m8wp4l9fxm2e9l0e0kzk79m5",
        "botAddress": "stars1mjq48r6435aewerpruwc8up3tz3rzan2c9f22y",
        "runTime": "19:00",
        "minimumReward": 1000
      },
      {
        "address": "starsvaloper1hr4ag3mdzy08rl6r7pga832kvchqctvmzdneds",
        "botAddress": "stars1m5hgzum68rjf4c7zhezgkj8hlnmr0kghzavkpp",
        "runTime": "10:00",
        "minimumReward": 10000
      },
      {
        "address": "starsvaloper1yskcx5zfkr3nacn6f5zd08yw72zwm4s06x8tpz",
        "botAddress": "stars1hcgxjhvv43g9z6dc58g428jgc8hdlmf7qn0gfn",
        "runTime": "12:00",
        "minimumReward": 10000
      },
      {
        "address": "starsvaloper13agg47uffkehwqpvqeqp86aamjmkvmt4hyt9z7",
        "botAddress": "stars1vqhz5g5sq8ku0ka5x9ygal9flkg5vzr9tk3may",
        "runTime": "20:00",
        "minimumReward": 1000000
      },
      {
        "address": "starsvaloper17h2x3j7u44qkrq0sk8ul0r2qr440rwgjvlln5d",
        "botAddress": "stars14gra89zm8753pfuhvujjulmtkf2qq70fdcp9k9",
        "runTime": "17:28",
        "minimumReward": 10000
      },
      {
        "address": "starsvaloper1y58hfnm90r4efhlydx0gavz57lvm7k6uulkg3h",
        "botAddress": "stars1grfk7t0k42yxpwqhr7kt4te7j73m2a3vke2d2h",
        "runTime": "13:37",
        "minimumReward": 10000
      }
    ],
    "authzSupport": true
  },
  {
    "name": "comdex",
    "restUrl": [
      "https://rest.cosmos.directory/comdex",
      "https://api.comdex.audit.one/rest",
      "https://rest.comdex.one"
    ],
    "rpcUrl": [
      "https://rpc.cosmos.directory/comdex",
      "https://api.comdex.audit.one/rpc/",
      "https://rpc.comdex.one"
    ],
    "operators": [
      {
        "address": "comdexvaloper195re7mhwh9urewm3rvaj9r7vm6j63c4sd78njd",
        "botAddress": "comdex194ytn50yhh67rdha8akhs7c6zulnz4n2wctp45",
        "runTime": "20:00",
        "minimumReward": 1000
      },
      {
        "address": "comdexvaloper19qz6sgw7llrft2x05lp4swy569e5sla6gl3cuu",
        "botAddress": "comdex1e44rluarkdw56dy2turnwjtvtg4wqvs04yhxwj",
        "runTime": "21:00",
        "minimumReward": 1000
      },
      {
        "address": "comdexvaloper1ej2es5fjztqjcd4pwa0zyvaevtjd2y5wh2dqrg",
        "botAddress": "comdex1gvgcxwdk4j46gx3knhuackvqr2hta29zdses23",
        "runTime": "21:00",
        "minimumReward": 1001
      },
      {
        "address": "comdexvaloper14yh3sqetnphupx2r4jrjctpsqqg7jqmnmzpxc4",
        "botAddress": "comdex1h43hjfxlz8t6y5wewma63jz7melv46gjr47jfp",
        "runTime": "21:00",
        "minimumReward": 1000
      },
      {
        "address": "comdexvaloper1gfe4f7urf866xte5cpmkgsw7q2u97qj06ldtj3",
        "botAddress": "comdex1mjq48r6435aewerpruwc8up3tz3rzan2tku4cz",
        "runTime": "19:00",
        "minimumReward": 1000
      },
      {
        "address": "comdexvaloper12dseyeqwsv3lkxlks45p4fp7et4qnzn5vkavjf",
        "botAddress": "comdex1v9vae554q55xa4pcfdm0p3kv8nxn50jkar9s57",
        "runTime": "23:00",
        "minimumReward": 1000
      },
      {
        "address": "comdexvaloper10d87jx68zygmwagu9ggzxpept07zs7nmcpyjr6",
        "botAddress": "comdex1305e92ng6a9pdh3ttc3ld459ckxupxt3srcprs",
        "runTime": "19:15",
        "minimumReward": 10000
      },
      {
        "address": "comdexvaloper1lxh0u07haj646pt9e0l2l4qc3d8htfx59hp5ft",
        "botAddress": "comdex1uwqjtgjhjctjc45ugy7ev5prprhehc7w7jhvwj",
        "runTime": "21:00",
        "minimumReward": 1000
      },
      {
        "address": "comdexvaloper120g4zfrj75ezl6cmd466tk0rj9h3dkskc5tvkh",
        "botAddress": "comdex1m5hgzum68rjf4c7zhezgkj8hlnmr0kgh3wefn8",
        "runTime": "10:00",
        "minimumReward": 1000
      }
    ],
    "authzSupport": false
  },
  {
    "name": "cheqd",
    "restUrl": [
      "https://rest.cosmos.directory/cheqd",
      "https://api.cheqd.net"
    ],
    "rpcUrl": [
      "https://rpc.cosmos.directory/cheqd",
      "https://rpc.cheqd.net"
    ],
    "gasPrice": "25ncheq",
    "operators": [
      {
        "address": "cheqdvaloper1m0f5mdkusqq24zhf8azjn2j5v2jqwqlt3ukrc0",
        "botAddress": "cheqd1ypntyymvjg90ntxwes3hxtmuvvh4fcr8w082sd",
        "runTime": "21:00",
        "minimumReward": 1000
      },
      {
        "address": "cheqdvaloper1qsp3a2qd6km9g0hczsac8279wcwmzmvzgvre8w",
        "botAddress": "cheqd1e44rluarkdw56dy2turnwjtvtg4wqvs0ufeyu5",
        "runTime": "21:00",
        "minimumReward": 1000
      },
      {
        "address": "cheqdvaloper1xwazl8ftks4gn00y5x3c47auquc62ssu5r5utr",
        "botAddress": "cheqd195mm9y35sekrjk73anw2az9lv9xs5mzt55rxhx",
        "runTime": "every 1 hour",
        "minimumReward": 1000
      }
    ],
    "authzSupport": true
  },
  {
    "name": "umee",
    "restUrl": [
      "https://rest.cosmos.directory/umee",
      "https://api.aphrodite.main.network.umee.cc",
      "https://api.apollo.main.network.umee.cc",
      "https://api.artemis.main.network.umee.cc",
      "https://api.athena.main.network.umee.cc",
      "https://api.beaked.main.network.umee.cc",
      "https://api.bottlenose.main.network.umee.cc"
    ],
    "rpcUrl": [
      "https://rpc.cosmos.directory/umee",
      "https://rpc.aphrodite.main.network.umee.cc",
      "https://rpc.apollo.main.network.umee.cc",
      "https://rpc.artemis.main.network.umee.cc",
      "https://rpc.athena.main.network.umee.cc",
      "https://rpc.beaked.main.network.umee.cc",
      "https://rpc.bottlenose.main.network.umee.cc"
    ],
    "operators": [
      {
        "address": "umeevaloper14vmuhgm04ffvzts9jxm2wy5d538g96ru9fsg5v",
        "botAddress": "umee1m5hgzum68rjf4c7zhezgkj8hlnmr0kghyhx5wz",
        "runTime": "10:00",
        "minimumReward": 10000
      },
      {
        "address": "umeevaloper1py60fpud4w468zn7mthfa25xnzuawjum7w90q2",
        "botAddress": "umee194ytn50yhh67rdha8akhs7c6zulnz4n2mp5ug3",
        "runTime": "20:00",
        "minimumReward": 1
      },
      {
        "address": "umeevaloper1gvt9l5tshr0fp8ksl2tuem584z69eyvt9m8yh6",
        "botAddress": "umee19pqrxrl6n0g0mky4y79hlfzchprmsp5jp3yygg",
        "runTime": "17:00",
        "minimumReward": 10000
      }
    ],
    "authzSupport": true
  },
  {
    "name": "bitsong",
    "restUrl": [
      "https://rest.cosmos.directory/bitsong",
      "https://lcd-bitsong.itastakers.com"
    ],
    "rpcUrl": [
      "https://rpc.cosmos.directory/bitsong",
      "https://rpc-bitsong.itastakers.com"
    ],
    "operators": [
      {
        "address": "bitsongvaloper129y6g55wz7mz9vs2nudfvfdaun80fuphnltfpf",
        "botAddress": "bitsong14td30sayes36tm042gcrwpynky927x2c434c06",
        "runTime": "20:00",
        "minimumReward": 1000000
      },
      {
        "address": "bitsongvaloper1mceksy7l3xenuyx4dzl64erf3fh29a3r2ercnz",
        "botAddress": "bitsong1m5hgzum68rjf4c7zhezgkj8hlnmr0kgh6gfrgl",
        "runTime": "10:00",
        "minimumReward": 100000
      },
      {
        "address": "bitsongvaloper18wf0w252jxk3kgl5vlst8ttat8xzfnvejuftk2",
        "botAddress": "bitsong16swn43y3wt70jex2l0dzcf987w8000psq7mpu8",
        "runTime": "21:00",
        "minimumReward": 100000
      },
      {
        "address": "bitsongvaloper1xwazl8ftks4gn00y5x3c47auquc62ssugxgm5z",
        "botAddress": "bitsong1kxv5szlqgt8p7w95w76m7ahgjt58ultqkmpjja",
        "runTime": "every 1 hour",
        "minimumReward": 100000
      }
    ],
    "authzSupport": true
  },
  {
    "name": "persistence",
    "restUrl": [
      "https://rest.cosmos.directory/persistence",
      "https://rest.core.persistence.one"
    ],
    "rpcUrl": [
      "https://rpc.cosmos.directory/persistence",
      "https://rpc.core.persistence.one"
    ],
    "operators": [
      {
        "address": "persistencevaloper1pdse5rr5njkkka6qeu5m8u704h6z67w5r700vn",
        "botAddress": "persistence1atgss2zpwl9m8fmm32gzrkjtqw3tdawguqw6tk",
        "runTime": "20:00",
        "minimumReward": 1000000
      },
      {
        "address": "persistencevaloper1nchnrey36nrvzjslscu0c3l8j0r4z92hlsz3gk",
        "botAddress": "persistence1f204r62y7l3ye7s3z05pvwufjawaf6vefpjmk0",
        "runTime": "23:00",
        "minimumReward": 10000
      },
      {
        "address": "persistencevaloper10sc98vt6saux8asexnsp2hgvkgmjmful8w5cuw",
        "botAddress": "persistence1n8htrjks32y59u3fxwuy6fnz868n667k8ltezs",
        "runTime": "every 1 hour",
        "minimumReward": 10000
      },
      {
        "address": "persistencevaloper1f9p23ru4sw8p2044237ckfhwdpklrn0ahdaujg",
        "botAddress": "persistence1m5hgzum68rjf4c7zhezgkj8hlnmr0kghcdacy5",
        "runTime": "10:00",
        "minimumReward": 100000
      },
      {
        "address": "persistencevaloper1r7gdc8ag4ktmrvhed2xp09n3klrjuznwdzsru2",
        "botAddress": "persistence1cuzmc99n343he6mvj3mzq7fnc4ncqlau3zter9",
        "runTime": "21:00",
        "minimumReward": 100000
      }
    ],
    "authzSupport": true
  },
  {
    "name": "agoric",
    "restUrl": [
      "https://rest.cosmos.directory/agoric"
    ],
    "rpcUrl": [
      "https://rpc.cosmos.directory/agoric"
    ],
    "operators": [
      {
        "address": "agoricvaloper1kh8nwuee2y353u6nmv8jffpvhtzs7xu8f4klam",
        "botAddress": "agoric148kutx4cag3js995cesc0rpuwpe85hq7zk5ry3",
        "runTime": "20:00",
        "minimumReward": 1000000
      },
      {
        "address": "agoricvaloper1mxhgvj2c93xahahx9d9fc7rwwtufqza5cn6uhn",
        "botAddress": "agoric1hl0jgxre5z0nkyjj07c5vfdy44yk44attzqnlt",
        "runTime": "22:30",
        "minimumReward": 100000
      }
    ],
    "authzSupport": true
  },
  {
    "name": "impacthub",
    "restUrl": [
      "https://rest.cosmos.directory/impacthub",
      "https://lcd-impacthub.keplr.app",
      "https://proxies.sifchain.finance/api/impacthub-3/rest",
      "https://impacthub.ixo.world/rest/"
    ],
    "rpcUrl": [
      "https://rpc.cosmos.directory/impacthub",
      "https://rpc-impacthub.keplr.app",
      "https://proxies.sifchain.finance/api/impacthub-3/rpc"
    ],
    "gasPrice": "0.025uixo",
    "operators": [
      {
        "address": "ixovaloper1m3kz9q3hp50udyq5tt4rawrexnay4y7jpyvtr9",
        "botAddress": "ixo1vqhz5g5sq8ku0ka5x9ygal9flkg5vzr9qlc5jx",
        "runTime": "20:00",
        "minimumReward": 1000000
      },
      {
        "address": "ixovaloper1a3qpp5ff9cgnusxwufdkmnvn83446lf9vq88ga",
        "botAddress": "ixo1m5hgzum68rjf4c7zhezgkj8hlnmr0kghf59ewr",
        "runTime": "10:00",
        "minimumReward": 100000
      },
      {
        "address": "ixovaloper1ktjjvaurdupt7nvmfkgycn7mv0jcx5frz0dwzf",
        "botAddress": "ixo1mjq48r6435aewerpruwc8up3tz3rzan2nvq99x",
        "runTime": "21:00",
        "minimumReward": 100000
      }
    ],
    "authzSupport": false
  },
  {
    "name": "kichain",
    "restUrl": [
      "https://rest.cosmos.directory/kichain",
      "https://api-mainnet.blockchain.ki"
    ],
    "rpcUrl": [
      "https://rpc.cosmos.directory/kichain"
    ],
    "gasPrice": "0.025uxki",
    "operators": [
      {
        "address": "kivaloper1n5cpxhwm5rpgellky5njz67sx8sp0t6ejyxevq",
        "botAddress": "ki1vqhz5g5sq8ku0ka5x9ygal9flkg5vzr9w8hfjp",
        "runTime": "20:00",
        "minimumReward": 1000000
      },
      {
        "address": "kivaloper1lykm0h574w0r3jm545hhlfnd8937a70022xlwl",
        "botAddress": "ki1v9vae554q55xa4pcfdm0p3kv8nxn50jktpkafa",
        "runTime": "23:00",
        "minimumReward": 100000
      },
      {
        "address": "kivaloper14g4ztk36q529vx8ash7y8hr047kgzxlvyh2ch5",
        "botAddress": "ki1mjq48r6435aewerpruwc8up3tz3rzan2a50c9p",
        "runTime": "21:00",
        "minimumReward": 100000
      }
    ],
    "authzSupport": false
  },
  {
    "name": "sommelier",
    "restUrl": [
      "https://rest.cosmos.directory/sommelier",
      "https://lcd-sommelier.keplr.app"
    ],
    "rpcUrl": [
      "https://rpc.cosmos.directory/sommelier",
      "https://rpc-sommelier.keplr.app"
    ],
    "operators": [
      {
        "address": "sommvaloper1cgdlryczzgrk7d4kkeawqg7t6ldz4x84yu305c",
        "botAddress": "somm1vqhz5g5sq8ku0ka5x9ygal9flkg5vzr9nkf28l",
        "runTime": "20:00",
        "minimumReward": 1000000
      }
    ]
  },
  {
    "name": "konstellation",
    "restUrl": [
      "https://node1.konstellation.tech:1318"
    ],
    "rpcUrl": [
      "https://node1.konstellation.tech:26657"
    ],
    "image": "https://raw.githubusercontent.com/Konstellation/DARC_token/main/darctoken.svg",
    "operators": [
      {
        "address": "darcvaloper14kuh954mw4xp7gz5kvr3vtul0lpz5xt3tecpep",
        "botAddress": "darc14kuh954mw4xp7gz5kvr3vtul0lpz5xt36agx4f",
        "runTime": "20:00",
        "minimumReward": 100000
      },
      {
        "address": "darcvaloper1cmtxucuhf0hysjrx02p9fvzjr5kkcgcj9nxwhc",
        "botAddress": "darc1v9vae554q55xa4pcfdm0p3kv8nxn50jk9dnrq7",
        "runTime": "23:00",
        "minimumReward": 100000
      },
      {
        "address": "darcvaloper1yww5jnu4y39vyea47xs4z7r45yz9rl5dpxg67v",
        "botAddress": "darc1m8d834ykcy3dgrdve4xhxky3u3c2tl9dde8hgs",
        "runTime": "21:00",
        "minimumReward": 100000
      },
      {
        "address": "darcvaloper1pk8e47hdlw9mtnphz3klhkeed8wlq8gwjw7m0w",
        "botAddress": "darc1mjq48r6435aewerpruwc8up3tz3rzan2nc2xvz",
        "runTime": "21:00",
        "minimumReward": 100000
      }
    ],
    "authzSupport": false
  },
  {
    "name": "fetchhub",
    "restUrl": [
      "https://rest-fetchhub.fetch.ai"
    ],
    "rpcUrl": [
      "https://rpc-fetchhub.fetch.ai:443"
    ],
    "operators": [
      {
        "address": "fetchvaloper1a7l5xar7vyymvahfelar6vtkdar5x9a54l7zvc",
        "botAddress": "fetch1v9vae554q55xa4pcfdm0p3kv8nxn50jkf3wk07",
        "runTime": "23:00",
        "minimumReward": 10000000000000000
      },
      {
        "address": "fetchvaloper13uwrjldm8m45cuarjdvgk9qwnysf835rgrugc6",
        "botAddress": "fetch1m5hgzum68rjf4c7zhezgkj8hlnmr0kgh9uj0g8",
        "runTime": "10:00",
        "minimumReward": 10000000000000000
      },
      {
        "address": "fetchvaloper1mr8tqsr3cjp4vh30j8h32uluh5nhnjnh8lkef0",
        "botAddress": "fetch1mjq48r6435aewerpruwc8up3tz3rzan2lyhnrz",
        "runTime": "21:00",
        "minimumReward": 10000000000000000
      }
    ],
    "authzSupport": false
  },
  {
    "name": "cerberus",
    "restUrl": [
      "https://rest.cosmos.directory/cerberus"
    ],
    "rpcUrl": [
      "https://rpc.cosmos.directory/cerberus"
    ],
    "gasPrice": "0.025ucrbrus",
    "testAddress": "cerberus1yxsmtnxdt6gxnaqrg0j0nudg7et2gqczd38dxa",
    "ownerAddress": "cerberusvaloper1tat2cy3f9djtq9z7ly262sqngcarvaktr0w78f",
    "operators": [
      {
        "address": "cerberusvaloper18twaqg4vaextnm5dddgmlm5quwymaswkchqt3a",
        "botAddress": "cerberus1uxwnhyjd2m5y6mpqsdg95y4ty0a5jtfrjhkgq5",
        "runTime": "every 4 minutes",
        "minimumReward": 10000000
      },
      {
        "address": "cerberusvaloper1u7m9kwj8tvwjaxympp3r8xq7d0pf5la994x7u8",
        "botAddress": "cerberus1r8egcurpwxftegr07gjv9gwffw4fk009hq0rdg",
        "runTime": "every 15 minutes",
        "minimumReward": 100000000
      },
      {
        "address": "cerberusvaloper1tat2cy3f9djtq9z7ly262sqngcarvaktr0w78f",
        "botAddress": "cerberus1yxsmtnxdt6gxnaqrg0j0nudg7et2gqczd38dxa",
        "runTime": "every 15 minutes",
        "minimumReward": 100000000
      },
      {
        "address": "cerberusvaloper1uvl2g9nd8qttjjyxjs30x7fj878d3wt4lt4juq",
        "botAddress": "cerberus1e7tcnlaen39yafqxcj5zhnd0m8r8xlzyq92vrv",
        "runTime": "21:00",
        "minimumReward": 100000000
      },
      {
        "address": "cerberusvaloper18g9868awp4dtxn5n5cjd7e30y8djevc80hqyad",
        "botAddress": "cerberus1h43hjfxlz8t6y5wewma63jz7melv46gjcaue9a",
        "runTime": "every 4 minutes",
        "minimumReward": 100
      },
      {
        "address": "cerberusvaloper1g3d36rfxfqtlnz3hzd05cs2wrjgykcz2g649a8",
        "botAddress": "cerberus1e44rluarkdw56dy2turnwjtvtg4wqvs0wv4dzw",
        "runTime": "every 4 minutes",
        "minimumReward": 100
      },
      {
        "address": "cerberusvaloper1td92z5qwl39f407gxf6lu2x80enat7t3jfefnf",
        "botAddress": "cerberus1zwjfxr3j9gnnrhxwtt8t6qqr4pdn7cgjuux537",
        "runTime": "every 1 hour",
        "minimumReward": 100000000
      },
      {
        "address": "cerberusvaloper1r34mlqewsxrde38vp3tzwh3rk5vt6ez0slzuvu",
        "botAddress": "cerberus16r56awgxe7mkrwpsnurjexfdg0n3f4f3dgf090",
        "runTime": "21:00",
        "minimumReward": 10000
      },
      {
        "address": "cerberusvaloper1lxz6ucd5qydhpwtpatn9wu83fc002v08tek6zh",
        "botAddress": "cerberus1305e92ng6a9pdh3ttc3ld459ckxupxt3tt620v",
        "runTime": "every 5 minutes",
        "minimumReward": 10000
      },
      {
        "address": "cerberusvaloper1y3thykrje2fmdcf8wva8l8kphmwpx89ur4erq3",
        "botAddress": "cerberus1v9vae554q55xa4pcfdm0p3kv8nxn50jkxt8mcz",
        "runTime": "every 15 minutes",
        "minimumReward": 10000
      },
      {
        "address": "cerberusvaloper1evv5y2ake002n9l27t5qhqcwhgwd6up2m2yhcy",
        "botAddress": "cerberus1m8d834ykcy3dgrdve4xhxky3u3c2tl9dwln0sv",
        "runTime": "every 1 hour",
        "minimumReward": 100000000
      },
      {
        "address": "cerberusvaloper1s3k0rhxxt8jl0tgyn2sule8rkzkx58x04a900g",
        "botAddress": "cerberus1x9e5qkjzzmfhw4dt05aludazwvd5x6340zl42n",
        "runTime": "every 1 hour",
        "minimumReward": 100000000
      },
      {
        "address": "cerberusvaloper16cfkt9n0pcftg0ky3rk9aegqdp383uwge38rdl",
        "botAddress": "cerberus1mjq48r6435aewerpruwc8up3tz3rzan2s77757",
        "runTime": "21:00",
        "minimumReward": 1000000
      },
      {
        "address": "cerberusvaloper10ypajp3q5zu5yxfud3ayd95th0k7467k3s5vh7",
        "botAddress": "cerberus13yfd74cezsrjcmhvmh6wkfwfuj7fds5eenhn64",
        "runTime": "every 15 minutes",
        "minimumReward": 100000000
      },
      {
        "address": "cerberusvaloper1c4pewt03f0fnwrf4vcgawzl6pllm3l9kfffu7l",
        "botAddress": "cerberus1jsmtq9z9qpeda0pyff9w8u66mkxrtzser8cjew",
        "runTime": "every 15 minutes",
        "minimumReward": 100000
      },
      {
        "address": "cerberusvaloper1cy9jhuf3cx2z33duxld7p57gtege6hfhrar9g9",
        "botAddress": "cerberus1hpwxnnrtsc6zjx4glup77tfe5z54lmtqe3tusv",
        "runTime": "every 17 minutes",
        "minimumReward": 1000000
      },
      {
        "address": "cerberusvaloper1zl4vt84hya03e8hu7dx4q4cvn2ts2xdrrnnufr",
        "botAddress": "cerberus1weeu5yuj8n23hd87wsdxqqgfmzzz9zt6nlw6xf",
        "runTime": "21:00",
        "minimumReward": 1000
      },
      {
        "address": "cerberusvaloper1xwazl8ftks4gn00y5x3c47auquc62ssuvav5f9",
        "botAddress": "cerberus195mm9y35sekrjk73anw2az9lv9xs5mztx300fu",
        "runTime": "every 1 hour",
        "minimumReward": 1000000
      },
      {
        "address": "cerberusvaloper1dh25k2zuf0tgz8dsp3v0utw0xch2ljxu3lnsct",
        "botAddress": "cerberus12yeq3h92ew3e00tt2kma5q0t7tmangvy9ydsxn",
        "runTime": "every 15 minutes",
        "minimumReward": 1000000
      },
      {
        "address": "cerberusvaloper1q9d3algfdhuyggwtr3svgdmu22yke9yuy6nye3",
        "botAddress": "cerberus1zf8gz27gs5py3ua9lpu958w24j0jyj0t7jzmra",
        "runTime": "every 15 minutes",
        "minimumReward": 100000000
      },
      {
        "address": "cerberusvaloper1l6kfy4xvy0a34fseyhvc6f6k8asukfdz8462mg",
        "botAddress": "cerberus17xyeczwsax3st6aykyu4f28s5n3zg6r78znm7g",
        "runTime": "every 15 minutes",
        "minimumReward": 100000000
      },
      {
<<<<<<< HEAD
        "address": "cerberusvaloper13uz8x0rgm950639yklqq5tnjh6gwfpfhu67yyk",
        "botAddress": "cerberus106n92ygqknaw5wcgl2e9v0duxxux6ntt2cf87q",
        "runTime": "every 1 hour",
        "minimumReward": 1000000
=======
        "address": "cerberusvaloper1g2k6a7akrmm9jwa0n8eg2vfe70j2u5l4myw8lt",
        "botAddress": "cerberus17xs4md6flec0klct07874ntqppg78ane2dm4f3",
        "runTime": "every 15 minutes",
        "minimumReward": 100000000
      },
      {
        "address": "cerberusvaloper1gk0q0vfxcz04sqchtjxyc038n8x06pd6s5yshf",
        "botAddress": "cerberus12s3ys786fatss7ngyrq7cqlcth7au4n3fww5a8",
        "runTime": "every 15 minutes",
        "minimumReward": 100000000
>>>>>>> 848de1ef
      }
    ],
    "authzSupport": true
  }
]<|MERGE_RESOLUTION|>--- conflicted
+++ resolved
@@ -2052,12 +2052,12 @@
         "minimumReward": 100000000
       },
       {
-<<<<<<< HEAD
         "address": "cerberusvaloper13uz8x0rgm950639yklqq5tnjh6gwfpfhu67yyk",
         "botAddress": "cerberus106n92ygqknaw5wcgl2e9v0duxxux6ntt2cf87q",
         "runTime": "every 1 hour",
         "minimumReward": 1000000
-=======
+      },
+      {
         "address": "cerberusvaloper1g2k6a7akrmm9jwa0n8eg2vfe70j2u5l4myw8lt",
         "botAddress": "cerberus17xs4md6flec0klct07874ntqppg78ane2dm4f3",
         "runTime": "every 15 minutes",
@@ -2068,7 +2068,6 @@
         "botAddress": "cerberus12s3ys786fatss7ngyrq7cqlcth7au4n3fww5a8",
         "runTime": "every 15 minutes",
         "minimumReward": 100000000
->>>>>>> 848de1ef
       }
     ],
     "authzSupport": true
