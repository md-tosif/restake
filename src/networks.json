--- conflicted
+++ resolved
@@ -1,18 +1,7 @@
 [
   {
     "name": "osmosis",
-<<<<<<< HEAD
-    "restUrl": [
-      "https://rest.cosmos.directory/osmosis"
-    ],
-    "rpcUrl": [
-      "https://rpc.cosmos.directory/osmosis"
-    ],
-    "gasPrice": "0uosmo",
-=======
     "gasPrice": "0.0025uosmo",
-    "testAddress": "osmo1yxsmtnxdt6gxnaqrg0j0nudg7et2gqczed559y",
->>>>>>> 551aa21a
     "ownerAddress": "osmovaloper1u5v0m74mql5nzfx2yh43s2tke4mvzghr6m2n5t",
     "operators": [
       {
@@ -575,16 +564,6 @@
   },
   {
     "name": "akash",
-<<<<<<< HEAD
-    "restUrl": [
-      "https://rest.cosmos.directory/akash"
-    ],
-    "rpcUrl": [
-      "https://rpc.cosmos.directory/akash"
-    ],
-=======
-    "testAddress": "akash1yxsmtnxdt6gxnaqrg0j0nudg7et2gqczud2r2v",
->>>>>>> 551aa21a
     "ownerAddress": "akashvaloper1xgnd8aach3vawsl38snpydkng2nv8a4kqgs8hf",
     "operators": [
       {
@@ -894,16 +873,6 @@
   },
   {
     "name": "gravitybridge",
-<<<<<<< HEAD
-    "restUrl": [
-      "https://rest.cosmos.directory/gravitybridge"
-    ],
-    "rpcUrl": [
-      "https://rpc.cosmos.directory/gravitybridge"
-    ],
-=======
-    "testAddress": "gravity1yxsmtnxdt6gxnaqrg0j0nudg7et2gqcz4x4uk7",
->>>>>>> 551aa21a
     "gasPrice": "0.025ugraviton",
     "operators": [
       {
@@ -1085,16 +1054,6 @@
   {
     "name": "terra",
     "apyEnabled": false,
-<<<<<<< HEAD
-    "restUrl": [
-      "https://rest.cosmos.directory/terra"
-    ],
-    "rpcUrl": [
-      "https://rpc.cosmos.directory/terra"
-    ],
-=======
-    "testAddress": "terra1rnszu7kumz5lmgdk3fv2pmzt3s8vhcddqep7d4",
->>>>>>> 551aa21a
     "gasPrice": "0.015uluna",
     "operators": [
       {
@@ -2176,16 +2135,6 @@
   {
     "name": "comdex",
     "apyEnabled": false,
-<<<<<<< HEAD
-    "restUrl": [
-      "https://rest.cosmos.directory/comdex"
-    ],
-    "rpcUrl": [
-      "https://rpc.cosmos.directory/comdex"
-    ],
-=======
-    "testAddress": "comdex1yxsmtnxdt6gxnaqrg0j0nudg7et2gqczke9x2p",
->>>>>>> 551aa21a
     "ownerAddress": "comdexvaloper17f70yjkvmvld379904jaddx9h0f74n32pjtmp6",
     "operators": [
       {
