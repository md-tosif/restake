[
  {
    "name": "osmosis",
    "restUrl": [
      "https://rest.cosmos.directory/osmosis",
      "https://lcd-osmosis.blockapsis.com"
    ],
    "rpcUrl": [
      "https://rpc.cosmos.directory/osmosis",
      "https://osmosis.validator.network",
      "https://rpc-osmosis.blockapsis.com"
    ],
    "gasPrice": "0uosmo",
    "testAddress": "osmo1yxsmtnxdt6gxnaqrg0j0nudg7et2gqczed559y",
    "ownerAddress": "osmovaloper1u5v0m74mql5nzfx2yh43s2tke4mvzghr6m2n5t",
    "operators": [
      {
        "address": "osmovaloper1pxphtfhqnx9ny27d53z4052e3r76e7qq495ehm",
        "botAddress": "osmo194ytn50yhh67rdha8akhs7c6zulnz4n2pv6n63",
        "runTime": "21:00",
        "minimumReward": 1000
      },
      {
        "address": "osmovaloper1u5v0m74mql5nzfx2yh43s2tke4mvzghr6m2n5t",
        "botAddress": "osmo1yxsmtnxdt6gxnaqrg0j0nudg7et2gqczed559y",
        "runTime": "21:00",
        "minimumReward": 1000
      },
      {
        "address": "osmovaloper1zfcmwh56kmz4wqqg2t8pxrm228dx2c6hhzhtx7",
        "botAddress": "osmo1z0xzvw999jh7ekce7eqnex2fj7cnn6xwxqfugk",
        "runTime": "21:00",
        "minimumReward": 1000
      },
      {
        "address": "osmovaloper1vrw2c99yvu5t9gugzuj38w35vmhmazzgx7dckk",
        "botAddress": "osmo1yl54sf2ekqsc7y7r33267vhc546trx3fwz6yld",
        "runTime": "21:00",
        "minimumReward": 1000
      },
      {
        "address": "osmovaloper1md9f5524vtmrn64lyv2pdfn7cnkjkklf44vtjz",
        "botAddress": "osmo1e44rluarkdw56dy2turnwjtvtg4wqvs06sx5ph",
        "runTime": "21:00",
        "minimumReward": 10000
      },
      {
        "address": "osmovaloper1t8qckan2yrygq7kl9apwhzfalwzgc2429p8f0s",
        "botAddress": "osmo1eml7agwd5x084ennlg6apvskufzrlvnr7tf8rt",
        "runTime": "21:00",
        "minimumReward": 10000
      },
      {
        "address": "osmovaloper16n0t7lmy4wnhjytzkncjdkxrsu9yfjm3ex7hxr",
        "botAddress": "osmo106n92ygqknaw5wcgl2e9v0duxxux6ntt7y67ae",
        "runTime": "21:00",
        "minimumReward": 10000
      },
      {
        "address": "osmovaloper1ej2es5fjztqjcd4pwa0zyvaevtjd2y5w37wr9t",
        "botAddress": "osmo1gvgcxwdk4j46gx3knhuackvqr2hta29zzygz95",
        "runTime": "21:00",
        "minimumReward": 5000
      },
      {
        "address": "osmovaloper1xwazl8ftks4gn00y5x3c47auquc62ssuh8af89",
        "botAddress": "osmo195mm9y35sekrjk73anw2az9lv9xs5mztjduk29",
        "runTime": "22:00",
        "minimumReward": 10000
      },
      {
        "address": "osmovaloper1u6jr0pztvsjpvx77rfzmtw49xwzu9kas05lk04",
        "botAddress": "osmo1v9vae554q55xa4pcfdm0p3kv8nxn50jkjh5zmm",
        "runTime": "23:00",
        "minimumReward": 10000
      },
      {
        "address": "osmovaloper1glmy88g0uf6vmw29pyxu3yq0pxpjqtzqr5e57n",
        "botAddress": "osmo12xpq68caw2aqdu70jm4k792g0v9prhrpgc45k2",
        "runTime": "22:00",
        "minimumReward": 10000
      },
      {
        "address": "osmovaloper16q8xd335y38xk2ul67mjg27vdnrcnklt4wx6kt",
        "botAddress": "osmo1mjq48r6435aewerpruwc8up3tz3rzan2yzd8h8",
        "runTime": "19:00",
        "minimumReward": 10000
      },
      {
        "address": "osmovaloper1h2c47vd943scjlfum6yc5frvu2l279lwjep5d6",
        "botAddress": "osmo1305e92ng6a9pdh3ttc3ld459ckxupxt3lhfnv4",
        "runTime": "17:25",
        "minimumReward": 10000
      },
      {
        "address": "osmovaloper16gm3cvhluf9xfurkx9qgxq7pldvd479l0j6zms",
        "botAddress": "osmo17xyeczwsax3st6aykyu4f28s5n3zg6r7n7qza3",
        "runTime": "21:00",
        "minimumReward": 10000
      },
      {
        "address": "osmovaloper1kls9ca0h980sqfmt0497jj8kad3lcws6g08mld",
        "botAddress": "osmo1uecj925gwmagk8je8c2exmnty6t2jm7xk9shdp",
        "runTime": "21:00",
        "minimumReward": 1000
      },
      {
        "address": "osmovaloper10ymws40tepmjcu3a2wuy266ddna4ktas0zuzm4",
        "botAddress": "osmo1uwqjtgjhjctjc45ugy7ev5prprhehc7w3xx7ph",
        "runTime": "21:00",
        "minimumReward": 1000
      },
      {
        "address": "osmovaloper1feh2keupglep6mvxf5c96eulh3puujjryj2h8v",
        "botAddress": "osmo1vqhz5g5sq8ku0ka5x9ygal9flkg5vzr9h34kq8",
        "runTime": "20:00",
        "minimumReward": 1000000
      },
      {
        "address": "osmovaloper125kjmvuv5sv7qct2t6wc99h3mp7hpyxw37dcgg",
        "botAddress": "osmo1tah24yf5pndrwwc8hsdmjahgyf4s5s7nherfmw",
        "runTime": "1:00",
        "minimumReward": 1000
      },
      {
        "address": "osmovaloper1z5xyynz9ewuf044uaweswldut34z34z3cwpt7y",
        "botAddress": "osmo1hl0jgxre5z0nkyjj07c5vfdy44yk44at3y3ue0",
        "runTime": "22:30",
        "minimumReward": 1000
      },
      {
        "address": "osmovaloper17h2x3j7u44qkrq0sk8ul0r2qr440rwgjp38f93",
        "botAddress": "osmo14gra89zm8753pfuhvujjulmtkf2qq70f3l9gtx",
        "runTime": "21:28",
        "minimumReward": 1000
      }
    ],
    "authzSupport": true
  },
  {
    "name": "juno",
    "restUrl": [
      "https://rest.cosmos.directory/juno",
      "https://lcd-juno.itastakers.com"
    ],
    "rpcUrl": [
      "https://rpc.cosmos.directory/juno",
      "https://rpc-juno.itastakers.com"
    ],
    "gasPrice": "0.0025ujuno",
    "testAddress": "juno1yxsmtnxdt6gxnaqrg0j0nudg7et2gqcz8yyl52",
    "operators": [
      {
        "address": "junovaloper1zxx8j75ngm8m38v9l5wreaavwnsuun7gcq5cu8",
        "botAddress": "juno1n3m6rj0w9lgzg7leppnaru2xguraxhqcn4eyv6",
        "runTime": "21:00",
        "minimumReward": 10000
      },
      {
        "address": "junovaloper1ej2es5fjztqjcd4pwa0zyvaevtjd2y5w2aqycm",
        "botAddress": "juno1gvgcxwdk4j46gx3knhuackvqr2hta29zudcf56",
        "runTime": "20:00",
        "minimumReward": 10001
      },
      {
        "address": "junovaloper1x8u2ypdr35802tjyjqyxan8x85fzxe6sk0qmh8",
        "botAddress": "juno1r8egcurpwxftegr07gjv9gwffw4fk009a4v3ll",
        "runTime": "21:00",
        "minimumReward": 10000
      },
      {
        "address": "junovaloper10wxn2lv29yqnw2uf4jf439kwy5ef00qdelfp7r",
        "botAddress": "juno1xs023g3yj2mavwn3cjclgsh8mlk0kgsjsvdd2e",
        "runTime": "00:00",
        "minimumReward": 10000
      },
      {
        "address": "junovaloper193xl2tqh2tjkld2zv49ku5s44ee4qmgr65jcep",
        "botAddress": "juno1e44rluarkdw56dy2turnwjtvtg4wqvs0yeklse",
        "runTime": "21:00",
        "minimumReward": 1000
      },
      {
        "address": "junovaloper17n3w6v5q3n0tws4xv8upd9ul4qqes0nlg7q0xd",
        "botAddress": "juno1eml7agwd5x084ennlg6apvskufzrlvnrqzevj9",
        "runTime": "21:00",
        "minimumReward": 10000
      },
      {
        "address": "junovaloper10y7ucn6jhjtakwchgpw32y0tgaku6yn255z7gm",
        "botAddress": "juno106n92ygqknaw5wcgl2e9v0duxxux6nttqd24vh",
        "runTime": "21:00",
        "minimumReward": 10000
      },
      {
        "address": "junovaloper1xwazl8ftks4gn00y5x3c47auquc62ssuvynw64",
        "botAddress": "juno195mm9y35sekrjk73anw2az9lv9xs5mztvyvamt",
        "runTime": "22:00",
        "minimumReward": 10000
      },
      {
        "address": "junovaloper1mzqqrctm0hvkghf66jruxjtggd5j447dmugz0j",
        "botAddress": "juno1l7je4yr3ffs6d8v6ck49fmueqqndvgpw79c8jp",
        "runTime": "14:00",
        "minimumReward": 10000
      },
      {
        "address": "junovaloper1p0r4znp29547d8ra5k8t6ls0ztm3tj74ak38wz",
        "botAddress": "juno1v9vae554q55xa4pcfdm0p3kv8nxn50jkv7yf24",
        "runTime": "23:00",
        "minimumReward": 10000
      },
      {
        "address": "junovaloper1wd02ktcvpananlvd9u6jm3x3ap3vmw59jv9vez",
        "botAddress": "juno12xpq68caw2aqdu70jm4k792g0v9prhrpk39l8y",
        "runTime": "14:00",
        "minimumReward": 10000
      },
      {
        "address": "junovaloper1la7th9kc3gdltl53cedxxqpkyk5runudrzwx55",
        "botAddress": "juno1mjq48r6435aewerpruwc8up3tz3rzan26tavxf",
        "runTime": "19:00",
        "minimumReward": 10000
      },
      {
        "address": "junovaloper1ncu32g0lzhk0epzdar7smd3qv9da2n8w8mwn4k",
        "botAddress": "juno1305e92ng6a9pdh3ttc3ld459ckxupxt3p7ecam",
        "runTime": "19:15",
        "minimumReward": 10000
      },
      {
        "address": "junovaloper16gm3cvhluf9xfurkx9qgxq7pldvd479l5359xq",
        "botAddress": "juno17xyeczwsax3st6aykyu4f28s5n3zg6r7dhsfvl",
        "runTime": "21:00",
        "minimumReward": 10000
      },
      {
        "address": "junovaloper1am80fauk3gnzcr76ylg0yju4f0chen5x6zmq7q",
        "botAddress": "juno1hpwxnnrtsc6zjx4glup77tfe5z54lmtqnygwzm",
        "runTime": "10:30",
        "minimumReward": 10000
      },
      {
        "address": "junovaloper1297950qqq6yxhgsms6t5dks66gyk6sctplnyd7",
        "botAddress": "juno1q200ut9chx7t0nnde4h526vdxwudktgkfhxfw7",
        "runTime": "19:00",
        "minimumReward": 10000
      },
      {
        "address": "junovaloper106y6thy7gphzrsqq443hl69vfdvntgz260uxlc",
        "botAddress": "juno1uwqjtgjhjctjc45ugy7ev5prprhehc7w00k4se",
        "runTime": "21:00",
        "minimumReward": 1000
      },
      {
        "address": "junovaloper1z3svprqzmquw6mckh6rgyt0dmd4yhv7c6l58qc",
        "botAddress": "juno1m5hgzum68rjf4c7zhezgkj8hlnmr0kghqncsdv",
        "runTime": "10:00",
        "minimumReward": 1000
      },
      {
        "address": "junovaloper1gp957czryfgyvxwn3tfnyy2f0t9g2p4pvzc6k3",
        "botAddress": "juno1xrrfek3qpz4ja8ccrjklfy064asyqq9k9q45nn",
        "runTime": "21:00",
        "minimumReward": 10000
      },
      {
        "address": "junovaloper124maqmcqv8tquy764ktz7cu0gxnzfw54l2d073",
        "botAddress": "juno1vqhz5g5sq8ku0ka5x9ygal9flkg5vzr9fc9a3f",
        "runTime": "20:00",
        "minimumReward": 1000000
      },
      {
        "address": "junovaloper1hx9yj7qgnp8zhkrqfanvz74mcsg9d8eyskvsxg",
        "botAddress": "juno1hl0jgxre5z0nkyjj07c5vfdy44yk44at0dphgp",
        "runTime": "22:30",
        "minimumReward": 1000
      }
    ],
    "authzSupport": true
  },
  {
    "name": "cosmoshub",
    "restUrl": [
      "https://rest.cosmos.directory/cosmoshub",
      "https://lcd-cosmoshub.blockapsis.com"
    ],
    "rpcUrl": [
      "https://rpc.cosmos.directory/cosmoshub",
      "https://cosmoshub.validator.network",
      "https://rpc-cosmoshub.blockapsis.com"
    ],
    "gasPrice": "0.0025uatom",
    "testAddress": "cosmos1yxsmtnxdt6gxnaqrg0j0nudg7et2gqcz3k8ynk",
    "operators": [
      {
        "address": "cosmosvaloper1vvwtk805lxehwle9l4yudmq6mn0g32px9xtkhc",
        "botAddress": "cosmos1eml7agwd5x084ennlg6apvskufzrlvnrks6h4e",
        "runTime": "21:00",
        "minimumReward": 10000
      },
      {
        "address": "cosmosvaloper1fsg635n5vgc7jazz9sx5725wnc3xqgr7awxaag",
        "botAddress": "cosmos1v9vae554q55xa4pcfdm0p3kv8nxn50jk6v8jdf",
        "runTime": "23:00",
        "minimumReward": 10000
      },
      {
        "address": "cosmosvaloper140l6y2gp3gxvay6qtn70re7z2s0gn57zfd832j",
        "botAddress": "cosmos12xpq68caw2aqdu70jm4k792g0v9prhrpqrxyqc",
        "runTime": "21:00",
        "minimumReward": 10000
      },
      {
        "address": "cosmosvaloper1gpx52r9h3zeul45amvcy2pysgvcwddxrgx6cnv",
        "botAddress": "cosmos1mjq48r6435aewerpruwc8up3tz3rzan2ve7hp4",
        "runTime": "19:00",
        "minimumReward": 500000
      },
      {
        "address": "cosmosvaloper14qazscc80zgzx3m0m0aa30ths0p9hg8vdglqrc",
        "botAddress": "cosmos1305e92ng6a9pdh3ttc3ld459ckxupxt3hv6r68",
        "runTime": "19:15",
        "minimumReward": 10000
      },
      {
        "address": "cosmosvaloper16yupepagywvlk7uhpfchtwa0stu5f8cyhh54f2",
        "botAddress": "cosmos1hl0jgxre5z0nkyjj07c5vfdy44yk44atelzv0a",
        "runTime": "22:30",
        "minimumReward": 10000
      },
      {
        "address": "cosmosvaloper15r4tc0m6hc7z8drq3dzlrtcs6rq2q9l2nvwher",
        "botAddress": "cosmos1dg8u5qll7fjm9nnwqns0ullhtc6g552ugd0eqj",
        "runTime": "9:00",
        "minimumReward": 10000
      },
      {
        "address": "cosmosvaloper124maqmcqv8tquy764ktz7cu0gxnzfw54n3vww8",
        "botAddress": "cosmos1vqhz5g5sq8ku0ka5x9ygal9flkg5vzr9l2xxk4",
        "runTime": "20:00",
        "minimumReward": 1000000
      }
    ],
    "authzSupport": true
  },
  {
    "name": "akash",
    "restUrl": [
      "https://rest.cosmos.directory/akash"
    ],
    "rpcUrl": [
      "https://rpc.cosmos.directory/akash",
      "https://akash.technofractal.com:443"
    ],
    "testAddress": "akash1yxsmtnxdt6gxnaqrg0j0nudg7et2gqczud2r2v",
    "ownerAddress": "akashvaloper1xgnd8aach3vawsl38snpydkng2nv8a4kqgs8hf",
    "operators": [
      {
        "address": "akashvaloper1strxz39h5fapp7zvn5mvf8xm0ea9aajqjstv6g",
        "botAddress": "akash194ytn50yhh67rdha8akhs7c6zulnz4n2yvyy4e",
        "runTime": "21:00",
        "minimumReward": 10000
      },
      {
        "address": "akashvaloper1xgnd8aach3vawsl38snpydkng2nv8a4kqgs8hf",
        "botAddress": "akash1yxsmtnxdt6gxnaqrg0j0nudg7et2gqczud2r2v",
        "runTime": "21:00",
        "minimumReward": 10000
      },
      {
        "address": "akashvaloper1qwpnhmdlfj6gfyh0e29fjudh0ytfe5l7tjttul",
        "botAddress": "akash1yl54sf2ekqsc7y7r33267vhc546trx3ftzyns9",
        "runTime": "21:00",
        "minimumReward": 10000
      },
      {
        "address": "akashvaloper1zfcmwh56kmz4wqqg2t8pxrm228dx2c6hzh0ewm",
        "botAddress": "akash1z0xzvw999jh7ekce7eqnex2fj7cnn6xwrqht87",
        "runTime": "21:00",
        "minimumReward": 10000
      },
      {
        "address": "akashvaloper1enhj36w6clcm5fjnp87jnffnkthfux2uj88l6h",
        "botAddress": "akash1eml7agwd5x084ennlg6apvskufzrlvnrmthsvr",
        "runTime": "21:00",
        "minimumReward": 10000
      },
      {
        "address": "akashvaloper140l6y2gp3gxvay6qtn70re7z2s0gn57ztqs903",
        "botAddress": "akash12xpq68caw2aqdu70jm4k792g0v9prhrpdctrez",
        "runTime": "21:00",
        "minimumReward": 10000
      },
      {
        "address": "akashvaloper1uepjmgfuk6rnd0djsglu88w7d0t49lmlsqkfuf",
        "botAddress": "akash1weeu5yuj8n23hd87wsdxqqgfmzzz9zt6zrr52c",
        "runTime": "21:00",
        "minimumReward": 10000
      },
      {
        "address": "akashvaloper1dgxdep80th2qm8xxk8h3j3g93npsd3a8jg60gz",
        "botAddress": "akash1mjq48r6435aewerpruwc8up3tz3rzan2pznsc0",
        "runTime": "19:00",
        "minimumReward": 100000
      },
      {
        "address": "akashvaloper1r4sevyvum9ppqlw75t6h0ex9j4j9dzydu8hczm",
        "botAddress": "akash17xyeczwsax3st6aykyu4f28s5n3zg6r7k774je",
        "runTime": "21:00",
        "minimumReward": 10000
      },
      {
        "address": "akashvaloper1lxh0u07haj646pt9e0l2l4qc3d8htfx5kk698d",
        "botAddress": "akash1uwqjtgjhjctjc45ugy7ev5prprhehc7w5xcfwl",
        "runTime": "21:00",
        "minimumReward": 1000
      },
      {
        "address": "akashvaloper1epnrvkylqpk0f2d3us3cvx7x9tlycz42lwf0v6",
        "botAddress": "akash1vqhz5g5sq8ku0ka5x9ygal9flkg5vzr9j3tp00",
        "runTime": "20:00",
        "minimumReward": 1000000
      }
    ],
    "authzSupport": false
  },
  {
    "name": "chihuahua",
    "restUrl": [
      "https://rest.cosmos.directory/chihuahua",
      "https://api.chihuahua.wtf/"
    ],
    "rpcUrl": [
      "https://rpc.cosmos.directory/chihuahua",
      "https://rpc.chihuahua.wtf"
    ],
    "gasPrice": "0.025uhuahua",
    "testAddress": "chihuahua1yxsmtnxdt6gxnaqrg0j0nudg7et2gqczjr22j5",
    "ownerAddress": "chihuahuavaloper19vwcee000fhazmpt4ultvnnkhfh23ppwxll8zz",
    "operators": [
      {
        "address": "chihuahuavaloper1m4jcru5nsmtzgt4ha8fj4egau3w89cqzdrngnh",
        "botAddress": "chihuahua1uxwnhyjd2m5y6mpqsdg95y4ty0a5jtfrd9m05a",
        "runTime": "19:00",
        "minimumReward": 1000
      },
      {
        "address": "chihuahuavaloper1tzk3kzjy7fj4w37hm5v48c2t8vvgukzcqgkz8k",
        "botAddress": "chihuahua1r8egcurpwxftegr07gjv9gwffw4fk009gjzyep",
        "runTime": "21:00",
        "minimumReward": 1000
      },
      {
        "address": "chihuahuavaloper1ej2es5fjztqjcd4pwa0zyvaevtjd2y5wnscrkq",
        "botAddress": "chihuahua1gvgcxwdk4j46gx3knhuackvqr2hta29zf2kujy",
        "runTime": "21:00",
        "minimumReward": 1001
      },
      {
        "address": "chihuahuavaloper1y6m72uxs6hhsudxqpq73rsdgkjh6nhkqef8pej",
        "botAddress": "chihuahua1z0xzvw999jh7ekce7eqnex2fj7cnn6xwdwhzlx",
        "runTime": "21:00",
        "minimumReward": 1001
      },
      {
        "address": "chihuahuavaloper10wxn2lv29yqnw2uf4jf439kwy5ef00qdqj3xsc",
        "botAddress": "chihuahua1xs023g3yj2mavwn3cjclgsh8mlk0kgsj9trcv8",
        "runTime": "21:00",
        "minimumReward": 1000
      },
      {
        "address": "chihuahuavaloper19vwcee000fhazmpt4ultvnnkhfh23ppwxll8zz",
        "botAddress": "chihuahua1yxsmtnxdt6gxnaqrg0j0nudg7et2gqczjr22j5",
        "runTime": "21:00",
        "minimumReward": 1000
      },
      {
        "address": "chihuahuavaloper1glk94taeyhfpje4zaz8dsfxmn4yr3g8kkzv4x5",
        "botAddress": "chihuahua106n92ygqknaw5wcgl2e9v0duxxux6ntt42yq2f",
        "runTime": "21:00",
        "minimumReward": 1000
      },
      {
        "address": "chihuahuavaloper1xwazl8ftks4gn00y5x3c47auquc62ssu4ftf5w",
        "botAddress": "chihuahua195mm9y35sekrjk73anw2az9lv9xs5mzterzga4",
        "runTime": "22:00",
        "minimumReward": 1000
      },
      {
        "address": "chihuahuavaloper18jlk0pkpr8cnnpjtgu3dqxjvpvlnj6r4e2dtvf",
        "botAddress": "chihuahua1v9vae554q55xa4pcfdm0p3kv8nxn50jkee2uvt",
        "runTime": "23:00",
        "minimumReward": 1000
      },
      {
        "address": "chihuahuavaloper1t85yx95l5pajl9hwkeztawqf8sg9uh4lglgu9w",
        "botAddress": "chihuahua1h43hjfxlz8t6y5wewma63jz7melv46gj803735",
        "runTime": "21:00",
        "minimumReward": 1000
      },
      {
        "address": "chihuahuavaloper140l6y2gp3gxvay6qtn70re7z2s0gn57zum7h5l",
        "botAddress": "chihuahua12xpq68caw2aqdu70jm4k792g0v9prhrprkt2p6",
        "runTime": "22:00",
        "minimumReward": 1000
      },
      {
        "address": "chihuahuavaloper1zl4vt84hya03e8hu7dx4q4cvn2ts2xdr685p5g",
        "botAddress": "chihuahua1weeu5yuj8n23hd87wsdxqqgfmzzz9zt6vdrajq",
        "runTime": "22:00",
        "minimumReward": 1000
      },
      {
        "address": "chihuahuavaloper13c2hcctczy695gfs5gc637tc844n6a9unlkaqv",
        "botAddress": "chihuahua1mjq48r6435aewerpruwc8up3tz3rzan20vneqh",
        "runTime": "19:00",
        "minimumReward": 10000000
      },
      {
        "address": "chihuahuavaloper166ks8xvs36m0ggyxwavv7rj4d9nqwthgq5g7s8",
        "botAddress": "chihuahua1305e92ng6a9pdh3ttc3ld459ckxupxt35ehdm9",
        "runTime": "19:15",
        "minimumReward": 10000
      },
      {
        "address": "chihuahuavaloper1m2dxkn94t97m7ah65hv4tg2xu0j2a2k4fdee20",
        "botAddress": "chihuahua1e44rluarkdw56dy2turnwjtvtg4wqvs037c2k8",
        "runTime": "21:00",
        "minimumReward": 1000
      },
      {
        "address": "chihuahuavaloper1s7xrzju6p9dms958j6zkddr7yqg6hmves2qgu4",
        "botAddress": "chihuahua1juv28kuzuv85hzl5s3scz5rvlv7c9d5cszruv0",
        "runTime": "22:00",
        "minimumReward": 1000
      },
      {
        "address": "chihuahuavaloper1l6kfy4xvy0a34fseyhvc6f6k8asukfdz7pahxr",
        "botAddress": "chihuahua17xyeczwsax3st6aykyu4f28s5n3zg6r7cs7u2p",
        "runTime": "21:00",
        "minimumReward": 1000
      },
      {
        "address": "chihuahuavaloper1cy9jhuf3cx2z33duxld7p57gtege6hfh6fyc4w",
        "botAddress": "chihuahua1hpwxnnrtsc6zjx4glup77tfe5z54lmtqxrxmy9",
        "runTime": "10:40",
        "minimumReward": 1000
      },
      {
        "address": "chihuahuavaloper1jdlfdu2gaj0tlchzjhdnh5r7lfzt6l0zxlhkr6",
        "botAddress": "chihuahua1q200ut9chx7t0nnde4h526vdxwudktgkusgugq",
        "runTime": "19:00",
        "minimumReward": 1000
      },
      {
        "address": "chihuahuavaloper1lxh0u07haj646pt9e0l2l4qc3d8htfx5pd5hur",
        "botAddress": "chihuahua1uwqjtgjhjctjc45ugy7ev5prprhehc7w6gcqk8",
        "runTime": "21:00",
        "minimumReward": 1000
      }
    ],
    "authzSupport": false
  },
  {
    "name": "gravitybridge",
    "restUrl": [
      "https://rest.cosmos.directory/gravitybridge",
      "https://gravitychain.io:1317"
    ],
    "rpcUrl": [
      "https://rpc.cosmos.directory/gravitybridge",
      "https://gravitychain.io:26657"
    ],
    "testAddress": "gravity1yxsmtnxdt6gxnaqrg0j0nudg7et2gqcz4x4uk7",
    "gasPrice": "0.025ugraviton",
    "operators": [
      {
        "address": "gravityvaloper187reejg4et24jpggqt55vnc47l926w0p8w70mh",
        "botAddress": "gravity1v9vae554q55xa4pcfdm0p3kv8nxn50jk7u42gp",
        "runTime": "23:00",
        "minimumReward": 1000
      },
      {
        "address": "gravityvaloper1zfcmwh56kmz4wqqg2t8pxrm228dx2c6hs487gh",
        "botAddress": "gravity1z0xzvw999jh7ekce7eqnex2fj7cnn6xw2tg5mv",
        "runTime": "23:00",
        "minimumReward": 1000
      },
      {
        "address": "gravityvaloper140l6y2gp3gxvay6qtn70re7z2s0gn57zezczfa",
        "botAddress": "gravity12xpq68caw2aqdu70jm4k792g0v9prhrpyn5u9s",
        "runTime": "22:00",
        "minimumReward": 1000
      },
      {
        "address": "gravityvaloper1d63hvdgwy64sfex2kyujd0xyfhmu7r7cgxt5ru",
        "botAddress": "gravity1mjq48r6435aewerpruwc8up3tz3rzan2gfv0ya",
        "runTime": "19:00",
        "minimumReward": 10000
      },
      {
        "address": "gravityvaloper1452twnqn0z4l34c9uxudeaetk6hudpqpm0w32x",
        "botAddress": "gravity1305e92ng6a9pdh3ttc3ld459ckxupxt3nugml0",
        "runTime": "19:15",
        "minimumReward": 10000
      },
      {
        "address": "gravityvaloper1728s3k0mgzmc38eswpu9seghl0yczupyhc695s",
        "botAddress": "gravity1uwqjtgjhjctjc45ugy7ev5prprhehc7wad8kjd",
        "runTime": "21:00",
        "minimumReward": 1000
      },
      {
<<<<<<< HEAD
        "address": "gravityvaloper1uuzcgwd0yerq6yfk2fewfknl0rf6aqgdd0p3a3",
        "botAddress": "gravity1hcgxjhvv43g9z6dc58g428jgc8hdlmf7sl2d82",
        "runTime": "12:00",
        "minimumReward": 1000
=======
        "address": "gravityvaloper14vaak0zdjtnvh92hw9ypwxj76093yrgzmuguar",
        "botAddress": "gravity1vqhz5g5sq8ku0ka5x9ygal9flkg5vzr9m657na",
        "runTime": "20:00",
        "minimumReward": 1000000
>>>>>>> 67f0b5d0
      }
    ],
    "authzSupport": true
  },
  {
    "name": "regen",
    "restUrl": [
      "https://rest.cosmos.directory/regen"
    ],
    "rpcUrl": [
      "https://rpc.cosmos.directory/regen"
    ],
    "gasPrice": "0.002uregen",
    "testAddress": "regen1yxsmtnxdt6gxnaqrg0j0nudg7et2gqczw5vc9j",
    "operators": [
      {
        "address": "regenvaloper1gjvu75cq6qxyrtdv66lx9xe92jw9gqdetagaze",
        "botAddress": "regen1mjq48r6435aewerpruwc8up3tz3rzan2nm4th3",
        "runTime": "19:00",
        "minimumReward": 10000
      },
      {
        "address": "regenvaloper1ceunjpth8nds7sfmfd9yjmh97vxmwqfyf7r2cn",
        "botAddress": "regen1vqhz5g5sq8ku0ka5x9ygal9flkg5vzr9qgd6q3",
        "runTime": "20:00",
        "minimumReward": 1000000
      },
      {
        "address": "regenvaloper1kzhxmgp8z05zrj90nd8h5qx9pm949an5y7nwsz",
        "botAddress": "regen1hl0jgxre5z0nkyjj07c5vfdy44yk44atxafsee",
        "runTime": "22:30",
        "minimumReward": 10000
      }
    ],
    "authzSupport": true
  },
  {
    "name": "terra",
    "restUrl": [
      "https://rest.cosmos.directory/terra"
    ],
    "rpcUrl": [
      "https://rpc.cosmos.directory/terra"
    ],
    "testAddress": "terra1rnszu7kumz5lmgdk3fv2pmzt3s8vhcddqep7d4",
    "gasPrice": "0.015uluna",
    "operators": [
      {
        "address": "terravaloper1f2t96sz9hnwsqnneux6v28xfgn07pkxjduvwjz",
        "botAddress": "terra194ytn50yhh67rdha8akhs7c6zulnz4n20nnrwr",
        "runTime": "21:00",
        "minimumReward": 1000
      },
      {
        "address": "terravaloper13slfa8cc7zvmjt4wkap2lwmlkp4h3azwltlj6s",
        "botAddress": "terra1305e92ng6a9pdh3ttc3ld459ckxupxt33gqrc8",
        "runTime": "19:15",
        "minimumReward": 10000
      },
      {
        "address": "terravaloper108lmrztvc3pc3w774shgvpry4d3lf79k2ummna",
        "botAddress": "terra1hl0jgxre5z0nkyjj07c5vfdy44yk44atlmcvda",
        "runTime": "22:30",
        "minimumReward": 1000
      }
    ],
    "authzSupport": true
  },
  {
    "name": "sentinel",
    "restUrl": [
      "https://rest.cosmos.directory/sentinel",
      "https://lcd-sentinel.keplr.app"
    ],
    "rpcUrl": [
      "https://rpc.cosmos.directory/sentinel",
      "https://rpc-sentinel.keplr.app"
    ],
    "gasPrice": "0.02udvpn",
    "testAddress": "sent1yxsmtnxdt6gxnaqrg0j0nudg7et2gqcz2d3ahe",
    "operators": [
      {
        "address": "sentvaloper138dhtmfslt0ls4ec0jumj8tyajry4dfuv27jay",
        "botAddress": "sent194ytn50yhh67rdha8akhs7c6zulnz4n2jvl6gv",
        "runTime": "21:00",
        "minimumReward": 1000
      },
      {
        "address": "sentvaloper10y0044zsacejntznk6eatvz7mcekqv357fhl7q",
        "botAddress": "sent1n3m6rj0w9lgzg7leppnaru2xguraxhqc7uvx0f",
        "runTime": "21:00",
        "minimumReward": 100000
      },
      {
        "address": "sentvaloper1gwqt4jzhtvms8u57gpl4tzxjxqq8fss2j3hx48",
        "botAddress": "sent1mjq48r6435aewerpruwc8up3tz3rzan2hzgw96",
        "runTime": "19:00",
        "minimumReward": 1000000
      },
      {
        "address": "sentvaloper1tjgec0ssfrlldmut69xsp8vzljugg0g306aae2",
        "botAddress": "sent1e44rluarkdw56dy2turnwjtvtg4wqvs0fsran2",
        "runTime": "21:00",
        "minimumReward": 1000
      },
      {
        "address": "sentvaloper18mtspwzngrtvtg0l7vuls3dhwp96jsf2t4zcd5",
        "botAddress": "sent17xyeczwsax3st6aykyu4f28s5n3zg6r7q79t0v",
        "runTime": "21:00",
        "minimumReward": 1000
      },
      {
        "address": "sentvaloper1lxh0u07haj646pt9e0l2l4qc3d8htfx543ss9m",
        "botAddress": "sent1uwqjtgjhjctjc45ugy7ev5prprhehc7wzxrhn2",
        "runTime": "21:00",
        "minimumReward": 1000
      },
      {
        "address": "sentvaloper1wd944at7mn6eqm7c7m5lfd9ej3g6astqawjnqn",
        "botAddress": "sent1m5hgzum68rjf4c7zhezgkj8hlnmr0kghd6djwl",
        "runTime": "10:00",
        "minimumReward": 1000
      }
    ],
    "authzSupport": false
  },
  {
    "name": "dig",
    "restUrl": [
      "https://rest.cosmos.directory/dig",
      "https://api-1-dig.notional.ventures"
    ],
    "rpcUrl": [
      "https://rpc.cosmos.directory/dig",
      "https://rpc-1-dig.notional.ventures"
    ],
    "gasPrice": "0.0025udig",
    "testAddress": "dig1yxsmtnxdt6gxnaqrg0j0nudg7et2gqczfzw03d",
    "ownerAddress": "digvaloper136avwnuvvy94dqmtnaue2nfvjes8xr37h9rzay",
    "operators": [
      {
        "address": "digvaloper136avwnuvvy94dqmtnaue2nfvjes8xr37h9rzay",
        "botAddress": "dig1yxsmtnxdt6gxnaqrg0j0nudg7et2gqczfzw03d",
        "runTime": "21:00",
        "minimumReward": 1000
      },
      {
        "address": "digvaloper1mcm5pj79epddgms7e4r4f93w2m5lxh496tv8h2",
        "botAddress": "dig1mjq48r6435aewerpruwc8up3tz3rzan25dhurw",
        "runTime": "19:00",
        "minimumReward": 100000
      },
      {
        "address": "digvaloper184tx500pdv53uua98ezu2vy2zcfp5nfwrsjnz7",
        "botAddress": "dig1305e92ng6a9pdh3ttc3ld459ckxupxt30cngcu",
        "runTime": "19:15",
        "minimumReward": 10000
      },
      {
        "address": "digvaloper1up3slj4nr5y23gxkvqn8h5ra9mv0pj2vpemf5t",
        "botAddress": "dig17xyeczwsax3st6aykyu4f28s5n3zg6r7r36efc",
        "runTime": "21:00",
        "minimumReward": 10000
      },
      {
        "address": "digvaloper1zqp8f7ehuf64psmg0tz3cydacgk2nshg338e8m",
        "botAddress": "dig1v9vae554q55xa4pcfdm0p3kv8nxn50jkzcwe0j",
        "runTime": "23:00",
        "minimumReward": 10000
      },
      {
        "address": "digvaloper1dv3v662kd3pp6pxfagck4zyysas82adspfvtw4",
        "botAddress": "dig1uwqjtgjhjctjc45ugy7ev5prprhehc7wpfu947",
        "runTime": "21:00",
        "minimumReward": 1000
      },
      {
        "address": "digvaloper1s8kaf75yr6v693lhcdwx9r6d3z0sgs2nns36pq",
        "botAddress": "dig1e44rluarkdw56dy2turnwjtvtg4wqvs02lu047",
        "runTime": "21:00",
        "minimumReward": 1000
      },
      {
        "address": "digvaloper1uc8nz85axexc9svkxjy0ccm28cc0uctvs33ewg",
        "botAddress": "dig1vqhz5g5sq8ku0ka5x9ygal9flkg5vzr9870d5w",
        "runTime": "20:00",
        "minimumReward": 1000000
      }
    ],
    "authzSupport": false
  },
  {
    "name": "bitcanna",
    "restUrl": [
      "https://rest.cosmos.directory/bitcanna",
      "https://lcd.bitcanna.io"
    ],
    "rpcUrl": [
      "https://rpc.cosmos.directory/bitcanna",
      "https://rpc.bitcanna.io",
      "https://rpc-bitcanna.itastakers.com"
    ],
    "gasPrice": "0.001ubcna",
    "operators": [
      {
        "address": "bcnavaloper1r7up4azsnmprakycclqrh60phvq6zptq8lx8qk",
        "botAddress": "bcna1mjq48r6435aewerpruwc8up3tz3rzan2kfwkf8",
        "runTime": "19:00",
        "minimumReward": 100000
      },
      {
        "address": "bcnavaloper12wskdt5tcc9yx5ajdx8xjjujuc0fgs5p54j6ug",
        "botAddress": "bcna1m5hgzum68rjf4c7zhezgkj8hlnmr0kghv3t2zz",
        "runTime": "10:00",
        "minimumReward": 10000
      },
      {
        "address": "bcnavaloper1gsq4dsxvgsswkgrsftz0k905rzjc0n2hv26xgj",
        "botAddress": "bcna1hl0jgxre5z0nkyjj07c5vfdy44yk44atr0jd80",
        "runTime": "22:30",
        "minimumReward": 10000
      }
    ],
    "authzSupport": false
  },
  {
    "name": "emoney",
    "restUrl": [
      "https://rest.cosmos.directory/emoney",
      "https://lcd-emoney.keplr.app",
      "https://emoney.validator.network/api/"
    ],
    "rpcUrl": [
      "https://rpc.cosmos.directory/emoney",
      "https://rpc-emoney.keplr.app",
      "https://emoney.validator.network"
    ],
    "gasPrice": "0.08ungm",
    "operators": [
      {
        "address": "emoneyvaloper1z0cwp2wezmaehlhzdmqpx55vhxupuk52d7ucjy",
        "botAddress": "emoney194ytn50yhh67rdha8akhs7c6zulnz4n2x5nhm7",
        "runTime": "21:00",
        "minimumReward": 1000
      },
      {
        "address": "emoneyvaloper1fskgtauswg2d0p79d9gdqj2yjyfulg3d65dtue",
        "botAddress": "emoney1mjq48r6435aewerpruwc8up3tz3rzan2r6yrkg",
        "runTime": "19:00",
        "minimumReward": 2000000
      },
      {
        "address": "emoneyvaloper1ggpn5jtrgf5hhzw79la6k4h9jgcws3erjzccuh",
        "botAddress": "emoney1305e92ng6a9pdh3ttc3ld459ckxupxt3c0qhd6",
        "runTime": "19:15",
        "minimumReward": 10000
      },
      {
        "address": "emoneyvaloper1r7v26mcg7frd8l44p5vr2wfv7eqrhpagffvncl",
        "botAddress": "emoney1v9vae554q55xa4pcfdm0p3kv8nxn50jk40ax65",
        "runTime": "23:00",
        "minimumReward": 10000
      },
      {
        "address": "emoneyvaloper1lxh0u07haj646pt9e0l2l4qc3d8htfx5ev9y8d",
        "botAddress": "emoney1uwqjtgjhjctjc45ugy7ev5prprhehc7wk706qc",
        "runTime": "21:00",
        "minimumReward": 1000
      },
      {
        "address": "emoneyvaloper10rk00srmct4z5huqjh7fc64vgqasl46jwm9g9l",
        "botAddress": "emoney1m5hgzum68rjf4c7zhezgkj8hlnmr0kghezplad",
        "runTime": "10:00",
        "minimumReward": 1000
      },
      {
        "address": "emoneyvaloper1sz7rp920hgupfl0p6c7kwkaes8q8tx3lmzhcrc",
        "botAddress": "emoney1vqhz5g5sq8ku0ka5x9ygal9flkg5vzr9sfujpg",
        "runTime": "20:00",
        "minimumReward": 1000000
      }
    ],
    "authzSupport": false
  },
  {
    "name": "kava",
    "restUrl": [
      "https://rest.cosmos.directory/kava",
      "https://api.data.kava.io/"
    ],
    "rpcUrl": [
      "https://rpc.cosmos.directory/kava",
      "https://rpc.kava.io"
    ],
    "gasPrice": "0.00008ukava",
    "operators": [
      {
        "address": "kavavaloper1hztgl202pvetspxch0pcchaqzrduw4qq64q08u",
        "botAddress": "kava194ytn50yhh67rdha8akhs7c6zulnz4n24za76y",
        "runTime": "21:00",
        "minimumReward": 1000
      },
      {
        "address": "kavavaloper17jr6wyhm2twyph6d88l5ux945gwmf8vfkhckda",
        "botAddress": "kava1avq4zm9cyrhc2cv9e4pn6p2l97y8aaucu0r733",
        "runTime": "23:00",
        "minimumReward": 1000
      },
      {
        "address": "kavavaloper1gd5hf545caremavv28apr9mzf7f7ns395c27mq",
        "botAddress": "kava1mjq48r6435aewerpruwc8up3tz3rzan2sv22hj",
        "runTime": "19:00",
        "minimumReward": 10000
      }
    ],
    "authzSupport": false
  },
  {
    "name": "desmos",
    "restUrl": [
      "https://rest.cosmos.directory/desmos",
      "https://api.mainnet.desmos.network"
    ],
    "rpcUrl": [
      "https://rpc.cosmos.directory/desmos",
      "https://rpc.mainnet.desmos.network"
    ],
    "gasPrice": "0.001udsm",
    "operators": [
      {
        "address": "desmosvaloper1xwazl8ftks4gn00y5x3c47auquc62ssu07r7m6",
        "botAddress": "desmos1hcuv07593sxu4luumnh4dy2fujaxyh7xd9rya5",
        "runTime": "22:00",
        "minimumReward": 1000
      },
      {
        "address": "desmosvaloper17ue85ck027c4grv7nuks7k7p4fqnlc55uqhskj",
        "botAddress": "desmos1z0xzvw999jh7ekce7eqnex2fj7cnn6xw6rhufu",
        "runTime": "22:00",
        "minimumReward": 1000
      },
      {
        "address": "desmosvaloper1r0emf6ap6y5advzgtsf4uz3g68p5t5484j4alp",
        "botAddress": "desmos1nrt8va6he35w4vclr6sejkqpvsmr4vtas330me",
        "runTime": "22:00",
        "minimumReward": 1000
      },
      {
        "address": "desmosvaloper1lzzctd3a839xxk7vf4cwuhcvgcnmxrhrx7d92e",
        "botAddress": "desmos1mjq48r6435aewerpruwc8up3tz3rzan2cpn8kd",
        "runTime": "19:00",
        "minimumReward": 10000
      },
      {
        "address": "desmosvaloper1lf3fg79gf2qf6ept7ec22kjd8s6gj3swr2ca0v",
        "botAddress": "desmos1e44rluarkdw56dy2turnwjtvtg4wqvs0xnc5qa",
        "runTime": "21:00",
        "minimumReward": 10000
      },
      {
        "address": "desmosvaloper19c6nnp6afxj82ehxtlejyvg6zh58050jcgpdj6",
        "botAddress": "desmos1az6huqur4g2u29fa6c5zzxmtljp0euqmnla6x5",
        "runTime": "10:00",
        "minimumReward": 10000
      },
      {
        "address": "desmosvaloper1zm3l7p8n5dxqeadsfxy3rd0j3c2knnx3chg77a",
        "botAddress": "desmos19n0raswpfd9f7779ah637h20ltae0g7ussa8at",
        "runTime": "20:00",
        "minimumReward": 1000000
      },
      {
        "address": "desmosvaloper1s5gnmccngltteh6ugtsz7fdrykc294tnw2e7pz",
        "botAddress": "desmos1hl0jgxre5z0nkyjj07c5vfdy44yk44atd80uc9",
        "runTime": "22:30",
        "minimumReward": 1000
      },
      {
        "address": "desmosvaloper1jrld5g998gqm4yx26l6cvhxz7y5adgxqzfdpes",
        "botAddress": "desmos1hcgxjhvv43g9z6dc58g428jgc8hdlmf7qh4946",
        "runTime": "12:00",
        "minimumReward": 10000
      }
    ],
    "authzSupport": true
  },
  {
    "name": "cryptoorgchain",
    "restUrl": [
      "https://rest.cosmos.directory/cryptoorgchain",
      "https://lcd-crypto-org.keplr.app/"
    ],
    "rpcUrl": [
      "https://rpc.cosmos.directory/cryptoorgchain",
      "https://mainnet.crypto.org",
      "https://rpc-crypto-org.keplr.app"
    ],
    "gasPrice": "0.025basecro",
    "operators": [
      {
        "address": "crocncl15m2ae4c2ajpkz6hw0d4ucvwfyuwq8ns5z369u8",
        "botAddress": "cro1v9vae554q55xa4pcfdm0p3kv8nxn50jkzh0t3c",
        "runTime": "23:00",
        "minimumReward": 100000
      },
      {
        "address": "crocncl1tkev46yqrjzrjzrqtty30ex68eja2zcltyq2vj",
        "botAddress": "cro1hl0jgxre5z0nkyjj07c5vfdy44yk44atpy24nv",
        "runTime": "22:30",
        "minimumReward": 100000
      }
    ],
    "authzSupport": true
  },
  {
    "name": "evmos",
    "restUrl": [
      "https://rest.cosmos.directory/evmos",
      "https://rest.bd.evmos.org:1317"
    ],
    "rpcUrl": [
      "https://rpc.cosmos.directory/evmos",
      "https://tendermint.bd.evmos.org:26657"
    ],
    "operators": [
      {
        "address": "evmosvaloper1shvcjzhcxau6qtlz9w82a646ecwp4hq7ayqt0w",
        "botAddress": "evmos194ytn50yhh67rdha8akhs7c6zulnz4n2tkcdkt",
        "runTime": "21:00",
        "minimumReward": 1000
      },
      {
        "address": "evmosvaloper1x5y65hgngh77sxta6s2vpjnfjep3ltllyhf2hs",
        "botAddress": "evmos16e67hq4eqgnfw6pxu8v33mz259z5r30d9v2uq2",
        "runTime": "21:00",
        "minimumReward": 1000
      },
      {
        "address": "evmosvaloper14zatq4jagqtm9ejgvglnv0t364d88u80futp65",
        "botAddress": "evmos1xul3g9w27tlns7k3d2reqjxqdsgyknkx74prwv",
        "runTime": "21:00",
        "minimumReward": 1001
      },
      {
        "address": "evmosvaloper1pz3mcahcrglf3md4lggax5r95gvmppc6x5w7hw",
        "botAddress": "evmos17va68yw35aleakz62jwqn24s22fd3k545mclkl",
        "runTime": "21:00",
        "minimumReward": 1000
      },
      {
        "address": "evmosvaloper146mfv59nypacvs5l9h0takrcv8jtlk90wr0ggp",
        "botAddress": "evmos17xyeczwsax3st6aykyu4f28s5n3zg6r7eyzu3t",
        "runTime": "21:00",
        "minimumReward": 1000
      },
      {
        "address": "evmosvaloper1qp49y6vh8vvv5yf8ule8fwx6sss82ncz39tunl",
        "botAddress": "evmos10g8dt086qsfw0s27us8uvhnnftf9aanx4afg3h",
        "runTime": "21:05",
        "minimumReward": 1000000000000000000
      },
      {
        "address": "evmosvaloper1f6m9d94lkenw9fy5wmytatt76l849kx6ugdz70",
        "botAddress": "evmos175l97fdm2a6x5xp82psec52elzu8nsl7dmc7an",
        "runTime": "19:00",
        "minimumReward": 1000
      },
      {
        "address": "evmosvaloper1aep37tvd5yh4ydeya2a88g2tkjz6f2lcrfjumh",
        "botAddress": "evmos1v9vae554q55xa4pcfdm0p3kv8nxn50jkcdkuhp",
        "runTime": "23:00",
        "minimumReward": 1000000
      },
      {
        "address": "evmosvaloper1qhazu8zleyn5chrkxymewx3xw5guq2vm6q7zl0",
        "botAddress": "evmos1t8e0n59ta6dnf38vqel7ydme9tajvjegs4jw5g",
        "runTime": "19:15",
        "minimumReward": 10000
      },
      {
        "address": "evmosvaloper18zt355ccyxd3kj23mz5hdz00qqn5lk5kjnj74m",
        "botAddress": "evmos1uwqjtgjhjctjc45ugy7ev5prprhehc7wmuyqdd",
        "runTime": "21:00",
        "minimumReward": 1000
      },
      {
        "address": "evmosvaloper1a36r4jvcprvewxnr2qhfs0h4spec35238s2h7t",
        "botAddress": "evmos1axp36fwjy2vzlaym52urh80wq9l7z2t0shrj2y",
        "runTime": "20:00",
        "minimumReward": 1000000
      }
    ],
    "authzSupport": true
  },
  {
    "name": "sifchain",
    "restUrl": [
      "https://rest.cosmos.directory/sifchain",
      "https://api.sifchain.finance"
    ],
    "rpcUrl": [
      "https://rpc.cosmos.directory/sifchain",
      "https://rpc.sifchain.finance"
    ],
    "operators": [
      {
        "address": "sifvaloper1lnhxf6war6qlldemkqzp0t3g57hpe9a6nh3tyv",
        "botAddress": "sifchain194ytn50yhh67rdha8akhs7c6zulnz4n2zjs8hn",
        "runTime": "21:00",
        "minimumReward": 1000
      },
      {
        "address": "sifvaloper1uepjmgfuk6rnd0djsglu88w7d0t49lmlmxj56z",
        "botAddress": "sif1weeu5yuj8n23hd87wsdxqqgfmzzz9zt629p9uf",
        "runTime": "21:00",
        "minimumReward": 1000
      },
      {
        "address": "sifvaloper1ej2es5fjztqjcd4pwa0zyvaevtjd2y5w0djvt9",
        "botAddress": "sif1gvgcxwdk4j46gx3knhuackvqr2hta29z0z5yud",
        "runTime": "21:00",
        "minimumReward": 1001
      },
      {
        "address": "sifvaloper1kttxh8lxsmez56pen3cw307raf45fj9vmvwn5j",
        "botAddress": "sif1mjq48r6435aewerpruwc8up3tz3rzan2fy3pw7",
        "runTime": "19:00",
        "minimumReward": 1000
      }
    ],
    "authzSupport": false
  },
  {
    "name": "lumnetwork",
    "restUrl": [
      "https://rest.cosmos.directory/lumnetwork",
      "https://node0.mainnet.lum.network/rest"
    ],
    "rpcUrl": [
      "https://rpc.cosmos.directory/lumnetwork",
      "https://node0.mainnet.lum.network/rpc"
    ],
    "operators": [
      {
        "address": "lumvaloper1u6jr0pztvsjpvx77rfzmtw49xwzu9kash9slqs",
        "botAddress": "lum1v9vae554q55xa4pcfdm0p3kv8nxn50jk0x6mca",
        "runTime": "23:00",
        "minimumReward": 1000
      },
      {
        "address": "lumvaloper1ej2es5fjztqjcd4pwa0zyvaevtjd2y5wf0p22w",
        "botAddress": "lum1gvgcxwdk4j46gx3knhuackvqr2hta29zl4xmxj",
        "runTime": "23:00",
        "minimumReward": 1001
      },
      {
        "address": "lumvaloper1txgtzgdj90mqddhyu5gcpkkdeu9g2fu22d85d7",
        "botAddress": "lum1e44rluarkdw56dy2turnwjtvtg4wqvs08pgdz3",
        "runTime": "21:00",
        "minimumReward": 1000
      },
      {
        "address": "lumvaloper1nnl9ygsp04rhkuh3yrr98cnvke586mxlhpfe3w",
        "botAddress": "lum1eml7agwd5x084ennlg6apvskufzrlvnrr687qd",
        "runTime": "21:00",
        "minimumReward": 1000
      },
      {
        "address": "lumvaloper1068lx20jqswpwtykfezssdkn524kqlmlqjeqpa",
        "botAddress": "lum19pqrxrl6n0g0mky4y79hlfzchprmsp5jxdyjew",
        "runTime": "21:00",
        "minimumReward": 1000
      },
      {
        "address": "lumvaloper1up3slj4nr5y23gxkvqn8h5ra9mv0pj2vv70zs4",
        "botAddress": "lum17xyeczwsax3st6aykyu4f28s5n3zg6r7w0wm7h",
        "runTime": "21:00",
        "minimumReward": 1000
      },
      {
        "address": "lumvaloper1axqn30kead92gdsg7pusc6ezxx8ltq465r3hv3",
        "botAddress": "lum1mjq48r6435aewerpruwc8up3tz3rzan2enr75p",
        "runTime": "19:00",
        "minimumReward": 1000
      },
      {
        "address": "lumvaloper1kls9ca0h980sqfmt0497jj8kad3lcws6s7gjsg",
        "botAddress": "lum1uecj925gwmagk8je8c2exmnty6t2jm7xt57ww8",
        "runTime": "21:00",
        "minimumReward": 1000
      },
      {
        "address": "lumvaloper1krkmg6f0sjwalkx3nq39yt0upxgys7alme6lps",
        "botAddress": "lum1h666jcyjycu90w3j6q6cpswsmzh9f73t0lwkf6",
        "runTime": "23:00",
        "minimumReward": 1000
      },
      {
        "address": "lumvaloper1y69ary732dmngmj2g2e8m2ssedugya4may0tj5",
        "botAddress": "lum1305e92ng6a9pdh3ttc3ld459ckxupxt3zx820n",
        "runTime": "19:15",
        "minimumReward": 10000
      },
      {
        "address": "lumvaloper1uqw4e63xwwjmxt6ympdl20dsxtjr7lzx2p20hu",
        "botAddress": "lum1vqhz5g5sq8ku0ka5x9ygal9flkg5vzr92qm0rp",
        "runTime": "20:00",
        "minimumReward": 1000000
      },
      {
        "address": "lumvaloper1zs59ua4l0h6a2hnh08v8qn76f6qh7uxc22vey5",
        "botAddress": "lum1hl0jgxre5z0nkyjj07c5vfdy44yk44atv4l96f",
        "runTime": "22:30",
        "minimumReward": 1000
      }
    ],
    "authzSupport": true
  },
  {
    "name": "stargaze",
    "restUrl": [
      "https://rest.cosmos.directory/stargaze",
      "https://rest.stargaze-apis.com",
      "https://api.stargaze.ezstaking.io"
    ],
    "rpcUrl": [
      "https://rpc.cosmos.directory/stargaze",
      "https://rpc.stargaze-apis.com",
      "https://rpc.stargaze.ezstaking.io"
    ],
    "operators": [
      {
        "address": "starsvaloper10wxn2lv29yqnw2uf4jf439kwy5ef00qd0jluj0",
        "botAddress": "stars1xs023g3yj2mavwn3cjclgsh8mlk0kgsjjzetx5",
        "runTime": "00:00",
        "minimumReward": 10000
      },
      {
        "address": "starsvaloper1y3cxrze7kmktj93atd42g9rffyg823g0qjqelc",
        "botAddress": "stars1eml7agwd5x084ennlg6apvskufzrlvnrzvd27g",
        "runTime": "21:00",
        "minimumReward": 1000
      },
      {
        "address": "starsvaloper1r4sevyvum9ppqlw75t6h0ex9j4j9dzydyuhsmz",
        "botAddress": "stars17xyeczwsax3st6aykyu4f28s5n3zg6r70ey0qj",
        "runTime": "21:00",
        "minimumReward": 1000
      },
      {
        "address": "starsvaloper12v78y2lrpy2euhuzjtd6ssyzz3zllgs0uqk3nn",
        "botAddress": "stars1305e92ng6a9pdh3ttc3ld459ckxupxt3rsd73k",
        "runTime": "19:15",
        "minimumReward": 10000
      },
      {
        "address": "starsvaloper1mz2qks48v486d9m8wp4l9fxm2e9l0e0kzk79m5",
        "botAddress": "stars1mjq48r6435aewerpruwc8up3tz3rzan2c9f22y",
        "runTime": "19:00",
        "minimumReward": 1000
      },
      {
        "address": "starsvaloper1hr4ag3mdzy08rl6r7pga832kvchqctvmzdneds",
        "botAddress": "stars1m5hgzum68rjf4c7zhezgkj8hlnmr0kghzavkpp",
        "runTime": "10:00",
        "minimumReward": 10000
      },
      {
<<<<<<< HEAD
        "address": "starsvaloper1yskcx5zfkr3nacn6f5zd08yw72zwm4s06x8tpz",
        "botAddress": "stars1hcgxjhvv43g9z6dc58g428jgc8hdlmf7qn0gfn",
        "runTime": "12:00",
        "minimumReward": 10000
=======
        "address": "starsvaloper13agg47uffkehwqpvqeqp86aamjmkvmt4hyt9z7",
        "botAddress": "stars1vqhz5g5sq8ku0ka5x9ygal9flkg5vzr9tk3may",
        "runTime": "20:00",
        "minimumReward": 1000000
>>>>>>> 67f0b5d0
      }
    ],
    "authzSupport": true
  },
  {
    "name": "comdex",
    "restUrl": [
      "https://rest.cosmos.directory/comdex",
      "https://api.comdex.audit.one/rest",
      "https://rest.comdex.one"
    ],
    "rpcUrl": [
      "https://rpc.cosmos.directory/comdex",
      "https://api.comdex.audit.one/rpc/",
      "https://rpc.comdex.one"
    ],
    "operators": [
      {
        "address": "comdexvaloper195re7mhwh9urewm3rvaj9r7vm6j63c4sd78njd",
        "botAddress": "comdex194ytn50yhh67rdha8akhs7c6zulnz4n2wctp45",
        "runTime": "21:00",
        "minimumReward": 1000
      },
      {
        "address": "comdexvaloper19qz6sgw7llrft2x05lp4swy569e5sla6gl3cuu",
        "botAddress": "comdex1e44rluarkdw56dy2turnwjtvtg4wqvs04yhxwj",
        "runTime": "21:00",
        "minimumReward": 1000
      },
      {
        "address": "comdexvaloper1ej2es5fjztqjcd4pwa0zyvaevtjd2y5wh2dqrg",
        "botAddress": "comdex1gvgcxwdk4j46gx3knhuackvqr2hta29zdses23",
        "runTime": "21:00",
        "minimumReward": 1001
      },
      {
        "address": "comdexvaloper14yh3sqetnphupx2r4jrjctpsqqg7jqmnmzpxc4",
        "botAddress": "comdex1h43hjfxlz8t6y5wewma63jz7melv46gjr47jfp",
        "runTime": "21:00",
        "minimumReward": 1000
      },
      {
        "address": "comdexvaloper1gfe4f7urf866xte5cpmkgsw7q2u97qj06ldtj3",
        "botAddress": "comdex1mjq48r6435aewerpruwc8up3tz3rzan2tku4cz",
        "runTime": "19:00",
        "minimumReward": 1000
      },
      {
        "address": "comdexvaloper12dseyeqwsv3lkxlks45p4fp7et4qnzn5vkavjf",
        "botAddress": "comdex1v9vae554q55xa4pcfdm0p3kv8nxn50jkar9s57",
        "runTime": "23:00",
        "minimumReward": 1000
      },
      {
        "address": "comdexvaloper10d87jx68zygmwagu9ggzxpept07zs7nmcpyjr6",
        "botAddress": "comdex1305e92ng6a9pdh3ttc3ld459ckxupxt3srcprs",
        "runTime": "19:15",
        "minimumReward": 10000
      },
      {
        "address": "comdexvaloper1lxh0u07haj646pt9e0l2l4qc3d8htfx59hp5ft",
        "botAddress": "comdex1uwqjtgjhjctjc45ugy7ev5prprhehc7w7jhvwj",
        "runTime": "21:00",
        "minimumReward": 1000
      },
      {
        "address": "comdexvaloper120g4zfrj75ezl6cmd466tk0rj9h3dkskc5tvkh",
        "botAddress": "comdex1m5hgzum68rjf4c7zhezgkj8hlnmr0kgh3wefn8",
        "runTime": "10:00",
        "minimumReward": 1000
      }
    ],
    "authzSupport": false
  },
  {
<<<<<<< HEAD
    "name": "cheqd",
    "prettyName": "cheqd",
    "chainId": "cheqd-mainnet-1",
    "prefix": "cheqd",
    "denom": "ncheq",
    "decimals": 9,
    "restUrl": [
      "https://rest.cosmos.directory/cheqd",
      "https://api.cheqd.net",
      "https://api.cheqd.blockfend.com"
    ],
    "rpcUrl": [
      "https://rpc.cosmos.directory/cheqd",
      "https://rpc.cheqd.net",
      "https://rpc.cheqd.blockfend.com"
    ],
    "image": "https://raw.githubusercontent.com/osmosis-labs/osmosis-frontend/master/public/assets/tokens/cheq.svg",
    "operators": [
         {
        "address": "cheqdvaloper1m0f5mdkusqq24zhf8azjn2j5v2jqwqlt3ukrc0",
        "botAddress": "cheqd1ypntyymvjg90ntxwes3hxtmuvvh4fcr8w082sd",
        "runTime": "21:00",
        "minimumReward": 1000
=======
    "name": "bitsong",
    "prettyName": "BitSong",
    "chainId": "bitsong-2b",
    "prefix": "bitsong",
    "denom": "ubtsg",
    "restUrl": [
      "https://lcd-bitsong.itastakers.com"
    ],
    "rpcUrl": [
      "https://rpc-bitsong.itastakers.com"
    ],
    "image": "https://raw.githubusercontent.com/osmosis-labs/assetlists/main/images/btsg.svg",
    "operators": [
      {
        "address": "bitsongvaloper129y6g55wz7mz9vs2nudfvfdaun80fuphnltfpf",
        "botAddress": "bitsong14td30sayes36tm042gcrwpynky927x2c434c06",
        "runTime": "20:00",
        "minimumReward": 1000000
      }
    ],
    "authzSupport": true
  },
  {
    "name": "persistence",
    "prettyName": "Persistence",
    "chainId": "core-1",
    "prefix": "persistence",
    "denom": "uxprt",
    "restUrl": [
      "https://rest.core.persistence.one"
    ],
    "rpcUrl": [
      "https://rpc.core.persistence.one"
    ],
    "image": "https://raw.githubusercontent.com/osmosis-labs/assetlists/main/images/xprt.png",
    "operators": [
      {
        "address": "persistencevaloper1pdse5rr5njkkka6qeu5m8u704h6z67w5r700vn",
        "botAddress": "persistence1atgss2zpwl9m8fmm32gzrkjtqw3tdawguqw6tk",
        "runTime": "20:00",
        "minimumReward": 1000000
>>>>>>> 67f0b5d0
      }
    ],
    "authzSupport": true
  },
  {
<<<<<<< HEAD
    "name": "umee",
    "prettyName": "umee",
    "chainId": "umee-1",
    "prefix": "umee",
    "denom": "uumee",
    "restUrl": [
      "https://rest.cosmos.directory/umee",
      "https://api.aphrodite.main.network.umee.cc",
      "https://api.apollo.main.network.umee.cc",
      "https://api.artemis.main.network.umee.cc",
      "https://api.athena.main.network.umee.cc",
      "https://api.beaked.main.network.umee.cc",
      "https://api.bottlenose.main.network.umee.cc"
    ],
    "rpcUrl": [
      "https://rpc.cosmos.directory/umee",
      "https://rpc.aphrodite.main.network.umee.cc",
      "https://rpc.apollo.main.network.umee.cc",
      "https://rpc.artemis.main.network.umee.cc",
      "https://rpc.athena.main.network.umee.cc",
      "https://rpc.beaked.main.network.umee.cc",
      "https://rpc.bottlenose.main.network.umee.cc"
    ],
    "image": "https://raw.githubusercontent.com/cosmos/chain-registry/master/umee/images/umee.png",
    "operators": [
      {
        "address": "umeevaloper14vmuhgm04ffvzts9jxm2wy5d538g96ru9fsg5v",
        "botAddress": "umee1m5hgzum68rjf4c7zhezgkj8hlnmr0kghyhx5wz",
        "runTime": "10:00",
        "minimumReward": 10000
      }
    ],
    "authzSupport": true
=======
    "name": "agoric",
    "prettyName": "Agoric",
    "chainId": "agoric-3",
    "prefix": "agoric",
    "denom": "ubld",
    "restUrl": [
      "https://main.api.agoric.net:443"
    ],
    "rpcUrl": [
      "https://main.rpc.agoric.net:443"
    ],
    "image": "https://raw.githubusercontent.com/cosmos/chain-registry/master/agoric/images/bld.png",
    "operators": [
      {
        "address": "agoricvaloper1kh8nwuee2y353u6nmv8jffpvhtzs7xu8f4klam",
        "botAddress": "agoric148kutx4cag3js995cesc0rpuwpe85hq7zk5ry3",
        "runTime": "20:00",
        "minimumReward": 1000000
      }
    ],
    "authzSupport": true
  },
  {
    "name": "impacthub",
    "prettyName": "Impact Hub",
    "chainId": "impacthub-3",
    "prefix": "ixo",
    "denom": "uixo",
    "restUrl": [
      "https://lcd-impacthub.keplr.app",
      "https://proxies.sifchain.finance/api/impacthub-3/rest",
      "http://18.220.101.192:1317/",
      "https://impacthub.ixo.world/rest/"
    ],
    "rpcUrl": [
      "https://rpc-impacthub.keplr.app",
      "https://proxies.sifchain.finance/api/impacthub-3/rpc",
      "http://18.220.101.192:26657",
      "https://impacthub.ixo.world/rpc"
    ],
    "image": "https://raw.githubusercontent.com/osmosis-labs/assetlists/main/images/ixo.png",
    "gasPrice": "0.025uixo",
    "operators": [
        {
            "address": "ixovaloper1m3kz9q3hp50udyq5tt4rawrexnay4y7jpyvtr9",
            "botAddress": "ixo1vqhz5g5sq8ku0ka5x9ygal9flkg5vzr9qlc5jx",
            "runTime": "20:00",
            "minimumReward": 1000000
        }
    ],
    "authzSupport": false
  },
  {
    "name": "kichain",
    "prettyName": "Ki",
    "chainId": "kichain-2",
    "prefix": "ki",
    "denom": "uxki",
    "restUrl": [
      "https://api-mainnet.blockchain.ki"
    ],
    "rpcUrl": [
      "https://rpc-mainnet.blockchain.ki"
    ],
    "image": "https://raw.githubusercontent.com/osmosis-labs/assetlists/main/images/xki.svg",
    "gasPrice": "0.025uxki",
    "operators": [
        {
            "address": "kivaloper1n5cpxhwm5rpgellky5njz67sx8sp0t6ejyxevq",
            "botAddress": "ki1vqhz5g5sq8ku0ka5x9ygal9flkg5vzr9w8hfjp",
            "runTime": "20:00",
            "minimumReward": 1000000
        }
    ],
    "authzSupport": false
  },
  {
    "name": "sommelier",
    "prettyName": "Sommelier",
    "chainId": "sommelier-3",
    "prefix": "somm",
    "denom": "usomm",
    "restUrl": [
      "https://lcd-sommelier.keplr.app"
    ],
    "rpcUrl": [
      "https://rpc-sommelier.keplr.app"
    ],
    "image": "https://github.com/osmosis-labs/assetlists/raw/main/images/somm.png",
    "operators": [
        {
            "address": "sommvaloper1cgdlryczzgrk7d4kkeawqg7t6ldz4x84yu305c",
            "botAddress": "somm1vqhz5g5sq8ku0ka5x9ygal9flkg5vzr9nkf28l",
            "runTime": "20:00",
            "minimumReward": 1000000
        }
    ]
>>>>>>> 67f0b5d0
  }
]<|MERGE_RESOLUTION|>--- conflicted
+++ resolved
@@ -612,17 +612,16 @@
         "minimumReward": 1000
       },
       {
-<<<<<<< HEAD
         "address": "gravityvaloper1uuzcgwd0yerq6yfk2fewfknl0rf6aqgdd0p3a3",
         "botAddress": "gravity1hcgxjhvv43g9z6dc58g428jgc8hdlmf7sl2d82",
         "runTime": "12:00",
         "minimumReward": 1000
-=======
+      },
+      {
         "address": "gravityvaloper14vaak0zdjtnvh92hw9ypwxj76093yrgzmuguar",
         "botAddress": "gravity1vqhz5g5sq8ku0ka5x9ygal9flkg5vzr9m657na",
         "runTime": "20:00",
         "minimumReward": 1000000
->>>>>>> 67f0b5d0
       }
     ],
     "authzSupport": true
@@ -1291,17 +1290,16 @@
         "minimumReward": 10000
       },
       {
-<<<<<<< HEAD
         "address": "starsvaloper1yskcx5zfkr3nacn6f5zd08yw72zwm4s06x8tpz",
         "botAddress": "stars1hcgxjhvv43g9z6dc58g428jgc8hdlmf7qn0gfn",
         "runTime": "12:00",
         "minimumReward": 10000
-=======
+      },
+      {
         "address": "starsvaloper13agg47uffkehwqpvqeqp86aamjmkvmt4hyt9z7",
         "botAddress": "stars1vqhz5g5sq8ku0ka5x9ygal9flkg5vzr9tk3may",
         "runTime": "20:00",
         "minimumReward": 1000000
->>>>>>> 67f0b5d0
       }
     ],
     "authzSupport": true
@@ -1377,7 +1375,6 @@
     "authzSupport": false
   },
   {
-<<<<<<< HEAD
     "name": "cheqd",
     "prettyName": "cheqd",
     "chainId": "cheqd-mainnet-1",
@@ -1396,60 +1393,16 @@
     ],
     "image": "https://raw.githubusercontent.com/osmosis-labs/osmosis-frontend/master/public/assets/tokens/cheq.svg",
     "operators": [
-         {
+      {
         "address": "cheqdvaloper1m0f5mdkusqq24zhf8azjn2j5v2jqwqlt3ukrc0",
         "botAddress": "cheqd1ypntyymvjg90ntxwes3hxtmuvvh4fcr8w082sd",
         "runTime": "21:00",
         "minimumReward": 1000
-=======
-    "name": "bitsong",
-    "prettyName": "BitSong",
-    "chainId": "bitsong-2b",
-    "prefix": "bitsong",
-    "denom": "ubtsg",
-    "restUrl": [
-      "https://lcd-bitsong.itastakers.com"
-    ],
-    "rpcUrl": [
-      "https://rpc-bitsong.itastakers.com"
-    ],
-    "image": "https://raw.githubusercontent.com/osmosis-labs/assetlists/main/images/btsg.svg",
-    "operators": [
-      {
-        "address": "bitsongvaloper129y6g55wz7mz9vs2nudfvfdaun80fuphnltfpf",
-        "botAddress": "bitsong14td30sayes36tm042gcrwpynky927x2c434c06",
-        "runTime": "20:00",
-        "minimumReward": 1000000
       }
     ],
     "authzSupport": true
   },
   {
-    "name": "persistence",
-    "prettyName": "Persistence",
-    "chainId": "core-1",
-    "prefix": "persistence",
-    "denom": "uxprt",
-    "restUrl": [
-      "https://rest.core.persistence.one"
-    ],
-    "rpcUrl": [
-      "https://rpc.core.persistence.one"
-    ],
-    "image": "https://raw.githubusercontent.com/osmosis-labs/assetlists/main/images/xprt.png",
-    "operators": [
-      {
-        "address": "persistencevaloper1pdse5rr5njkkka6qeu5m8u704h6z67w5r700vn",
-        "botAddress": "persistence1atgss2zpwl9m8fmm32gzrkjtqw3tdawguqw6tk",
-        "runTime": "20:00",
-        "minimumReward": 1000000
->>>>>>> 67f0b5d0
-      }
-    ],
-    "authzSupport": true
-  },
-  {
-<<<<<<< HEAD
     "name": "umee",
     "prettyName": "umee",
     "chainId": "umee-1",
@@ -1483,7 +1436,54 @@
       }
     ],
     "authzSupport": true
-=======
+  },
+  {
+    "name": "bitsong",
+    "prettyName": "BitSong",
+    "chainId": "bitsong-2b",
+    "prefix": "bitsong",
+    "denom": "ubtsg",
+    "restUrl": [
+      "https://lcd-bitsong.itastakers.com"
+    ],
+    "rpcUrl": [
+      "https://rpc-bitsong.itastakers.com"
+    ],
+    "image": "https://raw.githubusercontent.com/osmosis-labs/assetlists/main/images/btsg.svg",
+    "operators": [
+      {
+        "address": "bitsongvaloper129y6g55wz7mz9vs2nudfvfdaun80fuphnltfpf",
+        "botAddress": "bitsong14td30sayes36tm042gcrwpynky927x2c434c06",
+        "runTime": "20:00",
+        "minimumReward": 1000000
+      }
+    ],
+    "authzSupport": true
+  },
+  {
+    "name": "persistence",
+    "prettyName": "Persistence",
+    "chainId": "core-1",
+    "prefix": "persistence",
+    "denom": "uxprt",
+    "restUrl": [
+      "https://rest.core.persistence.one"
+    ],
+    "rpcUrl": [
+      "https://rpc.core.persistence.one"
+    ],
+    "image": "https://raw.githubusercontent.com/osmosis-labs/assetlists/main/images/xprt.png",
+    "operators": [
+      {
+        "address": "persistencevaloper1pdse5rr5njkkka6qeu5m8u704h6z67w5r700vn",
+        "botAddress": "persistence1atgss2zpwl9m8fmm32gzrkjtqw3tdawguqw6tk",
+        "runTime": "20:00",
+        "minimumReward": 1000000
+      }
+    ],
+    "authzSupport": true
+  },
+  {
     "name": "agoric",
     "prettyName": "Agoric",
     "chainId": "agoric-3",
@@ -1527,12 +1527,12 @@
     "image": "https://raw.githubusercontent.com/osmosis-labs/assetlists/main/images/ixo.png",
     "gasPrice": "0.025uixo",
     "operators": [
-        {
-            "address": "ixovaloper1m3kz9q3hp50udyq5tt4rawrexnay4y7jpyvtr9",
-            "botAddress": "ixo1vqhz5g5sq8ku0ka5x9ygal9flkg5vzr9qlc5jx",
-            "runTime": "20:00",
-            "minimumReward": 1000000
-        }
+      {
+        "address": "ixovaloper1m3kz9q3hp50udyq5tt4rawrexnay4y7jpyvtr9",
+        "botAddress": "ixo1vqhz5g5sq8ku0ka5x9ygal9flkg5vzr9qlc5jx",
+        "runTime": "20:00",
+        "minimumReward": 1000000
+      }
     ],
     "authzSupport": false
   },
@@ -1551,12 +1551,12 @@
     "image": "https://raw.githubusercontent.com/osmosis-labs/assetlists/main/images/xki.svg",
     "gasPrice": "0.025uxki",
     "operators": [
-        {
-            "address": "kivaloper1n5cpxhwm5rpgellky5njz67sx8sp0t6ejyxevq",
-            "botAddress": "ki1vqhz5g5sq8ku0ka5x9ygal9flkg5vzr9w8hfjp",
-            "runTime": "20:00",
-            "minimumReward": 1000000
-        }
+      {
+        "address": "kivaloper1n5cpxhwm5rpgellky5njz67sx8sp0t6ejyxevq",
+        "botAddress": "ki1vqhz5g5sq8ku0ka5x9ygal9flkg5vzr9w8hfjp",
+        "runTime": "20:00",
+        "minimumReward": 1000000
+      }
     ],
     "authzSupport": false
   },
@@ -1574,13 +1574,12 @@
     ],
     "image": "https://github.com/osmosis-labs/assetlists/raw/main/images/somm.png",
     "operators": [
-        {
-            "address": "sommvaloper1cgdlryczzgrk7d4kkeawqg7t6ldz4x84yu305c",
-            "botAddress": "somm1vqhz5g5sq8ku0ka5x9ygal9flkg5vzr9nkf28l",
-            "runTime": "20:00",
-            "minimumReward": 1000000
-        }
+      {
+        "address": "sommvaloper1cgdlryczzgrk7d4kkeawqg7t6ldz4x84yu305c",
+        "botAddress": "somm1vqhz5g5sq8ku0ka5x9ygal9flkg5vzr9nkf28l",
+        "runTime": "20:00",
+        "minimumReward": 1000000
+      }
     ]
->>>>>>> 67f0b5d0
   }
 ]