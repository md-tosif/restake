--- conflicted
+++ resolved
@@ -810,17 +810,16 @@
         "minimumReward": 10000
       },
       {
-<<<<<<< HEAD
         "address": "gravityvaloper1xf869399xq4pnxsllzvnwdcra8ly3huj5cnwh5",
         "botAddress": "gravity1zks5qjck40m827v2m83la5r3y6lkudw8pjvvxw",
         "runTime": "08:00",
         "minimumReward": 1000000
-=======
+      },
+      {
         "address": "gravityvaloper1pv7ae4kvlyme7r443xl07e2mjuulqr3cs0v89w",
         "botAddress": "gravity1s0ncp8tlxwhmvhyrvrglcvl4l2lxd5wqewxt0r",
         "runTime": "every 1 hour",
         "minimumReward": 10000
->>>>>>> e1351020
       }
     ],
     "authzSupport": true
@@ -1765,17 +1764,16 @@
         "minimumReward": 10000
       },
       {
-<<<<<<< HEAD
         "address": "starsvaloper162ty3nf7wd5tvqhsu486fexh832fyham0cvphg",
         "botAddress": "stars1zks5qjck40m827v2m83la5r3y6lkudw837ffgh",
         "runTime": "08:00",
         "minimumReward": 1000000
-=======
+      },
+      {
         "address": "starsvaloper1jnum75gr8jsn4xn9u48kc9ma5c4mrmvzsvad6j",
         "botAddress": "stars1s0ncp8tlxwhmvhyrvrglcvl4l2lxd5wqfzrwp6",
         "runTime": "every 1 hour",
         "minimumReward": 10000
->>>>>>> e1351020
       }
     ],
     "authzSupport": true
