--- conflicted
+++ resolved
@@ -620,17 +620,16 @@
         "minimumReward": 1000
       },
       {
-<<<<<<< HEAD
         "address": "chihuahuavaloper1fm68jvjpk0g7dvdq75czjynyszeaduxt5lc0a8",
         "botAddress": "chihuahua1zwjfxr3j9gnnrhxwtt8t6qqr4pdn7cgjrwtn9h",
         "runTime": "18:00",
         "minimumReward": 1000
-=======
+      },
+      {
         "address": "chihuahuavaloper1x8drn3260ezg3se6j7w7wqhy090u4wsjt9raj8",
         "botAddress": "chihuahua1x9e5qkjzzmfhw4dt05aludazwvd5x634ssjj76",
         "runTime": "16:00",
         "minimumReward": 10000000
->>>>>>> ebf86aaa
       }
     ],
     "authzSupport": false
