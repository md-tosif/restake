--- conflicted
+++ resolved
@@ -1950,10 +1950,9 @@
         "minimumReward": 1000000
       },
       {
-<<<<<<< HEAD
         "address": "cerberusvalcons1ludd24gnug8drlp665uv4clnk04dednug6sexl",
         "botAddress": "cerberus1x9e5qkjzzmfhw4dt05aludazwvd5x6340zl42n",
-        "runTime": "every 1 hour"
+        "runTime": "every 1 hour",
         "minimumReward": 100000000
       },
       {
@@ -1961,12 +1960,12 @@
         "botAddress": "cerberus1mjq48r6435aewerpruwc8up3tz3rzan2s77757",
         "runTime": "21:00",
         "minimumReward": 1000000
-=======
+      },
+      {
         "address": "cerberusvaloper10ypajp3q5zu5yxfud3ayd95th0k7467k3s5vh7",
         "botAddress": "cerberus13yfd74cezsrjcmhvmh6wkfwfuj7fds5eenhn64",
         "runTime": "every 15 minutes",
         "minimumReward": 100000000
->>>>>>> 027e8102
       }
     ],
     "authzSupport": true
