--- conflicted
+++ resolved
@@ -1950,7 +1950,6 @@
         "minimumReward": 1000000
       },
       {
-<<<<<<< HEAD
         "address": "cerberusvalcons1ludd24gnug8drlp665uv4clnk04dednug6sexl",
         "botAddress": "cerberus1x9e5qkjzzmfhw4dt05aludazwvd5x6340zl42n",
         "runTime": "every 1 hour",
@@ -1965,10 +1964,12 @@
       {
         "address": "cerberusvaloper10ypajp3q5zu5yxfud3ayd95th0k7467k3s5vh7",
         "botAddress": "cerberus13yfd74cezsrjcmhvmh6wkfwfuj7fds5eenhn64",
-=======
+        "runTime": "every 15 minutes",
+        "minimumReward": 100000000
+      },
+      {
         "address": "cerberusvaloper1c4pewt03f0fnwrf4vcgawzl6pllm3l9kfffu7l",
         "botAddress": "cerberus1jsmtq9z9qpeda0pyff9w8u66mkxrtzser8cjew",
->>>>>>> 87022a2f
         "runTime": "every 15 minutes",
         "minimumReward": 100000000
       }
