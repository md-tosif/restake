--- conflicted
+++ resolved
@@ -279,12 +279,11 @@
     "gasPrice": "0umars"
   },
   {
-<<<<<<< HEAD
+    "name": "planq",
+    "gasPrice": "30000000000aplanq"
+  },
+  {
     "name": "injective",
     "ownerAddress": "injvaloper1vqz7mgm47xhx25xu5g9qagnz48naks6pk6fmg2"
-=======
-    "name": "planq",
-    "gasPrice": "30000000000aplanq"
->>>>>>> c40fcaf6
   }
 ]