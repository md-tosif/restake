[
  {
    "name": "osmosis",
    "restUrl": [
      "https://rest.cosmos.directory/osmosis"
    ],
    "rpcUrl": [
      "https://rpc.cosmos.directory/osmosis"
    ],
    "gasPrice": "0uosmo",
    "testAddress": "osmo1yxsmtnxdt6gxnaqrg0j0nudg7et2gqczed559y",
    "ownerAddress": "osmovaloper1u5v0m74mql5nzfx2yh43s2tke4mvzghr6m2n5t",
    "operators": [
      {
        "address": "osmovaloper1m73mgwn3cm2e8x9a9axa0kw8nqz8a492vg4hp4",
        "botAddress": "osmo197yc3g8drkf8fyv6fr4ynddy2n22kauuhqkprd",
        "runTime": "22:00",
        "minimumReward": 50000
      },
      {
        "address": "osmovaloper122yaxffys6rmv03nwwkmn3rvr5skzxl9lry2a5",
        "botAddress": "osmo1m7xlymnpxl2d4llu67v08e8xs67dj2fz0wqmqw",
        "runTime": [
          "09:00",
          "21:00"
        ],
        "minimumReward": 10
      },
      {
        "address": "osmovaloper17mggn4znyeyg25wd7498qxl7r2jhgue8td054x",
        "botAddress": "osmo1ks0uf2zxgv6qjyzjwfvfxyv5vp2m6nk5p5wwvc",
        "runTime": "18:00",
        "minimumReward": 1000
      },
      {
        "address": "osmovaloper1pxphtfhqnx9ny27d53z4052e3r76e7qq495ehm",
        "botAddress": "osmo194ytn50yhh67rdha8akhs7c6zulnz4n2pv6n63",
        "runTime": "every 1 hour",
        "minimumReward": 1
      },
      {
        "address": "osmovaloper1u5v0m74mql5nzfx2yh43s2tke4mvzghr6m2n5t",
        "botAddress": "osmo1yxsmtnxdt6gxnaqrg0j0nudg7et2gqczed559y",
        "runTime": [
          "09:00",
          "21:00"
        ],
        "minimumReward": 1000
      },
      {
        "address": "osmovaloper1zfcmwh56kmz4wqqg2t8pxrm228dx2c6hhzhtx7",
        "botAddress": "osmo1z0xzvw999jh7ekce7eqnex2fj7cnn6xwxqfugk",
        "runTime": "21:00",
        "minimumReward": 1000
      },
      {
        "address": "osmovaloper1vrw2c99yvu5t9gugzuj38w35vmhmazzgx7dckk",
        "botAddress": "osmo1yl54sf2ekqsc7y7r33267vhc546trx3fwz6yld",
        "runTime": "21:00",
        "minimumReward": 1000
      },
      {
        "address": "osmovaloper1md9f5524vtmrn64lyv2pdfn7cnkjkklf44vtjz",
        "botAddress": "osmo1e44rluarkdw56dy2turnwjtvtg4wqvs06sx5ph",
        "runTime": "21:00",
        "minimumReward": 10000
      },
      {
        "address": "osmovaloper1t8qckan2yrygq7kl9apwhzfalwzgc2429p8f0s",
        "botAddress": "osmo1eml7agwd5x084ennlg6apvskufzrlvnr7tf8rt",
        "runTime": "21:00",
        "minimumReward": 10000
      },
      {
        "address": "osmovaloper16n0t7lmy4wnhjytzkncjdkxrsu9yfjm3ex7hxr",
        "botAddress": "osmo106n92ygqknaw5wcgl2e9v0duxxux6ntt7y67ae",
        "runTime": "21:00",
        "minimumReward": 10000
      },
      {
        "address": "osmovaloper1ej2es5fjztqjcd4pwa0zyvaevtjd2y5w37wr9t",
        "botAddress": "osmo1gvgcxwdk4j46gx3knhuackvqr2hta29zzygz95",
        "runTime": "21:00",
        "minimumReward": 5000
      },
      {
        "address": "osmovaloper1xwazl8ftks4gn00y5x3c47auquc62ssuh8af89",
        "botAddress": "osmo195mm9y35sekrjk73anw2az9lv9xs5mztjduk29",
        "runTime": "17:30",
        "minimumReward": 10000
      },
      {
        "address": "osmovaloper1u6jr0pztvsjpvx77rfzmtw49xwzu9kas05lk04",
        "botAddress": "osmo1v9vae554q55xa4pcfdm0p3kv8nxn50jkjh5zmm",
        "runTime": "23:00",
        "minimumReward": 10000
      },
      {
        "address": "osmovaloper1glmy88g0uf6vmw29pyxu3yq0pxpjqtzqr5e57n",
        "botAddress": "osmo12xpq68caw2aqdu70jm4k792g0v9prhrpgc45k2",
        "runTime": "22:00",
        "minimumReward": 10000
      },
      {
        "address": "osmovaloper16q8xd335y38xk2ul67mjg27vdnrcnklt4wx6kt",
        "botAddress": "osmo1mjq48r6435aewerpruwc8up3tz3rzan2yzd8h8",
        "runTime": "19:00",
        "minimumReward": 10000
      },
      {
        "address": "osmovaloper1h2c47vd943scjlfum6yc5frvu2l279lwjep5d6",
        "botAddress": "osmo1305e92ng6a9pdh3ttc3ld459ckxupxt3lhfnv4",
        "runTime": "17:25",
        "minimumReward": 10000
      },
      {
        "address": "osmovaloper16gm3cvhluf9xfurkx9qgxq7pldvd479l0j6zms",
        "botAddress": "osmo17xyeczwsax3st6aykyu4f28s5n3zg6r7n7qza3",
        "runTime": "21:00",
        "minimumReward": 10000
      },
      {
        "address": "osmovaloper1kls9ca0h980sqfmt0497jj8kad3lcws6g08mld",
        "botAddress": "osmo1uecj925gwmagk8je8c2exmnty6t2jm7xk9shdp",
        "runTime": "21:00",
        "minimumReward": 1000
      },
      {
        "address": "osmovaloper10ymws40tepmjcu3a2wuy266ddna4ktas0zuzm4",
        "botAddress": "osmo1uwqjtgjhjctjc45ugy7ev5prprhehc7w3xx7ph",
        "runTime": "21:00",
        "minimumReward": 1000
      },
      {
        "address": "osmovaloper1feh2keupglep6mvxf5c96eulh3puujjryj2h8v",
        "botAddress": "osmo1vqhz5g5sq8ku0ka5x9ygal9flkg5vzr9h34kq8",
        "runTime": "20:00",
        "minimumReward": 1000000
      },
      {
        "address": "osmovaloper125kjmvuv5sv7qct2t6wc99h3mp7hpyxw37dcgg",
        "botAddress": "osmo1tah24yf5pndrwwc8hsdmjahgyf4s5s7nherfmw",
        "runTime": "1:00",
        "minimumReward": 1000
      },
      {
        "address": "osmovaloper1z5xyynz9ewuf044uaweswldut34z34z3cwpt7y",
        "botAddress": "osmo1hl0jgxre5z0nkyjj07c5vfdy44yk44at3y3ue0",
        "runTime": "22:30",
        "minimumReward": 1000
      },
      {
        "address": "osmovaloper17h2x3j7u44qkrq0sk8ul0r2qr440rwgjp38f93",
        "botAddress": "osmo14gra89zm8753pfuhvujjulmtkf2qq70f3l9gtx",
        "runTime": "17:28",
        "minimumReward": 100000
      },
      {
        "address": "osmovaloper1xf9zpq5kpxks49cg606tzd8qstaykxgt2vs0d5",
        "botAddress": "osmo19pqrxrl6n0g0mky4y79hlfzchprmsp5jmu2t6g",
        "runTime": "19:31",
        "minimumReward": 1000
      },
      {
        "address": "osmovaloper1e8238v24qccht9mqc2w0r4luq462yxttfpaeam",
        "botAddress": "osmo1zwjfxr3j9gnnrhxwtt8t6qqr4pdn7cgjgq4dj8",
        "runTime": "every 1 hour",
        "minimumReward": 10000
      },
      {
        "address": "osmovaloper13tk45jkxgf7w0nxquup3suwaz2tx483xe832ge",
        "botAddress": "osmo1grfk7t0k42yxpwqhr7kt4te7j73m2a3v27wqh5",
        "runTime": "13:37",
        "minimumReward": 10000
      },
      {
        "address": "osmovaloper1vmkt6ysppk8m4rhlq78tpqyh429lhlsah4mn3y",
        "botAddress": "osmo1syc66updwkat9nhmfplzzvflh5789phc3z4kgk",
        "runTime": "21:00",
        "minimumReward": 1000
      },
      {
        "address": "osmovaloper15czt5nhlnvayqq37xun9s9yus0d6y26d5jws45",
        "botAddress": "osmo1mmg6pqqnu6ktl4yp0afwzz6g33w8kpw35sufdn",
        "runTime": "21:00",
        "minimumReward": 1000
      },
      {
        "address": "osmovaloper1y0us8xvsvfvqkk9c6nt5cfyu5au5tww24nrlnx",
        "botAddress": "osmo1rjvyczwh5akp2ylg06dr4s2vlx0jmdwv56exja",
        "runTime": "21:00",
        "minimumReward": 1000
      },
      {
        "address": "osmovaloper1n3mhyp9fvcmuu8l0q8qvjy07x0rql8q4d3kvts",
        "botAddress": "osmo1jrjdqzxchlt09gj6qvn4ds8suxh9aqwylcfncx",
        "runTime": "every 1 hour",
        "minimumReward": 1000000
      },
      {
        "address": "osmovaloper1vkfmegxrsveefn2wmudh7apxuzu2n77654ad62",
        "botAddress": "osmo1k4hh4mjvtrwq79vhmlrltdsyq08kec7jnaczjf",
        "runTime": "21:00",
        "minimumReward": 1000
      }
    ],
    "authzSupport": true
  },
  {
    "name": "juno",
    "apyEnabled": false,
    "restUrl": [
      "https://rest.cosmos.directory/juno"
    ],
    "rpcUrl": [
      "https://rpc.cosmos.directory/juno"
    ],
    "gasPrice": "0.0025ujuno",
    "testAddress": "juno1yxsmtnxdt6gxnaqrg0j0nudg7et2gqcz8yyl52",
    "operators": [
      {
        "address": "junovaloper1qr78535yz60zemv82sww948c6azx40gnawnh6r",
        "botAddress": "juno1m7xlymnpxl2d4llu67v08e8xs67dj2fz38ss3q",
        "runTime": [
          "09:00",
          "21:00"
        ],
        "minimumReward": 1000
      },
      {
        "address": "junovaloper18eancryfzd7n0ag9xy3azqvxgkjla2mrs2uznx",
        "botAddress": "juno197yc3g8drkf8fyv6fr4ynddy2n22kauuffx2jr",
        "runTime": "22:00",
        "minimumReward": 100000
      },
      {
        "address": "junovaloper1ty96k6wly7k9ualepv2hs258u29esn6mq02yd4",
        "botAddress": "juno15xa7vst3jca9qjkngmlysrdfur8gsex9y0qwal",
        "runTime": [
          "09:00",
          "21:00"
        ],
        "minimumReward": 10000
      },
      {
        "address": "junovaloper17mggn4znyeyg25wd7498qxl7r2jhgue8swpngk",
        "botAddress": "juno1ks0uf2zxgv6qjyzjwfvfxyv5vp2m6nk5la79ak",
        "runTime": "18:00",
        "minimumReward": 1000
      },
      {
        "address": "junovaloper1zxx8j75ngm8m38v9l5wreaavwnsuun7gcq5cu8",
        "botAddress": "juno1n3m6rj0w9lgzg7leppnaru2xguraxhqcn4eyv6",
        "runTime": "21:00",
        "minimumReward": 10000
      },
      {
        "address": "junovaloper1ej2es5fjztqjcd4pwa0zyvaevtjd2y5w2aqycm",
        "botAddress": "juno1gvgcxwdk4j46gx3knhuackvqr2hta29zudcf56",
        "runTime": "20:00",
        "minimumReward": 10001
      },
      {
        "address": "junovaloper1x8u2ypdr35802tjyjqyxan8x85fzxe6sk0qmh8",
        "botAddress": "juno1r8egcurpwxftegr07gjv9gwffw4fk009a4v3ll",
        "runTime": "every 1 hour",
        "minimumReward": 20000
      },
      {
        "address": "junovaloper10wxn2lv29yqnw2uf4jf439kwy5ef00qdelfp7r",
        "botAddress": "juno1xs023g3yj2mavwn3cjclgsh8mlk0kgsjsvdd2e",
        "runTime": [
          "00:00",
          "12:00"
        ],
        "minimumReward": 10000
      },
      {
        "address": "junovaloper193xl2tqh2tjkld2zv49ku5s44ee4qmgr65jcep",
        "botAddress": "juno1e44rluarkdw56dy2turnwjtvtg4wqvs0yeklse",
        "runTime": "every 45 minutes",
        "minimumReward": 9999
      },
      {
        "address": "junovaloper17n3w6v5q3n0tws4xv8upd9ul4qqes0nlg7q0xd",
        "botAddress": "juno1eml7agwd5x084ennlg6apvskufzrlvnrqzevj9",
        "runTime": "21:00",
        "minimumReward": 10000
      },
      {
        "address": "junovaloper1gwd9l44t22e3nteu68akfgykuxu6lq6m6u786d",
        "botAddress": "juno1jh0hzxtyu2a2nc5s9xdxx7zr50wvf97zhjavf8",
        "runTime": "every 1 hour",
        "minimumReward": 10000
      },
      {
        "address": "junovaloper10y7ucn6jhjtakwchgpw32y0tgaku6yn255z7gm",
        "botAddress": "juno106n92ygqknaw5wcgl2e9v0duxxux6nttqd24vh",
        "runTime": "every 1 hour",
        "minimumReward": 10000
      },
      {
        "address": "junovaloper1xwazl8ftks4gn00y5x3c47auquc62ssuvynw64",
        "botAddress": "juno195mm9y35sekrjk73anw2az9lv9xs5mztvyvamt",
        "runTime": "every 1 hour",
        "minimumReward": 10000
      },
      {
        "address": "junovaloper1mzqqrctm0hvkghf66jruxjtggd5j447dmugz0j",
        "botAddress": "juno1l7je4yr3ffs6d8v6ck49fmueqqndvgpw79c8jp",
        "runTime": "14:00",
        "minimumReward": 10000
      },
      {
        "address": "junovaloper1p0r4znp29547d8ra5k8t6ls0ztm3tj74ak38wz",
        "botAddress": "juno1v9vae554q55xa4pcfdm0p3kv8nxn50jkv7yf24",
        "runTime": "23:00",
        "minimumReward": 10000
      },
      {
        "address": "junovaloper1wd02ktcvpananlvd9u6jm3x3ap3vmw59jv9vez",
        "botAddress": "juno12xpq68caw2aqdu70jm4k792g0v9prhrpk39l8y",
        "runTime": "14:00",
        "minimumReward": 10000
      },
      {
        "address": "junovaloper1la7th9kc3gdltl53cedxxqpkyk5runudrzwx55",
        "botAddress": "juno1mjq48r6435aewerpruwc8up3tz3rzan26tavxf",
        "runTime": "19:00",
        "minimumReward": 10000
      },
      {
        "address": "junovaloper1ncu32g0lzhk0epzdar7smd3qv9da2n8w8mwn4k",
        "botAddress": "juno1305e92ng6a9pdh3ttc3ld459ckxupxt3p7ecam",
        "runTime": "19:15",
        "minimumReward": 10000
      },
      {
        "address": "junovaloper16gm3cvhluf9xfurkx9qgxq7pldvd479l5359xq",
        "botAddress": "juno17xyeczwsax3st6aykyu4f28s5n3zg6r7dhsfvl",
        "runTime": "21:00",
        "minimumReward": 10000
      },
      {
        "address": "junovaloper1am80fauk3gnzcr76ylg0yju4f0chen5x6zmq7q",
        "botAddress": "juno1hpwxnnrtsc6zjx4glup77tfe5z54lmtqnygwzm",
        "runTime": "every 12 hours",
        "minimumReward": 10000
      },
      {
        "address": "junovaloper1297950qqq6yxhgsms6t5dks66gyk6sctplnyd7",
        "botAddress": "juno1q200ut9chx7t0nnde4h526vdxwudktgkfhxfw7",
        "runTime": "21:00",
        "minimumReward": 10000
      },
      {
        "address": "junovaloper106y6thy7gphzrsqq443hl69vfdvntgz260uxlc",
        "botAddress": "juno1uwqjtgjhjctjc45ugy7ev5prprhehc7w00k4se",
        "runTime": "21:00",
        "minimumReward": 1000
      },
      {
        "address": "junovaloper1z3svprqzmquw6mckh6rgyt0dmd4yhv7c6l58qc",
        "botAddress": "juno1m5hgzum68rjf4c7zhezgkj8hlnmr0kghqncsdv",
        "runTime": "every 1 hour",
        "minimumReward": 10000
      },
      {
        "address": "junovaloper1gp957czryfgyvxwn3tfnyy2f0t9g2p4pvzc6k3",
        "botAddress": "juno1xrrfek3qpz4ja8ccrjklfy064asyqq9k9q45nn",
        "runTime": "every 1 hour",
        "minimumReward": 50000
      },
      {
        "address": "junovaloper124maqmcqv8tquy764ktz7cu0gxnzfw54l2d073",
        "botAddress": "juno1vqhz5g5sq8ku0ka5x9ygal9flkg5vzr9fc9a3f",
        "runTime": "20:00",
        "minimumReward": 1000000
      },
      {
        "address": "junovaloper1hx9yj7qgnp8zhkrqfanvz74mcsg9d8eyskvsxg",
        "botAddress": "juno1hl0jgxre5z0nkyjj07c5vfdy44yk44at0dphgp",
        "runTime": "22:30",
        "minimumReward": 100000
      },
      {
        "address": "junovaloper17h2x3j7u44qkrq0sk8ul0r2qr440rwgj6jfwcp",
        "botAddress": "juno14gra89zm8753pfuhvujjulmtkf2qq70f0k4r6g",
        "runTime": "17:28",
        "minimumReward": 100000
      },
      {
        "address": "junovaloper1e8238v24qccht9mqc2w0r4luq462yxttjzn7qt",
        "botAddress": "juno1zwjfxr3j9gnnrhxwtt8t6qqr4pdn7cgjkf9xrf",
        "runTime": "every 1 hour",
        "minimumReward": 10000
      },
      {
        "address": "junovaloper1quqxfrxkycr0uzt4yk0d57tcq3zk7srm7sm6r8",
        "botAddress": "juno1grfk7t0k42yxpwqhr7kt4te7j73m2a3v5h7tx6",
        "runTime": "13:37",
        "minimumReward": 10000
      },
      {
        "address": "junovaloper166r5ylkp70xe0ysq2hjxn26m4q9vfn8q3lv46c",
        "botAddress": "juno1d72r4aaxkv2cpnxjh6xuklv9z4prcj2qe8cnrw",
        "runTime": "21:00",
        "minimumReward": 10000
      },
      {
        "address": "junovaloper1ka8v934kgrw6679fs9cuu0kesyl0ljjy2kdtrl",
        "botAddress": "juno1ka6r58g5h27x6gyyjkzxtpdk95k2yurf4ge0fl",
        "runTime": "01:00",
        "minimumReward": 10000
      },
      {
        "address": "junovaloper1fj75m0v53ezdd8mlknzgdg4l3hvwh0h20sg4a8",
        "botAddress": "juno1zks5qjck40m827v2m83la5r3y6lkudw8nsa0y6",
        "runTime": "08:00",
        "minimumReward": 10000
      },
      {
        "address": "junovaloper1y0us8xvsvfvqkk9c6nt5cfyu5au5tww2wsdcwk",
        "botAddress": "juno1rjvyczwh5akp2ylg06dr4s2vlx0jmdwv2nfdrn",
        "runTime": "21:00",
        "minimumReward": 10000
      },
      {
<<<<<<< HEAD
        "address": "junovaloper1n3mhyp9fvcmuu8l0q8qvjy07x0rql8q4kjctkq",
        "botAddress": "juno1jrjdqzxchlt09gj6qvn4ds8suxh9aqwyp3ecfg",
        "runTime": "every 1 hour",
        "minimumReward": 1000000
=======
        "address": "junovaloper194v8uwee2fvs2s8fa5k7j03ktwc87h5ym39jfv",
        "botAddress": "juno179w4ead6r2xf3uam3pp7kg55tsl5eycyta60qh",
        "runTime": [
          "00:00",
          "12:00"
        ],
        "minimumReward": 10000
>>>>>>> 905b4067
      }
    ],
    "authzSupport": true
  },
  {
    "name": "cosmoshub",
    "restUrl": [
      "https://rest.cosmos.directory/cosmoshub"
    ],
    "rpcUrl": [
      "https://rpc.cosmos.directory/cosmoshub"
    ],
    "gasPrice": "0.0025uatom",
    "testAddress": "cosmos1yxsmtnxdt6gxnaqrg0j0nudg7et2gqcz3k8ynk",
    "operators": [
      {
        "address": "cosmosvaloper1gf4wlkutql95j7wwsxz490s6fahlvk2s9xpwax",
        "botAddress": "cosmos1m7xlymnpxl2d4llu67v08e8xs67dj2fz84ntku",
        "runTime": "18:00",
        "minimumReward": 1000
      },
      {
        "address": "cosmosvaloper1m73mgwn3cm2e8x9a9axa0kw8nqz8a492ms63vn",
        "botAddress": "cosmos197yc3g8drkf8fyv6fr4ynddy2n22kauulm934l",
        "runTime": "22:00",
        "minimumReward": 100000
      },
      {
        "address": "cosmosvaloper17mggn4znyeyg25wd7498qxl7r2jhgue8u4qjcq",
        "botAddress": "cosmos1ks0uf2zxgv6qjyzjwfvfxyv5vp2m6nk5f0a762",
        "runTime": "18:00",
        "minimumReward": 1000
      },
      {
        "address": "cosmosvaloper1vvwtk805lxehwle9l4yudmq6mn0g32px9xtkhc",
        "botAddress": "cosmos1eml7agwd5x084ennlg6apvskufzrlvnrks6h4e",
        "runTime": "21:00",
        "minimumReward": 10000
      },
      {
        "address": "cosmosvaloper1fsg635n5vgc7jazz9sx5725wnc3xqgr7awxaag",
        "botAddress": "cosmos1v9vae554q55xa4pcfdm0p3kv8nxn50jk6v8jdf",
        "runTime": "23:00",
        "minimumReward": 10000
      },
      {
        "address": "cosmosvaloper140l6y2gp3gxvay6qtn70re7z2s0gn57zfd832j",
        "botAddress": "cosmos12xpq68caw2aqdu70jm4k792g0v9prhrpqrxyqc",
        "runTime": "21:00",
        "minimumReward": 10000
      },
      {
        "address": "cosmosvaloper1gpx52r9h3zeul45amvcy2pysgvcwddxrgx6cnv",
        "botAddress": "cosmos1mjq48r6435aewerpruwc8up3tz3rzan2ve7hp4",
        "runTime": "19:00",
        "minimumReward": 500000
      },
      {
        "address": "cosmosvaloper14qazscc80zgzx3m0m0aa30ths0p9hg8vdglqrc",
        "botAddress": "cosmos1305e92ng6a9pdh3ttc3ld459ckxupxt3hv6r68",
        "runTime": "19:15",
        "minimumReward": 10000
      },
      {
        "address": "cosmosvaloper16yupepagywvlk7uhpfchtwa0stu5f8cyhh54f2",
        "botAddress": "cosmos1hl0jgxre5z0nkyjj07c5vfdy44yk44atelzv0a",
        "runTime": "22:30",
        "minimumReward": 100000
      },
      {
        "address": "cosmosvaloper15r4tc0m6hc7z8drq3dzlrtcs6rq2q9l2nvwher",
        "botAddress": "cosmos1dg8u5qll7fjm9nnwqns0ullhtc6g552ugd0eqj",
        "runTime": "9:00",
        "minimumReward": 10000
      },
      {
        "address": "cosmosvaloper124maqmcqv8tquy764ktz7cu0gxnzfw54n3vww8",
        "botAddress": "cosmos1vqhz5g5sq8ku0ka5x9ygal9flkg5vzr9l2xxk4",
        "runTime": "20:00",
        "minimumReward": 1000000
      },
      {
        "address": "cosmosvaloper199mlc7fr6ll5t54w7tts7f4s0cvnqgc59nmuxf",
        "botAddress": "cosmos19pqrxrl6n0g0mky4y79hlfzchprmsp5jn8emv6",
        "runTime": "19:30",
        "minimumReward": 10000
      },
      {
        "address": "cosmosvaloper17h2x3j7u44qkrq0sk8ul0r2qr440rwgjkfg0gh",
        "botAddress": "cosmos14gra89zm8753pfuhvujjulmtkf2qq70feykca5",
        "runTime": "17:28",
        "minimumReward": 100000
      },
      {
        "address": "cosmosvaloper157v7tczs40axfgejp2m43kwuzqe0wsy0rv8puv",
        "botAddress": "cosmos1zwjfxr3j9gnnrhxwtt8t6qqr4pdn7cgjqmxay4",
        "runTime": "every 1 hour",
        "minimumReward": 10000
      },
      {
        "address": "cosmosvaloper1y0us8xvsvfvqkk9c6nt5cfyu5au5tww2ztve7q",
        "botAddress": "cosmos1rjvyczwh5akp2ylg06dr4s2vlx0jmdwvup2ky0",
        "runTime": "21:00",
        "minimumReward": 10000
      },
      {
        "address": "cosmosvaloper1n3mhyp9fvcmuu8l0q8qvjy07x0rql8q46fe2xk",
        "botAddress": "cosmos1jrjdqzxchlt09gj6qvn4ds8suxh9aqwyhr6rw5",
        "runTime": "every 1 hour",
        "minimumReward": 1000000
      }
    ],
    "authzSupport": true
  },
  {
    "name": "akash",
    "restUrl": [
      "https://rest.cosmos.directory/akash"
    ],
    "rpcUrl": [
      "https://rpc.cosmos.directory/akash"
    ],
    "testAddress": "akash1yxsmtnxdt6gxnaqrg0j0nudg7et2gqczud2r2v",
    "ownerAddress": "akashvaloper1xgnd8aach3vawsl38snpydkng2nv8a4kqgs8hf",
    "operators": [
      {
        "address": "akashvaloper1ksu368eh54vcqzruqk42dsnx88hvk8px09ws7q",
        "botAddress": "akash1m7xlymnpxl2d4llu67v08e8xs67dj2fz2w7v0x",
        "runTime": [
          "09:00",
          "21:00"
        ],
        "minimumReward": 1000
      },
      {
        "address": "akashvaloper1strxz39h5fapp7zvn5mvf8xm0ea9aajqjstv6g",
        "botAddress": "akash194ytn50yhh67rdha8akhs7c6zulnz4n2yvyy4e",
        "runTime": "every 1 hour",
        "minimumReward": 10000
      },
      {
        "address": "akashvaloper1xgnd8aach3vawsl38snpydkng2nv8a4kqgs8hf",
        "botAddress": "akash1yxsmtnxdt6gxnaqrg0j0nudg7et2gqczud2r2v",
        "runTime": [
          "09:00",
          "21:00"
        ],
        "minimumReward": 1000
      },
      {
        "address": "akashvaloper1qwpnhmdlfj6gfyh0e29fjudh0ytfe5l7tjttul",
        "botAddress": "akash1yl54sf2ekqsc7y7r33267vhc546trx3ftzyns9",
        "runTime": "21:00",
        "minimumReward": 10000
      },
      {
        "address": "akashvaloper1zfcmwh56kmz4wqqg2t8pxrm228dx2c6hzh0ewm",
        "botAddress": "akash1z0xzvw999jh7ekce7eqnex2fj7cnn6xwrqht87",
        "runTime": "21:00",
        "minimumReward": 10000
      },
      {
        "address": "akashvaloper1enhj36w6clcm5fjnp87jnffnkthfux2uj88l6h",
        "botAddress": "akash1eml7agwd5x084ennlg6apvskufzrlvnrmthsvr",
        "runTime": "21:00",
        "minimumReward": 10000
      },
      {
        "address": "akashvaloper140l6y2gp3gxvay6qtn70re7z2s0gn57ztqs903",
        "botAddress": "akash12xpq68caw2aqdu70jm4k792g0v9prhrpdctrez",
        "runTime": "21:00",
        "minimumReward": 10000
      },
      {
        "address": "akashvaloper1uepjmgfuk6rnd0djsglu88w7d0t49lmlsqkfuf",
        "botAddress": "akash1weeu5yuj8n23hd87wsdxqqgfmzzz9zt6zrr52c",
        "runTime": "21:00",
        "minimumReward": 10000
      },
      {
        "address": "akashvaloper1dgxdep80th2qm8xxk8h3j3g93npsd3a8jg60gz",
        "botAddress": "akash1mjq48r6435aewerpruwc8up3tz3rzan2pznsc0",
        "runTime": "19:00",
        "minimumReward": 100000
      },
      {
        "address": "akashvaloper1r4sevyvum9ppqlw75t6h0ex9j4j9dzydu8hczm",
        "botAddress": "akash17xyeczwsax3st6aykyu4f28s5n3zg6r7k774je",
        "runTime": "21:00",
        "minimumReward": 10000
      },
      {
        "address": "akashvaloper1lxh0u07haj646pt9e0l2l4qc3d8htfx5kk698d",
        "botAddress": "akash1uwqjtgjhjctjc45ugy7ev5prprhehc7w5xcfwl",
        "runTime": "21:00",
        "minimumReward": 1000
      },
      {
        "address": "akashvaloper1epnrvkylqpk0f2d3us3cvx7x9tlycz42lwf0v6",
        "botAddress": "akash1vqhz5g5sq8ku0ka5x9ygal9flkg5vzr9j3tp00",
        "runTime": "20:00",
        "minimumReward": 1000000
      },
      {
        "address": "akashvaloper1gp957czryfgyvxwn3tfnyy2f0t9g2p4pz5w0ry",
        "botAddress": "akash1xrrfek3qpz4ja8ccrjklfy064asyqq9k7fmgd4",
        "runTime": "every 1 hour",
        "minimumReward": 1000000
      },
      {
        "address": "akashvaloper1n3mhyp9fvcmuu8l0q8qvjy07x0rql8q4cyw7r4",
        "botAddress": "akash1jrjdqzxchlt09gj6qvn4ds8suxh9aqwy6chyhw",
        "runTime": "every 1 hour",
        "minimumReward": 1000000
      }
    ],
    "authzSupport": false
  },
  {
    "name": "chihuahua",
    "restUrl": [
      "https://rest.cosmos.directory/chihuahua"
    ],
    "rpcUrl": [
      "https://rpc.cosmos.directory/chihuahua"
    ],
    "gasPrice": "0.025uhuahua",
    "testAddress": "chihuahua1yxsmtnxdt6gxnaqrg0j0nudg7et2gqczjr22j5",
    "ownerAddress": "chihuahuavaloper19vwcee000fhazmpt4ultvnnkhfh23ppwxll8zz",
    "operators": [
      {
        "address": "chihuahuavaloper1ju6mkyxpjsdcmrw0pnx6sd4zu4wywkmhtgnpr5",
        "botAddress": "chihuahua1m7xlymnpxl2d4llu67v08e8xs67dj2fzyq79h7",
        "runTime": [
          "09:00",
          "21:00"
        ],
        "minimumReward": 1000
      },
      {
        "address": "chihuahuavaloper1wnu86qppv7gwtgz8xul5grs80s3vd6uqzr6jzq",
        "botAddress": "chihuahua15xa7vst3jca9qjkngmlysrdfur8gsex93gwmmp",
        "runTime": "every 1 hour",
        "minimumReward": 1000
      },
      {
        "address": "chihuahuavaloper1m4jcru5nsmtzgt4ha8fj4egau3w89cqzdrngnh",
        "botAddress": "chihuahua1uxwnhyjd2m5y6mpqsdg95y4ty0a5jtfrd9m05a",
        "runTime": "every 10 minutes",
        "minimumReward": 10000000
      },
      {
        "address": "chihuahuavaloper1tzk3kzjy7fj4w37hm5v48c2t8vvgukzcqgkz8k",
        "botAddress": "chihuahua1r8egcurpwxftegr07gjv9gwffw4fk009gjzyep",
        "runTime": "every 15 minutes",
        "minimumReward": 1000
      },
      {
        "address": "chihuahuavaloper1ej2es5fjztqjcd4pwa0zyvaevtjd2y5wnscrkq",
        "botAddress": "chihuahua1gvgcxwdk4j46gx3knhuackvqr2hta29zf2kujy",
        "runTime": "21:00",
        "minimumReward": 1001
      },
      {
        "address": "chihuahuavaloper1y6m72uxs6hhsudxqpq73rsdgkjh6nhkqef8pej",
        "botAddress": "chihuahua1z0xzvw999jh7ekce7eqnex2fj7cnn6xwdwhzlx",
        "runTime": "21:00",
        "minimumReward": 1001
      },
      {
        "address": "chihuahuavaloper10wxn2lv29yqnw2uf4jf439kwy5ef00qdqj3xsc",
        "botAddress": "chihuahua1xs023g3yj2mavwn3cjclgsh8mlk0kgsj9trcv8",
        "runTime": "21:00",
        "minimumReward": 1000
      },
      {
        "address": "chihuahuavaloper19vwcee000fhazmpt4ultvnnkhfh23ppwxll8zz",
        "botAddress": "chihuahua1yxsmtnxdt6gxnaqrg0j0nudg7et2gqczjr22j5",
        "runTime": [
          "09:00",
          "21:00"
        ],
        "minimumReward": 1000
      },
      {
        "address": "chihuahuavaloper1glk94taeyhfpje4zaz8dsfxmn4yr3g8kkzv4x5",
        "botAddress": "chihuahua106n92ygqknaw5wcgl2e9v0duxxux6ntt42yq2f",
        "runTime": "21:00",
        "minimumReward": 1000
      },
      {
        "address": "chihuahuavaloper1xwazl8ftks4gn00y5x3c47auquc62ssu4ftf5w",
        "botAddress": "chihuahua195mm9y35sekrjk73anw2az9lv9xs5mzterzga4",
        "runTime": "every 1 hour",
        "minimumReward": 1000
      },
      {
        "address": "chihuahuavaloper18jlk0pkpr8cnnpjtgu3dqxjvpvlnj6r4e2dtvf",
        "botAddress": "chihuahua1v9vae554q55xa4pcfdm0p3kv8nxn50jkee2uvt",
        "runTime": "23:00",
        "minimumReward": 1000
      },
      {
        "address": "chihuahuavaloper1t85yx95l5pajl9hwkeztawqf8sg9uh4lglgu9w",
        "botAddress": "chihuahua1h43hjfxlz8t6y5wewma63jz7melv46gj803735",
        "runTime": "21:00",
        "minimumReward": 1000
      },
      {
        "address": "chihuahuavaloper140l6y2gp3gxvay6qtn70re7z2s0gn57zum7h5l",
        "botAddress": "chihuahua12xpq68caw2aqdu70jm4k792g0v9prhrprkt2p6",
        "runTime": "22:00",
        "minimumReward": 1000
      },
      {
        "address": "chihuahuavaloper1zl4vt84hya03e8hu7dx4q4cvn2ts2xdr685p5g",
        "botAddress": "chihuahua1weeu5yuj8n23hd87wsdxqqgfmzzz9zt6vdrajq",
        "runTime": "22:00",
        "minimumReward": 1000
      },
      {
        "address": "chihuahuavaloper13c2hcctczy695gfs5gc637tc844n6a9unlkaqv",
        "botAddress": "chihuahua1mjq48r6435aewerpruwc8up3tz3rzan20vneqh",
        "runTime": "19:00",
        "minimumReward": 10000000
      },
      {
        "address": "chihuahuavaloper166ks8xvs36m0ggyxwavv7rj4d9nqwthgq5g7s8",
        "botAddress": "chihuahua1305e92ng6a9pdh3ttc3ld459ckxupxt35ehdm9",
        "runTime": "19:15",
        "minimumReward": 10000
      },
      {
        "address": "chihuahuavaloper1m2dxkn94t97m7ah65hv4tg2xu0j2a2k4fdee20",
        "botAddress": "chihuahua1e44rluarkdw56dy2turnwjtvtg4wqvs037c2k8",
        "runTime": "21:00",
        "minimumReward": 1000
      },
      {
        "address": "chihuahuavaloper1s7xrzju6p9dms958j6zkddr7yqg6hmves2qgu4",
        "botAddress": "chihuahua1juv28kuzuv85hzl5s3scz5rvlv7c9d5cszruv0",
        "runTime": "22:00",
        "minimumReward": 1000
      },
      {
        "address": "chihuahuavaloper1l6kfy4xvy0a34fseyhvc6f6k8asukfdz7pahxr",
        "botAddress": "chihuahua17xyeczwsax3st6aykyu4f28s5n3zg6r7cs7u2p",
        "runTime": "21:00",
        "minimumReward": 1000
      },
      {
        "address": "chihuahuavaloper1cy9jhuf3cx2z33duxld7p57gtege6hfh6fyc4w",
        "botAddress": "chihuahua1hpwxnnrtsc6zjx4glup77tfe5z54lmtqxrxmy9",
        "runTime": "10:40",
        "minimumReward": 1000
      },
      {
        "address": "chihuahuavaloper1jdlfdu2gaj0tlchzjhdnh5r7lfzt6l0zxlhkr6",
        "botAddress": "chihuahua1q200ut9chx7t0nnde4h526vdxwudktgkusgugq",
        "runTime": "21:00",
        "minimumReward": 1000
      },
      {
        "address": "chihuahuavaloper1lxh0u07haj646pt9e0l2l4qc3d8htfx5pd5hur",
        "botAddress": "chihuahua1uwqjtgjhjctjc45ugy7ev5prprhehc7w6gcqk8",
        "runTime": "21:00",
        "minimumReward": 1000
      },
      {
        "address": "chihuahuavaloper1fm68jvjpk0g7dvdq75czjynyszeaduxt5lc0a8",
        "botAddress": "chihuahua1zwjfxr3j9gnnrhxwtt8t6qqr4pdn7cgjrwtn9h",
        "runTime": "every 1 hour",
        "minimumReward": 1000
      },
      {
        "address": "chihuahuavaloper1x8drn3260ezg3se6j7w7wqhy090u4wsjt9raj8",
        "botAddress": "chihuahua1x9e5qkjzzmfhw4dt05aludazwvd5x634ssjj76",
        "runTime": "16:00",
        "minimumReward": 10000000
      },
      {
        "address": "chihuahuavaloper16kctxuen3x2avvjj2mdwsl6g8n7d4vjkq6c6q9",
        "botAddress": "chihuahua1m8d834ykcy3dgrdve4xhxky3u3c2tl9d3d7gy9",
        "runTime": "21:00",
        "minimumReward": 1000
      },
      {
        "address": "chihuahuavaloper1y53zdszvt87fjg9hn50kg78850el26k0l9wxwl",
        "botAddress": "chihuahua1cvj2yu8fmtr2my4a7y4r5rnt69flqvcvfxl4yy",
        "runTime": "every 15 minutes",
        "minimumReward": 100000000
      },
      {
        "address": "chihuahuavaloper17h628d2wtlw6844nzv0ktnq9qtm5qm3pym0k44",
        "botAddress": "chihuahua1uc877qk45e23hxxx364dxsp8rehu5addswfj06",
        "runTime": "every 15 minutes",
        "minimumReward": 100000000
      },
      {
        "address": "chihuahuavaloper1gp957czryfgyvxwn3tfnyy2f0t9g2p4p40qac2",
        "botAddress": "chihuahua1xrrfek3qpz4ja8ccrjklfy064asyqq9ks8mp4d",
        "runTime": "every 15 minutes",
        "minimumReward": 100000000
      },
      {
        "address": "chihuahuavaloper1pzqjgfd25qsyfdtmx9elrqx6zjjvnc9sj52r2y",
        "botAddress": "chihuahua1jrjdqzxchlt09gj6qvn4ds8suxh9aqwy5khd0k",
        "runTime": "every 1 hour",
        "minimumReward": 100000000
      },
      {
        "address": "chihuahuavaloper1pqsdyhefm99ag3a45rkqnc5907yksqvz0tqpzg",
        "botAddress": "chihuahua1k4hh4mjvtrwq79vhmlrltdsyq08kec7jcnxu9e",
        "runTime": "every 15 minutes",
        "minimumReward": 100000000
      }
    ],
    "authzSupport": false
  },
  {
    "name": "gravitybridge",
    "restUrl": [
      "https://rest.cosmos.directory/gravitybridge"
    ],
    "rpcUrl": [
      "https://rpc.cosmos.directory/gravitybridge"
    ],
    "testAddress": "gravity1yxsmtnxdt6gxnaqrg0j0nudg7et2gqcz4x4uk7",
    "gasPrice": "0.025ugraviton",
    "operators": [
      {
        "address": "gravityvaloper1vdvdl3krc9s4plnnvfk58k83lx5v38s6yse5ny",
        "botAddress": "gravity1m7xlymnpxl2d4llu67v08e8xs67dj2fzr9pnn5",
        "runTime": "23:00",
        "minimumReward": 1000
      },
      {
        "address": "gravityvaloper187reejg4et24jpggqt55vnc47l926w0p8w70mh",
        "botAddress": "gravity1v9vae554q55xa4pcfdm0p3kv8nxn50jk7u42gp",
        "runTime": "23:00",
        "minimumReward": 1000
      },
      {
        "address": "gravityvaloper1zfcmwh56kmz4wqqg2t8pxrm228dx2c6hs487gh",
        "botAddress": "gravity1z0xzvw999jh7ekce7eqnex2fj7cnn6xw2tg5mv",
        "runTime": "23:00",
        "minimumReward": 1000
      },
      {
        "address": "gravityvaloper140l6y2gp3gxvay6qtn70re7z2s0gn57zezczfa",
        "botAddress": "gravity12xpq68caw2aqdu70jm4k792g0v9prhrpyn5u9s",
        "runTime": "22:00",
        "minimumReward": 1000
      },
      {
        "address": "gravityvaloper1d63hvdgwy64sfex2kyujd0xyfhmu7r7cgxt5ru",
        "botAddress": "gravity1mjq48r6435aewerpruwc8up3tz3rzan2gfv0ya",
        "runTime": "19:00",
        "minimumReward": 10000
      },
      {
        "address": "gravityvaloper1452twnqn0z4l34c9uxudeaetk6hudpqpm0w32x",
        "botAddress": "gravity1305e92ng6a9pdh3ttc3ld459ckxupxt3nugml0",
        "runTime": "19:15",
        "minimumReward": 10000
      },
      {
        "address": "gravityvaloper1728s3k0mgzmc38eswpu9seghl0yczupyhc695s",
        "botAddress": "gravity1uwqjtgjhjctjc45ugy7ev5prprhehc7wad8kjd",
        "runTime": "21:00",
        "minimumReward": 1000
      },
      {
        "address": "gravityvaloper1uuzcgwd0yerq6yfk2fewfknl0rf6aqgdd0p3a3",
        "botAddress": "gravity1hcgxjhvv43g9z6dc58g428jgc8hdlmf7sl2d82",
        "runTime": "12:00",
        "minimumReward": 1000
      },
      {
        "address": "gravityvaloper14vaak0zdjtnvh92hw9ypwxj76093yrgzmuguar",
        "botAddress": "gravity1vqhz5g5sq8ku0ka5x9ygal9flkg5vzr9m657na",
        "runTime": "20:00",
        "minimumReward": 1000000
      },
      {
        "address": "gravityvaloper122mak6mduuzyww573jlpgv57qhk96aqgu7sd8g",
        "botAddress": "gravity1jh0hzxtyu2a2nc5s9xdxx7zr50wvf97z9sv0tn",
        "runTime": "every 1 hour",
        "minimumReward": 100000
      },
      {
        "address": "gravityvaloper1epfpvqsc34sfserdx8x4t3aszdkar3w684fwr6",
        "botAddress": "gravity1zwjfxr3j9gnnrhxwtt8t6qqr4pdn7cgjyt59pa",
        "runTime": "every 1 hour",
        "minimumReward": 100000
      },
      {
        "address": "gravityvaloper1vyd4k5j636erx5y5kdqghdu3rfjtwc48vdc7r6",
        "botAddress": "gravity1grfk7t0k42yxpwqhr7kt4te7j73m2a3vx40gyw",
        "runTime": "13:37",
        "minimumReward": 10000
      },
      {
        "address": "gravityvaloper10m848yf5f66qytun249z9k56nvtvknwenp0dts",
        "botAddress": "gravity1kxd2f28ugzwyv9twexw88kpajvgf94xgeghxtr",
        "runTime": "every 1 hour",
        "minimumReward": 10000
      },
      {
        "address": "gravityvaloper1xf869399xq4pnxsllzvnwdcra8ly3huj5cnwh5",
        "botAddress": "gravity1zks5qjck40m827v2m83la5r3y6lkudw8pjvvxw",
        "runTime": "08:00",
        "minimumReward": 1000000
      },
      {
        "address": "gravityvaloper1pv7ae4kvlyme7r443xl07e2mjuulqr3cs0v89w",
        "botAddress": "gravity1s0ncp8tlxwhmvhyrvrglcvl4l2lxd5wqewxt0r",
        "runTime": "every 1 hour",
        "minimumReward": 10000
      },
      {
        "address": "gravityvaloper1z5nxs28a8krdhv6z6jw7gs5k6qr43xycr8wc6k",
        "botAddress": "gravity1rjvyczwh5akp2ylg06dr4s2vlx0jmdwvc3cwp8",
        "runTime": "21:00",
        "minimumReward": 10000
      },
      {
        "address": "gravityvaloper14vaak0zdjtnvh92hw9ypwxj76093yrgzmuguar",
        "botAddress": "gravity1vqhz5g5sq8ku0ka5x9ygal9flkg5vzr9m657na",
        "runTime": "every 3 hours",
        "minimumReward": 100000
      },
      {
        "address": "gravityvaloper1h4w306x3tm39gas6evu326c9ycxwrvk4drnv5t",
        "botAddress": "gravity1jrjdqzxchlt09gj6qvn4ds8suxh9aqwynngmtu",
        "runTime": "every 1 hour",
        "minimumReward": 1000000
      }
    ],
    "authzSupport": true
  },
  {
    "name": "regen",
    "restUrl": [
      "https://rest.cosmos.directory/regen"
    ],
    "rpcUrl": [
      "https://rpc.cosmos.directory/regen"
    ],
    "gasPrice": "0.03uregen",
    "testAddress": "regen1yxsmtnxdt6gxnaqrg0j0nudg7et2gqczw5vc9j",
    "operators": [
      {
        "address": "regenvaloper1gjvu75cq6qxyrtdv66lx9xe92jw9gqdetagaze",
        "botAddress": "regen1mjq48r6435aewerpruwc8up3tz3rzan2nm4th3",
        "runTime": "19:00",
        "minimumReward": 10000
      },
      {
        "address": "regenvaloper1ceunjpth8nds7sfmfd9yjmh97vxmwqfyf7r2cn",
        "botAddress": "regen1vqhz5g5sq8ku0ka5x9ygal9flkg5vzr9qgd6q3",
        "runTime": "20:00",
        "minimumReward": 1000000
      },
      {
        "address": "regenvaloper1kzhxmgp8z05zrj90nd8h5qx9pm949an5y7nwsz",
        "botAddress": "regen1hl0jgxre5z0nkyjj07c5vfdy44yk44atxafsee",
        "runTime": "22:30",
        "minimumReward": 2000000
      },
      {
        "address": "regenvaloper1vnxgn4uwtr0ug8z3u07c26chxn5a95lggwxtzv",
        "botAddress": "regen1zks5qjck40m827v2m83la5r3y6lkudw86q4g4z",
        "runTime": "08:00",
        "minimumReward": 1000000
      },
      {
        "address": "regenvaloper1n3mhyp9fvcmuu8l0q8qvjy07x0rql8q4ucmxys",
        "botAddress": "regen1jrjdqzxchlt09gj6qvn4ds8suxh9aqwygp3lcs",
        "runTime": "every 1 hour",
        "minimumReward": 1000000
      }
    ],
    "authzSupport": true
  },
  {
    "name": "terra",
    "apyEnabled": false,
    "restUrl": [
      "https://rest.cosmos.directory/terra"
    ],
    "rpcUrl": [
      "https://rpc.cosmos.directory/terra"
    ],
    "testAddress": "terra1rnszu7kumz5lmgdk3fv2pmzt3s8vhcddqep7d4",
    "gasPrice": "0.015uluna",
    "operators": [
      {
        "address": "terravaloper1f2t96sz9hnwsqnneux6v28xfgn07pkxjduvwjz",
        "botAddress": "terra194ytn50yhh67rdha8akhs7c6zulnz4n20nnrwr",
        "runTime": "every 1 hour",
        "minimumReward": 10000
      },
      {
        "address": "terravaloper13slfa8cc7zvmjt4wkap2lwmlkp4h3azwltlj6s",
        "botAddress": "terra1305e92ng6a9pdh3ttc3ld459ckxupxt33gqrc8",
        "runTime": "19:15",
        "minimumReward": 10000
      },
      {
        "address": "terravaloper108lmrztvc3pc3w774shgvpry4d3lf79k2ummna",
        "botAddress": "terra1hl0jgxre5z0nkyjj07c5vfdy44yk44atlmcvda",
        "runTime": "22:30",
        "minimumReward": 10000
      },
      {
        "address": "terravaloper1audgfvmgt0js54p3s8kj3r40uwej6vy2tv6rrw",
        "botAddress": "terra1hz2dutqm7e0t7q3h5cm9d8lchztskm8pekadus",
        "runTime": "17:28",
        "minimumReward": 50000
      },
      {
        "address": "terravaloper12079m57cew2v02zs624zvyed5479an9wxh03fy",
        "botAddress": "terra1knhcrmhcm4d6apcj4vglelax7sz4fm8759s6mj",
        "runTime": "every 1 hour",
        "minimumReward": 1000000
      }
    ],
    "authzSupport": true
  },
  {
    "name": "sentinel",
    "restUrl": [
      "https://rest.cosmos.directory/sentinel"
    ],
    "rpcUrl": [
      "https://rpc.cosmos.directory/sentinel"
    ],
    "gasPrice": "0.02udvpn",
    "testAddress": "sent1yxsmtnxdt6gxnaqrg0j0nudg7et2gqcz2d3ahe",
    "operators": [
      {
        "address": "sentvaloper1hms0qpe27uulkllw96tmeqnl4hvxsf4vwp729v",
        "botAddress": "sent1m7xlymnpxl2d4llu67v08e8xs67dj2fzuw9jjn",
        "runTime": "21:00",
        "minimumReward": 100000
      },
      {
        "address": "sentvaloper138dhtmfslt0ls4ec0jumj8tyajry4dfuv27jay",
        "botAddress": "sent194ytn50yhh67rdha8akhs7c6zulnz4n2jvl6gv",
        "runTime": "every 1 hour",
        "minimumReward": 1000
      },
      {
        "address": "sentvaloper10y0044zsacejntznk6eatvz7mcekqv357fhl7q",
        "botAddress": "sent1n3m6rj0w9lgzg7leppnaru2xguraxhqc7uvx0f",
        "runTime": "21:00",
        "minimumReward": 100000
      },
      {
        "address": "sentvaloper1gwqt4jzhtvms8u57gpl4tzxjxqq8fss2j3hx48",
        "botAddress": "sent1mjq48r6435aewerpruwc8up3tz3rzan2hzgw96",
        "runTime": "19:00",
        "minimumReward": 1000000
      },
      {
        "address": "sentvaloper1tjgec0ssfrlldmut69xsp8vzljugg0g306aae2",
        "botAddress": "sent1e44rluarkdw56dy2turnwjtvtg4wqvs0fsran2",
        "runTime": "21:00",
        "minimumReward": 1000
      },
      {
        "address": "sentvaloper18mtspwzngrtvtg0l7vuls3dhwp96jsf2t4zcd5",
        "botAddress": "sent17xyeczwsax3st6aykyu4f28s5n3zg6r7q79t0v",
        "runTime": "21:00",
        "minimumReward": 1000
      },
      {
        "address": "sentvaloper1lxh0u07haj646pt9e0l2l4qc3d8htfx543ss9m",
        "botAddress": "sent1uwqjtgjhjctjc45ugy7ev5prprhehc7wzxrhn2",
        "runTime": "21:00",
        "minimumReward": 1000
      },
      {
        "address": "sentvaloper1wd944at7mn6eqm7c7m5lfd9ej3g6astqawjnqn",
        "botAddress": "sent1m5hgzum68rjf4c7zhezgkj8hlnmr0kghd6djwl",
        "runTime": "every 1 hour",
        "minimumReward": 100000
      }
    ],
    "authzSupport": false
  },
  {
    "name": "dig",
    "restUrl": [
      "https://rest.cosmos.directory/dig"
    ],
    "rpcUrl": [
      "https://rpc.cosmos.directory/dig"
    ],
    "gasPrice": "0.0025udig",
    "testAddress": "dig1yxsmtnxdt6gxnaqrg0j0nudg7et2gqczfzw03d",
    "ownerAddress": "digvaloper136avwnuvvy94dqmtnaue2nfvjes8xr37h9rzay",
    "operators": [
      {
        "address": "digvaloper1vm6m78glgfjaepaxwcdg6py380q7yasds2k2t8",
        "botAddress": "dig1m7xlymnpxl2d4llu67v08e8xs67dj2fzlp6q58",
        "runTime": [
          "09:00",
          "21:00"
        ],
        "minimumReward": 1000
      },
      {
        "address": "digvaloper136avwnuvvy94dqmtnaue2nfvjes8xr37h9rzay",
        "botAddress": "dig1yxsmtnxdt6gxnaqrg0j0nudg7et2gqczfzw03d",
        "runTime": [
          "09:00",
          "21:00"
        ],
        "minimumReward": 1000
      },
      {
        "address": "digvaloper1mcm5pj79epddgms7e4r4f93w2m5lxh496tv8h2",
        "botAddress": "dig1mjq48r6435aewerpruwc8up3tz3rzan25dhurw",
        "runTime": "19:00",
        "minimumReward": 100000
      },
      {
        "address": "digvaloper184tx500pdv53uua98ezu2vy2zcfp5nfwrsjnz7",
        "botAddress": "dig1305e92ng6a9pdh3ttc3ld459ckxupxt30cngcu",
        "runTime": "19:15",
        "minimumReward": 10000
      },
      {
        "address": "digvaloper1up3slj4nr5y23gxkvqn8h5ra9mv0pj2vpemf5t",
        "botAddress": "dig17xyeczwsax3st6aykyu4f28s5n3zg6r7r36efc",
        "runTime": "21:00",
        "minimumReward": 10000
      },
      {
        "address": "digvaloper1j80fpcsumfkxypvydvtwtz3j4sdwr8c2gfr33l",
        "botAddress": "dig1zr3hn5faf8tjdc2h576qt02g8t5h9pevxxh9lf",
        "runTime": "22:00",
        "minimumReward": 10000
      },
      {
        "address": "digvaloper1zqp8f7ehuf64psmg0tz3cydacgk2nshg338e8m",
        "botAddress": "dig1v9vae554q55xa4pcfdm0p3kv8nxn50jkzcwe0j",
        "runTime": "23:00",
        "minimumReward": 10000
      },
      {
        "address": "digvaloper1dv3v662kd3pp6pxfagck4zyysas82adspfvtw4",
        "botAddress": "dig1uwqjtgjhjctjc45ugy7ev5prprhehc7wpfu947",
        "runTime": "21:00",
        "minimumReward": 1000
      },
      {
        "address": "digvaloper1s8kaf75yr6v693lhcdwx9r6d3z0sgs2nns36pq",
        "botAddress": "dig1e44rluarkdw56dy2turnwjtvtg4wqvs02lu047",
        "runTime": "21:00",
        "minimumReward": 1000
      },
      {
        "address": "digvaloper1uc8nz85axexc9svkxjy0ccm28cc0uctvs33ewg",
        "botAddress": "dig1vqhz5g5sq8ku0ka5x9ygal9flkg5vzr9870d5w",
        "runTime": "20:00",
        "minimumReward": 1000000
      },
      {
        "address": "digvaloper1xwazl8ftks4gn00y5x3c47auquc62ssuz3xtv7",
        "botAddress": "dig195mm9y35sekrjk73anw2az9lv9xs5mztzzxd7v",
        "runTime": "every 1 hour",
        "minimumReward": 1000000
      }
    ],
    "authzSupport": false
  },
  {
    "name": "bitcanna",
    "restUrl": [
      "https://rest.cosmos.directory/bitcanna"
    ],
    "rpcUrl": [
      "https://rpc.cosmos.directory/bitcanna"
    ],
    "gasPrice": "0.001ubcna",
    "operators": [
      {
        "address": "bcnavaloper1e8twck404wzkfm5sd064dl0ssse3haxau0nqf6",
        "botAddress": "bcna1m7xlymnpxl2d4llu67v08e8xs67dj2fza9r27w",
        "runTime": [
          "09:00",
          "21:00"
        ],
        "minimumReward": 1000
      },
      {
        "address": "bcnavaloper1fghw3chlyavtdtlns22ysza77fwygtmrhwwf6m",
        "botAddress": "bcna15xa7vst3jca9qjkngmlysrdfur8gsex9gdn5j3",
        "runTime": [
          "09:00",
          "21:00"
        ],
        "minimumReward": 1000
      },
      {
        "address": "bcnavaloper1r7up4azsnmprakycclqrh60phvq6zptq8lx8qk",
        "botAddress": "bcna1mjq48r6435aewerpruwc8up3tz3rzan2kfwkf8",
        "runTime": "19:00",
        "minimumReward": 100000
      },
      {
        "address": "bcnavaloper1s43h79qx6j85whr2p6060wvxjuyq9yqdak39dj",
        "botAddress": "bcna1jh0hzxtyu2a2nc5s9xdxx7zr50wvf97zmswkxf",
        "runTime": "every 1 hour",
        "minimumReward": 100000
      },
      {
        "address": "bcnavaloper12wskdt5tcc9yx5ajdx8xjjujuc0fgs5p54j6ug",
        "botAddress": "bcna1m5hgzum68rjf4c7zhezgkj8hlnmr0kghv3t2zz",
        "runTime": "every 1 hour",
        "minimumReward": 100000
      },
      {
        "address": "bcnavaloper1gsq4dsxvgsswkgrsftz0k905rzjc0n2hv26xgj",
        "botAddress": "bcna1hl0jgxre5z0nkyjj07c5vfdy44yk44atr0jd80",
        "runTime": "22:30",
        "minimumReward": 20000000
      },
      {
        "address": "bcnavaloper1xwazl8ftks4gn00y5x3c47auquc62ssuxx8m5k",
        "botAddress": "bcna195mm9y35sekrjk73anw2az9lv9xs5mztqxl859",
        "runTime": "every 1hour",
        "minimumReward": 10000
      },
      {
        "address": "bcnavaloper1gp957czryfgyvxwn3tfnyy2f0t9g2p4pxqv0cj",
        "botAddress": "bcna1xrrfek3qpz4ja8ccrjklfy064asyqq9kfzxwua",
        "runTime": "every 1 hour",
        "minimumReward": 10000000
      },
      {
        "address": "bcnavaloper1t5rvn85jhmul9rxn3qryhrd99fqcddkz5357rz",
        "botAddress": "bcna1zks5qjck40m827v2m83la5r3y6lkudw8ljw4t5",
        "runTime": "08:00",
        "minimumReward": 10000000
      },
      {
        "address": "bcnavaloper1ttkg00prt6w9a9zsgh9ywvftmqm22n4z5xezma",
        "botAddress": "bcna15enapnszjg5en949x326ae3deu35dmw5hjed0z",
        "runTime": "every 30 minutes",
        "minimumReward": 1000000
      }
    ],
    "authzSupport": false
  },
  {
    "name": "emoney",
    "apyEnabled": false,
    "restUrl": [
      "https://rest.cosmos.directory/emoney"
    ],
    "rpcUrl": [
      "https://rpc.cosmos.directory/emoney"
    ],
    "gasPrice": "0.08ungm",
    "operators": [
      {
        "address": "emoneyvaloper1039h52c70xlqwfqh29gmqq70zwwf8xrs3t9mps",
        "botAddress": "emoney1m7xlymnpxl2d4llu67v08e8xs67dj2fzgkflpp",
        "runTime": [
          "09:00",
          "21:00"
        ],
        "minimumReward": 100000
      },
      {
        "address": "emoneyvaloper1xpyajvwsrt6kg68g0uwvy00v9fa7v5f0ygljdp",
        "botAddress": "emoney15xa7vst3jca9qjkngmlysrdfur8gsex9a7epd7",
        "runTime": [
          "09:00",
          "21:00"
        ],
        "minimumReward": 100000
      },
      {
        "address": "emoneyvaloper1z0cwp2wezmaehlhzdmqpx55vhxupuk52d7ucjy",
        "botAddress": "emoney194ytn50yhh67rdha8akhs7c6zulnz4n2x5nhm7",
        "runTime": "every 1 hour",
        "minimumReward": 1000
      },
      {
        "address": "emoneyvaloper1fskgtauswg2d0p79d9gdqj2yjyfulg3d65dtue",
        "botAddress": "emoney1mjq48r6435aewerpruwc8up3tz3rzan2r6yrkg",
        "runTime": "19:00",
        "minimumReward": 2000000
      },
      {
        "address": "emoneyvaloper1ggpn5jtrgf5hhzw79la6k4h9jgcws3erjzccuh",
        "botAddress": "emoney1305e92ng6a9pdh3ttc3ld459ckxupxt3c0qhd6",
        "runTime": "19:15",
        "minimumReward": 10000
      },
      {
        "address": "emoneyvaloper1r7v26mcg7frd8l44p5vr2wfv7eqrhpagffvncl",
        "botAddress": "emoney1v9vae554q55xa4pcfdm0p3kv8nxn50jk40ax65",
        "runTime": "23:00",
        "minimumReward": 10000
      },
      {
        "address": "emoneyvaloper1lxh0u07haj646pt9e0l2l4qc3d8htfx5ev9y8d",
        "botAddress": "emoney1uwqjtgjhjctjc45ugy7ev5prprhehc7wk706qc",
        "runTime": "21:00",
        "minimumReward": 1000
      },
      {
        "address": "emoneyvaloper10rk00srmct4z5huqjh7fc64vgqasl46jwm9g9l",
        "botAddress": "emoney1m5hgzum68rjf4c7zhezgkj8hlnmr0kghezplad",
        "runTime": "every 1 hour",
        "minimumReward": 100000
      },
      {
        "address": "emoneyvaloper1sz7rp920hgupfl0p6c7kwkaes8q8tx3lmzhcrc",
        "botAddress": "emoney1vqhz5g5sq8ku0ka5x9ygal9flkg5vzr9sfujpg",
        "runTime": "20:00",
        "minimumReward": 1000000
      },
      {
        "address": "emoneyvaloper149vyxd36kxpg46rralaw6eejv4d9daqc3nv642",
        "botAddress": "emoney1grfk7t0k42yxpwqhr7kt4te7j73m2a3vdx8ykm",
        "runTime": "13:37",
        "minimumReward": 100000
      },
      {
        "address": "emoneyvaloper1xwazl8ftks4gn00y5x3c47auquc62ssudg660q",
        "botAddress": "emoney195mm9y35sekrjk73anw2az9lv9xs5mzt444jt2",
        "runTime": "every 1 hour",
        "minimumReward": 100000
      }
    ],
    "authzSupport": false
  },
  {
    "name": "kava",
    "apyEnabled": false,
    "restUrl": [
      "https://rest.cosmos.directory/kava"
    ],
    "rpcUrl": [
      "https://rpc.cosmos.directory/kava"
    ],
    "gasPrice": "0.00008ukava",
    "operators": [
      {
        "address": "kavavaloper1m8428ygqwa4yahjtc9ulp9n7eqwt7dn37n8vas",
        "botAddress": "kava142w4wme2n75ggckvxdzhqtlfypxttpt80c7jka",
        "runTime": [
          "09:00",
          "21:00"
        ],
        "minimumReward": 10000
      },
      {
        "address": "kavavaloper1hztgl202pvetspxch0pcchaqzrduw4qq64q08u",
        "botAddress": "kava194ytn50yhh67rdha8akhs7c6zulnz4n24za76y",
        "runTime": "every 1 hour",
        "minimumReward": 1000
      },
      {
        "address": "kavavaloper17jr6wyhm2twyph6d88l5ux945gwmf8vfkhckda",
        "botAddress": "kava1v9vae554q55xa4pcfdm0p3kv8nxn50jkxen0mw",
        "runTime": "23:00",
        "minimumReward": 1000
      },
      {
        "address": "kavavaloper1gd5hf545caremavv28apr9mzf7f7ns395c27mq",
        "botAddress": "kava1mjq48r6435aewerpruwc8up3tz3rzan2sv22hj",
        "runTime": "19:00",
        "minimumReward": 10000
      },
      {
        "address": "kavavaloper125s8t5c6ypwee7ytun90lnhgpls2zl3vta43aj",
        "botAddress": "kava103yfkaqzwl0me0znucd25lrn66hzh0zf4hrpek",
        "runTime": "every 1 hour",
        "minimumReward": 1000000
      }
    ],
    "authzSupport": false
  },
  {
    "name": "desmos",
    "apyEnabled": false,
    "restUrl": [
      "https://rest.cosmos.directory/desmos"
    ],
    "rpcUrl": [
      "https://rpc.cosmos.directory/desmos"
    ],
    "gasPrice": "0.001udsm",
    "operators": [
      {
        "address": "desmosvaloper1zngdx77g9ywnwmwpwvj9w2eqcs6fhw78gn02d8",
        "botAddress": "desmos1pu0pmlvakgdn7lzrwx2rgj6xjvcyln0l4cdfl2",
        "runTime": [
          "09:00",
          "21:00"
        ],
        "minimumReward": 1000000
      },
      {
        "address": "desmosvaloper1xk2kv26fjd9zrg4l3qc7lwxv03w4ydeeppqkkp",
        "botAddress": "desmos1js340eq8082essggjtv8lf9df7qlnny8xuj9ul",
        "runTime": [
          "09:00",
          "21:00"
        ],
        "minimumReward": 1000000
      },
      {
        "address": "desmosvaloper18yazgsq8yvn2f8c734fmnu2ssfrzpw7l8tqckm",
        "botAddress": "desmos1ueyqd3shd7lrpqacjzap8vy6akh2ek8l40fn0y",
        "runTime": [
          "09:00",
          "21:00"
        ],
        "minimumReward": 1000
      },
      {
        "address": "desmosvaloper1xwazl8ftks4gn00y5x3c47auquc62ssu07r7m6",
        "botAddress": "desmos1hcuv07593sxu4luumnh4dy2fujaxyh7xd9rya5",
        "runTime": "every 1 hour",
        "minimumReward": 1000
      },
      {
        "address": "desmosvaloper1np3qcmwdju3rtc4a5mavfyflum5gqsljy2vucp",
        "botAddress": "desmos1v80dwktqstytcnz5esa0hxxam3d83q4xfedj4d",
        "runTime": "every 1 hour",
        "minimumReward": 10000
      },
      {
        "address": "desmosvaloper17ue85ck027c4grv7nuks7k7p4fqnlc55uqhskj",
        "botAddress": "desmos1z0xzvw999jh7ekce7eqnex2fj7cnn6xw6rhufu",
        "runTime": "22:00",
        "minimumReward": 1000
      },
      {
        "address": "desmosvaloper1r0emf6ap6y5advzgtsf4uz3g68p5t5484j4alp",
        "botAddress": "desmos1nrt8va6he35w4vclr6sejkqpvsmr4vtas330me",
        "runTime": "22:00",
        "minimumReward": 1000
      },
      {
        "address": "desmosvaloper1lzzctd3a839xxk7vf4cwuhcvgcnmxrhrx7d92e",
        "botAddress": "desmos1mjq48r6435aewerpruwc8up3tz3rzan2cpn8kd",
        "runTime": "19:00",
        "minimumReward": 10000
      },
      {
        "address": "desmosvaloper1lf3fg79gf2qf6ept7ec22kjd8s6gj3swr2ca0v",
        "botAddress": "desmos1e44rluarkdw56dy2turnwjtvtg4wqvs0xnc5qa",
        "runTime": "21:00",
        "minimumReward": 10000
      },
      {
        "address": "desmosvaloper1d6xe3ldswgaurszrp3emspvhspvu7hxm4ty8mv",
        "botAddress": "desmos1jh0hzxtyu2a2nc5s9xdxx7zr50wvf97z4cn8er",
        "runTime": "every 1 hour",
        "minimumReward": 1000000
      },
      {
        "address": "desmosvaloper19c6nnp6afxj82ehxtlejyvg6zh58050jcgpdj6",
        "botAddress": "desmos1m5hgzum68rjf4c7zhezgkj8hlnmr0kghzekmag",
        "runTime": "every 1 hour",
        "minimumReward": 100000
      },
      {
        "address": "desmosvaloper1zm3l7p8n5dxqeadsfxy3rd0j3c2knnx3chg77a",
        "botAddress": "desmos19n0raswpfd9f7779ah637h20ltae0g7ussa8at",
        "runTime": "20:00",
        "minimumReward": 1000000
      },
      {
        "address": "desmosvaloper1s5gnmccngltteh6ugtsz7fdrykc294tnw2e7pz",
        "botAddress": "desmos1hl0jgxre5z0nkyjj07c5vfdy44yk44atd80uc9",
        "runTime": "22:30",
        "minimumReward": 100000
      },
      {
        "address": "desmosvaloper1jrld5g998gqm4yx26l6cvhxz7y5adgxqzfdpes",
        "botAddress": "desmos1hcgxjhvv43g9z6dc58g428jgc8hdlmf7qh4946",
        "runTime": "12:00",
        "minimumReward": 10000
      },
      {
        "address": "desmosvaloper1pe2fwwffxn2qnykeut8wzm20sv6eevxedlgpfu",
        "botAddress": "desmos169n5p9xuhsnn85xunkg7sdmhtwqgwc3jhnzc0u",
        "runTime": "21:00",
        "minimumReward": 10000
      },
      {
        "address": "desmosvaloper1axt95v5rpc97dtnl24mxtfj95gpxu59vn6xyvw",
        "botAddress": "desmos14a78h6202u4xg6phjnd8rmr5fq98zzdl3fa6vc",
        "runTime": "every 4 hour",
        "minimumReward": 10000
      },
      {
        "address": "desmosvaloper1sx0gd08yfjl76knllyqs7vgc8mvcqg88uhspvd",
        "botAddress": "desmos1yqx9sggaw3evt6pwxajf8lh0q7lxlp3yfyd6x4",
        "runTime": "08:00",
        "minimumReward": 1000000
      },
      {
        "address": "desmosvaloper1mzar2v3xh3at49t2azg9qnkuc9nfvyurqmatuv",
        "botAddress": "desmos1g4zywrluj6ac0xpu6f6jqul52rv0am66r8qy5h",
        "runTime": "21:00",
        "minimumReward": 100000
      }
    ],
    "authzSupport": true
  },
  {
    "name": "cryptoorgchain",
    "restUrl": [
      "https://rest.cosmos.directory/cryptoorgchain"
    ],
    "rpcUrl": [
      "https://rpc.cosmos.directory/cryptoorgchain"
    ],
    "gasPrice": "0.025basecro",
    "operators": [
      {
        "address": "crocncl15m2ae4c2ajpkz6hw0d4ucvwfyuwq8ns5z369u8",
        "botAddress": "cro1v9vae554q55xa4pcfdm0p3kv8nxn50jkzh0t3c",
        "runTime": "23:00",
        "minimumReward": 100000
      },
      {
        "address": "crocncl1tkev46yqrjzrjzrqtty30ex68eja2zcltyq2vj",
        "botAddress": "cro1hl0jgxre5z0nkyjj07c5vfdy44yk44atpy24nv",
        "runTime": "22:30",
        "minimumReward": 1000000
      }
    ],
    "authzSupport": true
  },
  {
    "name": "evmos",
    "enabled": false,
    "apyEnabled": false,
    "restUrl": [
      "https://rest.cosmos.directory/evmos"
    ],
    "rpcUrl": [
      "https://rpc.cosmos.directory/evmos"
    ],
    "operators": [
      {
        "address": "evmosvaloper1shvcjzhcxau6qtlz9w82a646ecwp4hq7ayqt0w",
        "botAddress": "evmos194ytn50yhh67rdha8akhs7c6zulnz4n2tkcdkt",
        "runTime": "every 1 hour",
        "minimumReward": 1000
      },
      {
        "address": "evmosvaloper1x5y65hgngh77sxta6s2vpjnfjep3ltllyhf2hs",
        "botAddress": "evmos16e67hq4eqgnfw6pxu8v33mz259z5r30d9v2uq2",
        "runTime": "21:00",
        "minimumReward": 1000
      },
      {
        "address": "evmosvaloper1chx7v975g72xuw8kdpjt94dh35daqqfyc37kys",
        "botAddress": "evmos1k0fpumkxl35p3se0n52e6dc3mh8vy24kn0uqsg",
        "runTime": "21:00",
        "minimumReward": 1000
      },
      {
        "address": "evmosvaloper14zatq4jagqtm9ejgvglnv0t364d88u80futp65",
        "botAddress": "evmos1xul3g9w27tlns7k3d2reqjxqdsgyknkx74prwv",
        "runTime": "21:00",
        "minimumReward": 1001
      },
      {
        "address": "evmosvaloper1pz3mcahcrglf3md4lggax5r95gvmppc6x5w7hw",
        "botAddress": "evmos17va68yw35aleakz62jwqn24s22fd3k545mclkl",
        "runTime": "21:00",
        "minimumReward": 1000
      },
      {
        "address": "evmosvaloper146mfv59nypacvs5l9h0takrcv8jtlk90wr0ggp",
        "botAddress": "evmos17xyeczwsax3st6aykyu4f28s5n3zg6r7eyzu3t",
        "runTime": "21:00",
        "minimumReward": 1000
      },
      {
        "address": "evmosvaloper1qp49y6vh8vvv5yf8ule8fwx6sss82ncz39tunl",
        "botAddress": "evmos10g8dt086qsfw0s27us8uvhnnftf9aanx4afg3h",
        "runTime": "21:05",
        "minimumReward": 1000000000000000000
      },
      {
        "address": "evmosvaloper1f6m9d94lkenw9fy5wmytatt76l849kx6ugdz70",
        "botAddress": "evmos175l97fdm2a6x5xp82psec52elzu8nsl7dmc7an",
        "runTime": "19:00",
        "minimumReward": 1000
      },
      {
        "address": "evmosvaloper1aep37tvd5yh4ydeya2a88g2tkjz6f2lcrfjumh",
        "botAddress": "evmos1v9vae554q55xa4pcfdm0p3kv8nxn50jkcdkuhp",
        "runTime": "23:00",
        "minimumReward": 1000000
      },
      {
        "address": "evmosvaloper1qhazu8zleyn5chrkxymewx3xw5guq2vm6q7zl0",
        "botAddress": "evmos1t8e0n59ta6dnf38vqel7ydme9tajvjegs4jw5g",
        "runTime": "19:15",
        "minimumReward": 10000
      },
      {
        "address": "evmosvaloper18zt355ccyxd3kj23mz5hdz00qqn5lk5kjnj74m",
        "botAddress": "evmos1uwqjtgjhjctjc45ugy7ev5prprhehc7wmuyqdd",
        "runTime": "21:00",
        "minimumReward": 1000
      },
      {
        "address": "evmosvaloper1a36r4jvcprvewxnr2qhfs0h4spec35238s2h7t",
        "botAddress": "evmos1axp36fwjy2vzlaym52urh80wq9l7z2t0shrj2y",
        "runTime": "20:00",
        "minimumReward": 1000000
      },
      {
        "address": "evmosvaloper1ce4vh0e5kanlgc7z0rhcemvd8erjnfzcyfecl7",
        "botAddress": "evmos1grfk7t0k42yxpwqhr7kt4te7j73m2a3vqyv7mw",
        "runTime": "13:37",
        "minimumReward": 1000000
      },
      {
        "address": "evmosvaloper19fxanpnjlggzuur3m3x0puk5ez7j9lrttexwsw",
        "botAddress": "evmos1hl0jgxre5z0nkyjj07c5vfdy44yk44atm7nz44",
        "runTime": "22:30",
        "minimumReward": 1000000
      },
      {
        "address": "evmosvaloper17vze0tk7q7gwpd6jt69p4m5svrty40yw9a88e3",
        "botAddress": "evmos13craf042e76qasxu6f8vl9ds7vtcajyxmr9asz",
        "runTime": "22:30",
        "minimumReward": 1000000
      },
      {
        "address": "evmosvaloper125fkz3mq6qxxpkmphdl3ep92t0d3y969xmt8hz",
        "botAddress": "evmos1spdlljxpvgzn52qky7hafsdqxpchpydqfg403n",
        "runTime": "every 1 hour",
        "minimumReward": 1000000
      },
      {
        "address": "evmosvaloper10qpycc2egucukw8afcz4us7xlxxmfwh6rscvjz",
        "botAddress": "evmos1uzjr9euyy4dflxta40lar6w5jm8jdm8gpeszf0",
        "runTime": "20:00",
        "minimumReward": 1000000000000000
      },
      {
        "address": "evmosvaloper1r4egnngxqudu7nsxa6uygcygn36j30v7w3luh6",
        "botAddress": "evmos1czfankzgd7p2245kyszuse70jy7sjzmnz5qmul",
        "runTime": "every 1 hour",
        "minimumReward": 1000000000000000
      },
      {
        "address": "evmosvaloper1vw76ju5rwt9us7kz8tg42t6yfmq2jftydu74u6",
        "botAddress": "evmos14q8vu02v3npvnrxkt7te05tx6ral53rx4hh80f",
        "runTime": "21:00",
        "minimumReward": 1000000000000000
      },
      {
        "address": "evmosvaloper1rhddecqpwfjdkwmu6lmfzekh936kcu6wxs7jxa",
        "botAddress": "evmos19mgc0j2m7pfzuc9lthqa6r24laxk094d3a979q",
        "runTime": "every 3 hours",
        "minimumReward": 1000000000000000
      },
      {
        "address": "evmosvaloper1rh9uz23gmhr6q92a45qrath4fr9ffefz4eas0z",
        "botAddress": "evmos1w2v6ztzta7hra7q3j3g6g363tqnh02th0mauj3",
        "runTime": "every 1 hour",
        "minimumReward": 1000000000000000000
      }
    ],
    "authzSupport": true
  },
  {
    "name": "sifchain",
    "restUrl": [
      "https://rest.cosmos.directory/sifchain"
    ],
    "rpcUrl": [
      "https://rpc.cosmos.directory/sifchain"
    ],
    "operators": [
      {
        "address": "sifvaloper1ecv3sdx8h54ckv8q8u67cyk0nj37rffwpj7cdx",
        "botAddress": "sif1m7xlymnpxl2d4llu67v08e8xs67dj2fzzguaeh",
        "runTime": "21:00",
        "minimumReward": 1000
      },
      {
        "address": "sifvaloper1esnwgt6g6x2d3m37pw9lkgsxgzenc36n3a4n0f",
        "botAddress": "sif15xa7vst3jca9qjkngmlysrdfur8gsex9hqvr4g",
        "runTime": "every 1 hour",
        "minimumReward": 100000
      },
      {
        "address": "sifvaloper1gstrmcv3tqrskdj7uqu4x4tkh8nfw4qp9f85pm",
        "botAddress": "sif1jh0hzxtyu2a2nc5s9xdxx7zr50wvf97zya3pps",
        "runTime": "every 1 hour",
        "minimumReward": 100000000
      },
      {
        "address": "sifvaloper1lnhxf6war6qlldemkqzp0t3g57hpe9a6nh3tyv",
        "botAddress": "sif194ytn50yhh67rdha8akhs7c6zulnz4n2v2x4rg",
        "runTime": "every 1 hour",
        "minimumReward": 1000
      },
      {
        "address": "sifvaloper1uepjmgfuk6rnd0djsglu88w7d0t49lmlmxj56z",
        "botAddress": "sif1weeu5yuj8n23hd87wsdxqqgfmzzz9zt629p9uf",
        "runTime": "21:00",
        "minimumReward": 1000
      },
      {
        "address": "sifvaloper1ej2es5fjztqjcd4pwa0zyvaevtjd2y5w0djvt9",
        "botAddress": "sif1gvgcxwdk4j46gx3knhuackvqr2hta29z0z5yud",
        "runTime": "21:00",
        "minimumReward": 1001
      },
      {
        "address": "sifvaloper1kttxh8lxsmez56pen3cw307raf45fj9vmvwn5j",
        "botAddress": "sif1mjq48r6435aewerpruwc8up3tz3rzan2fy3pw7",
        "runTime": "19:00",
        "minimumReward": 1000
      },
      {
        "address": "sifvaloper1a2ly5lyry8l4wvx27fzdu6ha5mj53sxceu4uvj",
        "botAddress": "sif1m8d834ykcy3dgrdve4xhxky3u3c2tl9dh9us2v",
        "runTime": "21:00",
        "minimumReward": 1000
      },
      {
        "address": "sifvaloper1r9ssdmc2xm3kv2y5m35mhrvnqms4pjw27umt2l",
        "botAddress": "sif1hl0jgxre5z0nkyjj07c5vfdy44yk44atuzd6qk",
        "runTime": "22:30",
        "minimumReward": 100000
      },
      {
        "address": "sifvaloper1gp957czryfgyvxwn3tfnyy2f0t9g2p4pfj2j90",
        "botAddress": "sif1xrrfek3qpz4ja8ccrjklfy064asyqq9kk0eemy",
        "runTime": "every 1 hour",
        "minimumReward": 10000000
      },
      {
        "address": "sifvaloper1n3mhyp9fvcmuu8l0q8qvjy07x0rql8q4nz2r97",
        "botAddress": "sif1jrjdqzxchlt09gj6qvn4ds8suxh9aqwyj744pl",
        "runTime": "every 1 hour",
        "minimumReward": 10000000
      }
    ],
    "authzSupport": false
  },
  {
    "name": "lumnetwork",
    "restUrl": [
      "https://rest.cosmos.directory/lumnetwork"
    ],
    "rpcUrl": [
      "https://rpc.cosmos.directory/lumnetwork"
    ],
    "operators": [
      {
        "address": "lumvaloper1mpywgfyk6ku9uwfw4t6xhn050cjluhmjck27nx",
        "botAddress": "lum1m7xlymnpxl2d4llu67v08e8xs67dj2fzjlwzrg",
        "runTime": [
          "09:00",
          "21:00"
        ],
        "minimumReward": 1000000
      },
      {
        "address": "lumvaloper1sgeam9kyphrzrcau8l5an729mtngxahte76zkn",
        "botAddress": "lum197yc3g8drkf8fyv6fr4ynddy2n22kauu23ccqt",
        "runTime": "22:00",
        "minimumReward": 100000
      },
      {
        "address": "lumvaloper1xkv494sduqkpadwesqlsp6069yepsj587dvf46",
        "botAddress": "lum1js340eq8082essggjtv8lf9df7qlnny88wzu7n",
        "runTime": [
          "09:00",
          "21:00"
        ],
        "minimumReward": 1000000
      },
      {
        "address": "lumvaloper16w9g7epcvwnmya5khpj2kk9x7k39pjp3ufa3uj",
        "botAddress": "lum15xa7vst3jca9qjkngmlysrdfur8gsex98h7u0h",
        "runTime": [
          "09:00",
          "21:00"
        ],
        "minimumReward": 10000
      },
      {
        "address": "lumvaloper1u6jr0pztvsjpvx77rfzmtw49xwzu9kash9slqs",
        "botAddress": "lum1v9vae554q55xa4pcfdm0p3kv8nxn50jk0x6mca",
        "runTime": "23:00",
        "minimumReward": 1000
      },
      {
        "address": "lumvaloper1ej2es5fjztqjcd4pwa0zyvaevtjd2y5wf0p22w",
        "botAddress": "lum1gvgcxwdk4j46gx3knhuackvqr2hta29zl4xmxj",
        "runTime": "23:00",
        "minimumReward": 1001
      },
      {
        "address": "lumvaloper16xvwljz2vqpsdzuskdlqt25e8gxmlpnfq3dcxh",
        "botAddress": "lum1r8egcurpwxftegr07gjv9gwffw4fk0097djrdh",
        "runTime": "every 1 hour",
        "minimumReward": 1001
      },
      {
        "address": "lumvaloper1txgtzgdj90mqddhyu5gcpkkdeu9g2fu22d85d7",
        "botAddress": "lum1e44rluarkdw56dy2turnwjtvtg4wqvs08pgdz3",
        "runTime": "21:00",
        "minimumReward": 1000
      },
      {
        "address": "lumvaloper1nnl9ygsp04rhkuh3yrr98cnvke586mxlhpfe3w",
        "botAddress": "lum1eml7agwd5x084ennlg6apvskufzrlvnrr687qd",
        "runTime": "21:00",
        "minimumReward": 1000
      },
      {
        "address": "lumvaloper1068lx20jqswpwtykfezssdkn524kqlmlqjeqpa",
        "botAddress": "lum19pqrxrl6n0g0mky4y79hlfzchprmsp5jxdyjew",
        "runTime": "21:00",
        "minimumReward": 1000
      },
      {
        "address": "lumvaloper1v73py5myadey4cal2wh4nlk99h59jh52muuv55",
        "botAddress": "lum1jh0hzxtyu2a2nc5s9xdxx7zr50wvf97z52r7m0",
        "runTime": "every 1 hour",
        "minimumReward": 1000
      },
      {
        "address": "lumvaloper1up3slj4nr5y23gxkvqn8h5ra9mv0pj2vv70zs4",
        "botAddress": "lum17xyeczwsax3st6aykyu4f28s5n3zg6r7w0wm7h",
        "runTime": "21:00",
        "minimumReward": 1000
      },
      {
        "address": "lumvaloper1axqn30kead92gdsg7pusc6ezxx8ltq465r3hv3",
        "botAddress": "lum1mjq48r6435aewerpruwc8up3tz3rzan2enr75p",
        "runTime": "19:00",
        "minimumReward": 1000
      },
      {
        "address": "lumvaloper1kls9ca0h980sqfmt0497jj8kad3lcws6s7gjsg",
        "botAddress": "lum1uecj925gwmagk8je8c2exmnty6t2jm7xt57ww8",
        "runTime": "21:00",
        "minimumReward": 1000
      },
      {
        "address": "lumvaloper1krkmg6f0sjwalkx3nq39yt0upxgys7alme6lps",
        "botAddress": "lum1h666jcyjycu90w3j6q6cpswsmzh9f73t0lwkf6",
        "runTime": "every 1 hour",
        "minimumReward": 1000
      },
      {
        "address": "lumvaloper1y69ary732dmngmj2g2e8m2ssedugya4may0tj5",
        "botAddress": "lum1305e92ng6a9pdh3ttc3ld459ckxupxt3zx820n",
        "runTime": "19:15",
        "minimumReward": 10000
      },
      {
        "address": "lumvaloper1uqw4e63xwwjmxt6ympdl20dsxtjr7lzx2p20hu",
        "botAddress": "lum1vqhz5g5sq8ku0ka5x9ygal9flkg5vzr92qm0rp",
        "runTime": "20:00",
        "minimumReward": 1000000
      },
      {
        "address": "lumvaloper1zs59ua4l0h6a2hnh08v8qn76f6qh7uxc22vey5",
        "botAddress": "lum1hl0jgxre5z0nkyjj07c5vfdy44yk44atv4l96f",
        "runTime": "22:30",
        "minimumReward": 100000
      },
      {
        "address": "lumvaloper1trkdt99yc4je55759s8z4fctrluxf9pmla7k80",
        "botAddress": "lum1327kewr0m28edp6ee022myyxzvlf3g5exxpvr7",
        "runTime": "14:30",
        "minimumReward": 10000
      },
      {
        "address": "lumvaloper1z7ss5slnpjfkceahl323ag9tkf3a6yrs88h4ng",
        "botAddress": "lum1zwjfxr3j9gnnrhxwtt8t6qqr4pdn7cgj43m53p",
        "runTime": "every 1 hour",
        "minimumReward": 10000
      },
      {
        "address": "lumvaloper1xwazl8ftks4gn00y5x3c47auquc62ssu0kjqgq",
        "botAddress": "lum195mm9y35sekrjk73anw2az9lv9xs5mzt0uj0fr",
        "runTime": "every 1 hour",
        "minimumReward": 10000
      },
      {
        "address": "lumvaloper1g239l2skjnz3dszek5s5npquza5gvypdrv6w88",
        "botAddress": "lum1zks5qjck40m827v2m83la5r3y6lkudw8sgrakj",
        "runTime": "08:00",
        "minimumReward": 1000000
      },
      {
        "address": "lumvaloper1qckuz6ks3kgjjnp26gtw3ya3e2l7tdp4hcvyem",
        "botAddress": "lum1g4zywrluj6ac0xpu6f6jqul52rv0am66z4sakm",
        "runTime": "21:00",
        "minimumReward": 100000
      },
      {
        "address": "lumvaloper1lnqradz7whff07t60pzetvkhgqamt9xu9f2j6k",
        "botAddress": "lum14a78h6202u4xg6phjnd8rmr5fq98zzdlsmdrw5",
        "runTime": "every 4 hour",
        "minimumReward": 10000
      },
      {
        "address": "lumvaloper1p4qz6gqr3esugvm9n49jl2rz0zhup7ww286t65",
        "botAddress": "lum1k4hh4mjvtrwq79vhmlrltdsyq08kec7jwvkm30",
        "runTime": "every 4 hour",
        "minimumReward": 10000
      }
    ],
    "authzSupport": true
  },
  {
    "name": "stargaze",
    "apyEnabled": false,
    "restUrl": [
      "https://rest.cosmos.directory/stargaze"
    ],
    "rpcUrl": [
      "https://rpc.cosmos.directory/stargaze"
    ],
    "operators": [
      {
        "address": "starsvaloper1s679uyrt0uhljj8ws905hetwn87jqdz3n33klw",
        "botAddress": "stars15xa7vst3jca9qjkngmlysrdfur8gsex9xp5g3j",
        "runTime": [
          "09:00",
          "21:00"
        ],
        "minimumReward": 1000
      },
      {
        "address": "starsvaloper10wxn2lv29yqnw2uf4jf439kwy5ef00qd0jluj0",
        "botAddress": "stars1xs023g3yj2mavwn3cjclgsh8mlk0kgsjjzetx5",
        "runTime": [
          "00:00",
          "12:00"
        ],
        "minimumReward": 10000
      },
      {
        "address": "starsvaloper1y3cxrze7kmktj93atd42g9rffyg823g0qjqelc",
        "botAddress": "stars1eml7agwd5x084ennlg6apvskufzrlvnrzvd27g",
        "runTime": "21:00",
        "minimumReward": 1000
      },
      {
        "address": "starsvaloper1r4sevyvum9ppqlw75t6h0ex9j4j9dzydyuhsmz",
        "botAddress": "stars17xyeczwsax3st6aykyu4f28s5n3zg6r70ey0qj",
        "runTime": "21:00",
        "minimumReward": 1000
      },
      {
        "address": "starsvaloper12v78y2lrpy2euhuzjtd6ssyzz3zllgs0uqk3nn",
        "botAddress": "stars1305e92ng6a9pdh3ttc3ld459ckxupxt3rsd73k",
        "runTime": "19:15",
        "minimumReward": 10000
      },
      {
        "address": "starsvaloper1mz2qks48v486d9m8wp4l9fxm2e9l0e0kzk79m5",
        "botAddress": "stars1mjq48r6435aewerpruwc8up3tz3rzan2c9f22y",
        "runTime": "19:00",
        "minimumReward": 1000
      },
      {
        "address": "starsvaloper1hr4ag3mdzy08rl6r7pga832kvchqctvmzdneds",
        "botAddress": "stars1m5hgzum68rjf4c7zhezgkj8hlnmr0kghzavkpp",
        "runTime": "every 1 hour",
        "minimumReward": 100000
      },
      {
        "address": "starsvaloper1yskcx5zfkr3nacn6f5zd08yw72zwm4s06x8tpz",
        "botAddress": "stars1hcgxjhvv43g9z6dc58g428jgc8hdlmf7qn0gfn",
        "runTime": "12:00",
        "minimumReward": 10000
      },
      {
        "address": "starsvaloper13agg47uffkehwqpvqeqp86aamjmkvmt4hyt9z7",
        "botAddress": "stars1vqhz5g5sq8ku0ka5x9ygal9flkg5vzr9tk3may",
        "runTime": "20:00",
        "minimumReward": 1000000
      },
      {
        "address": "starsvaloper17h2x3j7u44qkrq0sk8ul0r2qr440rwgjvlln5d",
        "botAddress": "stars14gra89zm8753pfuhvujjulmtkf2qq70fdcp9k9",
        "runTime": "17:28",
        "minimumReward": 1000000
      },
      {
        "address": "starsvaloper1y58hfnm90r4efhlydx0gavz57lvm7k6uulkg3h",
        "botAddress": "stars1grfk7t0k42yxpwqhr7kt4te7j73m2a3vke2d2h",
        "runTime": "13:37",
        "minimumReward": 10000
      },
      {
        "address": "starsvaloper1xru87608vdps23q4s79006lcsm0tfxcl4juuy5",
        "botAddress": "stars1d72r4aaxkv2cpnxjh6xuklv9z4prcj2qmfv40r",
        "runTime": "21:00",
        "minimumReward": 10000
      },
      {
        "address": "starsvaloper1xqum4wt30f3aqw8mmv823ty3x7gpmmde9zfndf",
        "botAddress": "stars1r3g7japkptsvt3gv52gvuudprtcue762n08yrf",
        "runTime": "12:00",
        "minimumReward": 10000
      },
      {
        "address": "starsvaloper1926sz228mm6yjlwye9hfxxh0hh4nm4aqfp29l7",
        "botAddress": "stars1kxd2f28ugzwyv9twexw88kpajvgf94xgfyjr96",
        "runTime": "every 1 hour",
        "minimumReward": 10000
      },
      {
        "address": "starsvaloper162ty3nf7wd5tvqhsu486fexh832fyham0cvphg",
        "botAddress": "stars1zks5qjck40m827v2m83la5r3y6lkudw837ffgh",
        "runTime": "08:00",
        "minimumReward": 1000000
      },
      {
        "address": "starsvaloper1jnum75gr8jsn4xn9u48kc9ma5c4mrmvzsvad6j",
        "botAddress": "stars1s0ncp8tlxwhmvhyrvrglcvl4l2lxd5wqfzrwp6",
        "runTime": "every 1 hour",
        "minimumReward": 10000
      },
      {
        "address": "starsvaloper1n3mhyp9fvcmuu8l0q8qvjy07x0rql8q4qlwk6v",
        "botAddress": "stars1jrjdqzxchlt09gj6qvn4ds8suxh9aqwyrld799",
        "runTime": "every 1 hour",
        "minimumReward": 1000000
      }
    ],
    "authzSupport": true
  },
  {
    "name": "comdex",
    "apyEnabled": false,
    "restUrl": [
      "https://rest.cosmos.directory/comdex"
    ],
    "rpcUrl": [
      "https://rpc.cosmos.directory/comdex"
    ],
    "operators": [
      {
        "address": "comdexvaloper15xevj3n6eq36t62sjjrsvf6hkuryg8w3pmpqy8",
        "botAddress": "comdex1m7xlymnpxl2d4llu67v08e8xs67dj2fzq63f0t",
        "runTime": [
          "09:00",
          "21:00"
        ],
        "minimumReward": 1000
      },
      {
        "address": "comdexvaloper1flh26y7f2vsam4a6snwgrqaxkhe0g2yljstdqm",
        "botAddress": "comdex15xa7vst3jca9qjkngmlysrdfur8gsex94jphr5",
        "runTime": [
          "09:00",
          "21:00"
        ],
        "minimumReward": 1000
      },
      {
        "address": "comdexvaloper195re7mhwh9urewm3rvaj9r7vm6j63c4sd78njd",
        "botAddress": "comdex194ytn50yhh67rdha8akhs7c6zulnz4n2wctp45",
        "runTime": "every 1 hour",
        "minimumReward": 1000
      },
      {
        "address": "comdexvaloper19qz6sgw7llrft2x05lp4swy569e5sla6gl3cuu",
        "botAddress": "comdex1e44rluarkdw56dy2turnwjtvtg4wqvs04yhxwj",
        "runTime": "21:00",
        "minimumReward": 1000
      },
      {
        "address": "comdexvaloper1ej2es5fjztqjcd4pwa0zyvaevtjd2y5wh2dqrg",
        "botAddress": "comdex1gvgcxwdk4j46gx3knhuackvqr2hta29zdses23",
        "runTime": "21:00",
        "minimumReward": 1001
      },
      {
        "address": "comdexvaloper14yh3sqetnphupx2r4jrjctpsqqg7jqmnmzpxc4",
        "botAddress": "comdex1h43hjfxlz8t6y5wewma63jz7melv46gjr47jfp",
        "runTime": "21:00",
        "minimumReward": 1000
      },
      {
        "address": "comdexvaloper1gfe4f7urf866xte5cpmkgsw7q2u97qj06ldtj3",
        "botAddress": "comdex1mjq48r6435aewerpruwc8up3tz3rzan2tku4cz",
        "runTime": "19:00",
        "minimumReward": 1000
      },
      {
        "address": "comdexvaloper12dseyeqwsv3lkxlks45p4fp7et4qnzn5vkavjf",
        "botAddress": "comdex1v9vae554q55xa4pcfdm0p3kv8nxn50jkar9s57",
        "runTime": "23:00",
        "minimumReward": 1000
      },
      {
        "address": "comdexvaloper10d87jx68zygmwagu9ggzxpept07zs7nmcpyjr6",
        "botAddress": "comdex1305e92ng6a9pdh3ttc3ld459ckxupxt3srcprs",
        "runTime": "19:15",
        "minimumReward": 10000
      },
      {
        "address": "comdexvaloper1lxh0u07haj646pt9e0l2l4qc3d8htfx59hp5ft",
        "botAddress": "comdex1uwqjtgjhjctjc45ugy7ev5prprhehc7w7jhvwj",
        "runTime": "21:00",
        "minimumReward": 1000
      },
      {
        "address": "comdexvaloper120g4zfrj75ezl6cmd466tk0rj9h3dkskc5tvkh",
        "botAddress": "comdex1m5hgzum68rjf4c7zhezgkj8hlnmr0kgh3wefn8",
        "runTime": "every 1 hour",
        "minimumReward": 100000
      },
      {
        "address": "comdexvaloper1gp957czryfgyvxwn3tfnyy2f0t9g2p4p3447dz",
        "botAddress": "comdex1xrrfek3qpz4ja8ccrjklfy064asyqq9k5a5ddc",
        "runTime": "every 1 hour",
        "minimumReward": 1000000
      }
    ],
    "authzSupport": false
  },
  {
    "name": "cheqd",
    "restUrl": [
      "https://rest.cosmos.directory/cheqd"
    ],
    "rpcUrl": [
      "https://rpc.cosmos.directory/cheqd"
    ],
    "gasPrice": "25ncheq",
    "operators": [
      {
        "address": "cheqdvaloper1ny8gd9tsyqhm56agp4vkpa6fldr2n4guthcvfj",
        "botAddress": "cheqd1m7xlymnpxl2d4llu67v08e8xs67dj2fzfhltad",
        "runTime": "21:00",
        "minimumReward": 1000
      },
      {
        "address": "cheqdvaloper1m0f5mdkusqq24zhf8azjn2j5v2jqwqlt3ukrc0",
        "botAddress": "cheqd1ypntyymvjg90ntxwes3hxtmuvvh4fcr8w082sd",
        "runTime": "21:00",
        "minimumReward": 1000
      },
      {
        "address": "cheqdvaloper1qsp3a2qd6km9g0hczsac8279wcwmzmvzgvre8w",
        "botAddress": "cheqd1e44rluarkdw56dy2turnwjtvtg4wqvs0ufeyu5",
        "runTime": "21:00",
        "minimumReward": 1000
      },
      {
        "address": "cheqdvaloper1xwazl8ftks4gn00y5x3c47auquc62ssu5r5utr",
        "botAddress": "cheqd195mm9y35sekrjk73anw2az9lv9xs5mzt55rxhx",
        "runTime": "every 1 hour",
        "minimumReward": 10000000
      },
      {
        "address": "cheqdvaloper19f0w9svr905fhefusyx4z8sf83j6et0g3rjhkl",
        "botAddress": "cheqd1etsdevgm5ps240lrw9mg3p2j32tj96ktqafpeu",
        "runTime": "every 1 hour",
        "minimumReward": 1000000
      }
    ],
    "authzSupport": true
  },
  {
    "name": "umee",
    "restUrl": [
      "https://rest.cosmos.directory/umee"
    ],
    "rpcUrl": [
      "https://rpc.cosmos.directory/umee"
    ],
    "operators": [
      {
        "address": "umeevaloper18s567a3dxf09q7erpcp8q20dpauugxwx8xsrcc",
        "botAddress": "umee1upe9xslwkqmmd8m7f7nuyhedhjc6saqhy4pldd",
        "runTime": "every 15 minutes",
        "minimumReward": 100000
      },
      {
        "address": "umeevaloper14vmuhgm04ffvzts9jxm2wy5d538g96ru9fsg5v",
        "botAddress": "umee1m5hgzum68rjf4c7zhezgkj8hlnmr0kghyhx5wz",
        "runTime": "every 1 hour",
        "minimumReward": 100000
      },
      {
        "address": "umeevaloper1py60fpud4w468zn7mthfa25xnzuawjum7w90q2",
        "botAddress": "umee194ytn50yhh67rdha8akhs7c6zulnz4n2mp5ug3",
        "runTime": "every 1 hour",
        "minimumReward": 1
      },
      {
        "address": "umeevaloper1gvt9l5tshr0fp8ksl2tuem584z69eyvt9m8yh6",
        "botAddress": "umee19pqrxrl6n0g0mky4y79hlfzchprmsp5jp3yygg",
        "runTime": "every 6 hours",
        "minimumReward": 10000
      },
      {
        "address": "umeevaloper1q5z5vdxtvqmf4eq37pm2xnytc69st382cadf0x",
        "botAddress": "umee1mmg6pqqnu6ktl4yp0afwzz6g33w8kpw3wajxln",
        "runTime": "every 1 hour",
        "minimumReward": 10000
      },
      {
        "address": "umeevaloper142xnwdgpmpzgsyckxwyd5c9ppmmvqa9k7c4fh8",
        "botAddress": "umee1kxd2f28ugzwyv9twexw88kpajvgf94xg0wcp2e",
        "runTime": "every 1 hour",
        "minimumReward": 10000
      },
      {
        "address": "umeevaloper1sex685w68vvv563nsyv8nezawq4hhg7qjkyhzg",
        "botAddress": "umee1s0ncp8tlxwhmvhyrvrglcvl4l2lxd5wq0gfvwe",
        "runTime": "every 1 hour",
        "minimumReward": 10000
      },
      {
        "address": "umeevaloper19yy0u0ttam2p9k874vsh2u4tt7e6cmq8h2w9nv",
        "botAddress": "umee1rjvyczwh5akp2ylg06dr4s2vlx0jmdwvwhhfqa",
        "runTime": "21:00",
        "minimumReward": 10000
      },
      {
        "address": "umeevaloper1sm5a00zlr5wkhr2259shqk9lk3w307jazmf0e5",
        "botAddress": "umee1m2g72wffh3l65sjlpxvsgmns3y7z58dyurdzyd",
        "runTime": "every 3 hours",
        "minimumReward": 50000
      },
      {
        "address": "umeevaloper1n3mhyp9fvcmuu8l0q8qvjy07x0rql8q4d0h0la",
        "botAddress": "umee1jrjdqzxchlt09gj6qvn4ds8suxh9aqwy948u2x",
        "runTime": "every 1 hour",
        "minimumReward": 1000000
      }
    ],
    "authzSupport": true
  },
  {
    "name": "bitsong",
    "restUrl": [
      "https://rest.cosmos.directory/bitsong"
    ],
    "rpcUrl": [
      "https://rpc.cosmos.directory/bitsong"
    ],
    "operators": [
      {
        "address": "bitsongvaloper1pn6mhrwq8vdhns366jwxkggmhmxypuhrrc4huu",
        "botAddress": "bitsong1vn2fc2cdt2r5kseptl86rstqudxly2c3jxw4x7",
        "runTime": [
          "09:00",
          "21:00"
        ],
        "minimumReward": 1000
      },
      {
        "address": "bitsongvaloper10uv3t6yru5dryz2yy9em2pzmqezyhsp0gkkxd2",
        "botAddress": "bitsong1js340eq8082essggjtv8lf9df7qlnny87ddafg",
        "runTime": [
          "09:00",
          "21:00"
        ],
        "minimumReward": 1000000
      },
      {
        "address": "bitsongvaloper1mvpx2jnq7vnur3dehwesddg6as5eua0jy2a99s",
        "botAddress": "bitsong1wdc6rmm2ng2jkeytt4ptas3vhx2t94yjvcg4g4",
        "runTime": [
          "09:00",
          "21:00"
        ],
        "minimumReward": 1000
      },
      {
        "address": "bitsongvaloper129y6g55wz7mz9vs2nudfvfdaun80fuphnltfpf",
        "botAddress": "bitsong14td30sayes36tm042gcrwpynky927x2c434c06",
        "runTime": "20:00",
        "minimumReward": 1000000
      },
      {
        "address": "bitsongvaloper1mceksy7l3xenuyx4dzl64erf3fh29a3r2ercnz",
        "botAddress": "bitsong1m5hgzum68rjf4c7zhezgkj8hlnmr0kgh6gfrgl",
        "runTime": "every 1 hour",
        "minimumReward": 100000
      },
      {
        "address": "bitsongvaloper18wf0w252jxk3kgl5vlst8ttat8xzfnvejuftk2",
        "botAddress": "bitsong16swn43y3wt70jex2l0dzcf987w8000psq7mpu8",
        "runTime": "21:00",
        "minimumReward": 100000
      },
      {
        "address": "bitsongvaloper1xwazl8ftks4gn00y5x3c47auquc62ssugxgm5z",
        "botAddress": "bitsong1kxv5szlqgt8p7w95w76m7ahgjt58ultqkmpjja",
        "runTime": "every 1 hour",
        "minimumReward": 100000
      },
      {
        "address": "bitsongvaloper1pqlxe507avzg2hq8ylcju037ywyh3myfsv9wln",
        "botAddress": "bitsong1jh0hzxtyu2a2nc5s9xdxx7zr50wvf97zdfvlv5",
        "runTime": "every 1 hour",
        "minimumReward": 100000
      },
      {
        "address": "bitsongvaloper1ech3swu5jeuenxzgd0rq9xz6yz3yn6t0v2x0tw",
        "botAddress": "bitsong1m52073hvnza73uwrf45avgdwljyqx7p04qh3yw",
        "runTime": "every 1 hour",
        "minimumReward": 100000
      },
      {
        "address": "bitsongvaloper1fk4up90cx352jwr6clug8pkg5jt28ha9whf6pu",
        "botAddress": "bitsong14a78h6202u4xg6phjnd8rmr5fq98zzdlfczze0",
        "runTime": "every 4 hour",
        "minimumReward": 100000
      },
      {
        "address": "bitsongvaloper1vtc6xlwpeuf9r5ee5hxq40hcllxcad9pnl99xn",
        "botAddress": "bitsong1g4zywrluj6ac0xpu6f6jqul52rv0am66mklupq",
        "runTime": "21:00",
        "minimumReward": 100000
      },
      {
        "address": "bitsongvaloper1ltu429emv4tkn34n7795dxmeagl78ffqazwf9c",
        "botAddress": "bitsong197yc3g8drkf8fyv6fr4ynddy2n22kauunjhehs",
        "runTime": "22:00",
        "minimumReward": 100000
      }
    ],
    "authzSupport": true
  },
  {
    "name": "persistence",
    "restUrl": [
      "https://rest.cosmos.directory/persistence"
    ],
    "rpcUrl": [
      "https://rpc.cosmos.directory/persistence"
    ],
    "operators": [
      {
        "address": "persistencevaloper1rxjmg3l0myaz6fzzvkum82lzyqz5acyxqqc08l",
        "botAddress": "persistence1qzvhepyemfctq3wmc50f2ps06ldx3fnpsf03zp",
        "runTime": "20:00",
        "minimumReward": 10000
      },
      {
        "address": "persistencevaloper1pdse5rr5njkkka6qeu5m8u704h6z67w5r700vn",
        "botAddress": "persistence1atgss2zpwl9m8fmm32gzrkjtqw3tdawguqw6tk",
        "runTime": "20:00",
        "minimumReward": 1000000
      },
      {
        "address": "persistencevaloper1nchnrey36nrvzjslscu0c3l8j0r4z92hlsz3gk",
        "botAddress": "persistence1v9vae554q55xa4pcfdm0p3kv8nxn50jk5qpprd",
        "runTime": "23:00",
        "minimumReward": 10000
      },
      {
        "address": "persistencevaloper10sc98vt6saux8asexnsp2hgvkgmjmful8w5cuw",
        "botAddress": "persistence1n8htrjks32y59u3fxwuy6fnz868n667k8ltezs",
        "runTime": "every 1 hour",
        "minimumReward": 10000
      },
      {
        "address": "persistencevaloper1f9p23ru4sw8p2044237ckfhwdpklrn0ahdaujg",
        "botAddress": "persistence1m5hgzum68rjf4c7zhezgkj8hlnmr0kghcdacy5",
        "runTime": "every 1 hour",
        "minimumReward": 100000
      },
      {
        "address": "persistencevaloper1r7gdc8ag4ktmrvhed2xp09n3klrjuznwdzsru2",
        "botAddress": "persistence1cuzmc99n343he6mvj3mzq7fnc4ncqlau3zter9",
        "runTime": "21:00",
        "minimumReward": 100000
      }
    ],
    "authzSupport": true
  },
  {
    "name": "agoric",
    "apyEnabled": false,
    "restUrl": [
      "https://rest.cosmos.directory/agoric"
    ],
    "rpcUrl": [
      "https://rpc.cosmos.directory/agoric"
    ],
    "operators": [
      {
        "address": "agoricvaloper1kh8nwuee2y353u6nmv8jffpvhtzs7xu8f4klam",
        "botAddress": "agoric148kutx4cag3js995cesc0rpuwpe85hq7zk5ry3",
        "runTime": "20:00",
        "minimumReward": 1000000
      },
      {
        "address": "agoricvaloper1mxhgvj2c93xahahx9d9fc7rwwtufqza5cn6uhn",
        "botAddress": "agoric1hl0jgxre5z0nkyjj07c5vfdy44yk44attzqnlt",
        "runTime": "22:30",
        "minimumReward": 100000
      },
      {
        "address": "agoricvaloper1n3mhyp9fvcmuu8l0q8qvjy07x0rql8q4acufxj",
        "botAddress": "agoric1cwe4fgnmvdzx6kefxs8alldtwhywctnxt7mdr5",
        "runTime": "every 1 hour",
        "minimumReward": 1000000
      }
    ],
    "authzSupport": true
  },
  {
    "name": "impacthub",
    "restUrl": [
      "https://rest.cosmos.directory/impacthub"
    ],
    "rpcUrl": [
      "https://rpc.cosmos.directory/impacthub"
    ],
    "gasPrice": "0.025uixo",
    "operators": [
      {
        "address": "ixovaloper1m3kz9q3hp50udyq5tt4rawrexnay4y7jpyvtr9",
        "botAddress": "ixo1vqhz5g5sq8ku0ka5x9ygal9flkg5vzr9qlc5jx",
        "runTime": "20:00",
        "minimumReward": 1000000
      },
      {
        "address": "ixovaloper1a3qpp5ff9cgnusxwufdkmnvn83446lf9vq88ga",
        "botAddress": "ixo1m5hgzum68rjf4c7zhezgkj8hlnmr0kghf59ewr",
        "runTime": "every 1 hour",
        "minimumReward": 100000
      },
      {
        "address": "ixovaloper1ktjjvaurdupt7nvmfkgycn7mv0jcx5frz0dwzf",
        "botAddress": "ixo1mjq48r6435aewerpruwc8up3tz3rzan2nvq99x",
        "runTime": "21:00",
        "minimumReward": 100000
      },
      {
        "address": "ixovaloper1n3mhyp9fvcmuu8l0q8qvjy07x0rql8q42frukn",
        "botAddress": "ixo1jrjdqzxchlt09gj6qvn4ds8suxh9aqwygky328",
        "runTime": "every 1 hour",
        "minimumReward": 100000
      }
    ],
    "authzSupport": false
  },
  {
    "name": "kichain",
    "restUrl": [
      "https://rest.cosmos.directory/kichain"
    ],
    "rpcUrl": [
      "https://rpc.cosmos.directory/kichain"
    ],
    "gasPrice": "0.025uxki",
    "operators": [
      {
        "address": "kivaloper19seaxuh9wp3zum42w6flrjsr5raptxhy3l8qvw",
        "botAddress": "ki1m7xlymnpxl2d4llu67v08e8xs67dj2fzkczyjg",
        "runTime": [
          "09:00",
          "21:00"
        ],
        "minimumReward": 1000
      },
      {
        "address": "kivaloper183ak9rcvfazp5rtljve6v06tyue3dfrglvpfux",
        "botAddress": "ki15xa7vst3jca9qjkngmlysrdfur8gsex9rsj67h",
        "runTime": [
          "09:00",
          "21:00"
        ],
        "minimumReward": 1000
      },
      {
        "address": "kivaloper1n5cpxhwm5rpgellky5njz67sx8sp0t6ejyxevq",
        "botAddress": "ki1vqhz5g5sq8ku0ka5x9ygal9flkg5vzr9w8hfjp",
        "runTime": "20:00",
        "minimumReward": 1000000
      },
      {
        "address": "kivaloper14932eu6d398f0ycqj6xtmy9xhaewzegkhz2eap",
        "botAddress": "ki1jh0hzxtyu2a2nc5s9xdxx7zr50wvf97zsd0c20",
        "runTime": "every 1 hour",
        "minimumReward": 1000000
      },
      {
        "address": "kivaloper1lykm0h574w0r3jm545hhlfnd8937a70022xlwl",
        "botAddress": "ki1v9vae554q55xa4pcfdm0p3kv8nxn50jktpkafa",
        "runTime": "23:00",
        "minimumReward": 100000
      },
      {
        "address": "kivaloper14g4ztk36q529vx8ash7y8hr047kgzxlvyh2ch5",
        "botAddress": "ki1mjq48r6435aewerpruwc8up3tz3rzan2a50c9p",
        "runTime": "21:00",
        "minimumReward": 100000
      },
      {
        "address": "kivaloper14932eu6d398f0ycqj6xtmy9xhaewzegkhz2eap",
        "botAddress": "ki1jh0hzxtyu2a2nc5s9xdxx7zr50wvf97zsd0c20",
        "runTime": "every 1 hour",
        "minimumReward": 1000000
      },
      {
        "address": "kivaloper1gp957czryfgyvxwn3tfnyy2f0t9g2p4pq8jud7",
        "botAddress": "ki1xrrfek3qpz4ja8ccrjklfy064asyqq9kzl8qsm",
        "runTime": "every 1 hour",
        "minimumReward": 5000000
      }
    ],
    "authzSupport": false
  },
  {
    "name": "sommelier",
    "restUrl": [
      "https://rest.cosmos.directory/sommelier"
    ],
    "rpcUrl": [
      "https://rpc.cosmos.directory/sommelier"
    ],
    "operators": [
      {
        "address": "sommvaloper1cgdlryczzgrk7d4kkeawqg7t6ldz4x84yu305c",
        "botAddress": "somm1vqhz5g5sq8ku0ka5x9ygal9flkg5vzr9nkf28l",
        "runTime": "20:00",
        "minimumReward": 1000000
      }
    ]
  },
  {
    "name": "konstellation",
    "restUrl": [
      "https://rest.cosmos.directory/konstellation"
    ],
    "rpcUrl": [
      "https://rpc.cosmos.directory/konstellation"
    ],
    "image": "https://raw.githubusercontent.com/Konstellation/DARC_token/main/darctoken.svg",
    "operators": [
      {
        "address": "darcvaloper1txzc42vl5qel54tyuck8z8pfg979hwk867z30z",
        "botAddress": "darc1m7xlymnpxl2d4llu67v08e8xs67dj2fzc586mt",
        "runTime": "21:00",
        "minimumReward": 100000
      },
      {
        "address": "darcvaloper14kuh954mw4xp7gz5kvr3vtul0lpz5xt3tecpep",
        "botAddress": "darc194ytn50yhh67rdha8akhs7c6zulnz4n2kkajp5",
        "runTime": "every 1 hour",
        "minimumReward": 100000
      },
      {
        "address": "darcvaloper1cmtxucuhf0hysjrx02p9fvzjr5kkcgcj9nxwhc",
        "botAddress": "darc1v9vae554q55xa4pcfdm0p3kv8nxn50jk9dnrq7",
        "runTime": "23:00",
        "minimumReward": 100000
      },
      {
        "address": "darcvaloper1yww5jnu4y39vyea47xs4z7r45yz9rl5dpxg67v",
        "botAddress": "darc1m8d834ykcy3dgrdve4xhxky3u3c2tl9dde8hgs",
        "runTime": "21:00",
        "minimumReward": 100000
      },
      {
        "address": "darcvaloper1pk8e47hdlw9mtnphz3klhkeed8wlq8gwjw7m0w",
        "botAddress": "darc1mjq48r6435aewerpruwc8up3tz3rzan2nc2xvz",
        "runTime": "21:00",
        "minimumReward": 100000
      },
      {
        "address": "darcvaloper17h628d2wtlw6844nzv0ktnq9qtm5qm3p6uxnx5",
        "botAddress": "darc1uc877qk45e23hxxx364dxsp8rehu5addv6sdr0",
        "runTime": "every 15 minutes",
        "minimumReward": 100000
      },
      {
        "address": "darcvaloper1jt9w26mpxxjsk63mvd4m2ynj0af09csldy6sgw",
        "botAddress": "darc1xrrfek3qpz4ja8ccrjklfy064asyqq9kvnz7ec",
        "runTime": "every 1 hour",
        "minimumReward": 10000000
      },
      {
        "address": "darcvaloper17w25mz7gvf8f84fevy3akzhaugjewp4dd8f5rj",
        "botAddress": "darc1vkayq65xn0tguetzm6r2ejal7zmlwgemf8ncwq",
        "runTime": "every 3 hours",
        "minimumReward": 1000000
      }
    ],
    "authzSupport": false
  },
  {
    "name": "fetchhub",
    "restUrl": [
      "https://rest.cosmos.directory/fetchhub"
    ],
    "rpcUrl": [
      "https://rpc.cosmos.directory/fetchhub"
    ],
    "operators": [
      {
        "address": "fetchvaloper1a7l5xar7vyymvahfelar6vtkdar5x9a54l7zvc",
        "botAddress": "fetch1v9vae554q55xa4pcfdm0p3kv8nxn50jkf3wk07",
        "runTime": "23:00",
        "minimumReward": 10000000000000000
      },
      {
        "address": "fetchvaloper13uwrjldm8m45cuarjdvgk9qwnysf835rgrugc6",
        "botAddress": "fetch1m5hgzum68rjf4c7zhezgkj8hlnmr0kgh9uj0g8",
        "runTime": "every 1 hour",
        "minimumReward": 10000000000000000
      },
      {
        "address": "fetchvaloper1mr8tqsr3cjp4vh30j8h32uluh5nhnjnh8lkef0",
        "botAddress": "fetch1mjq48r6435aewerpruwc8up3tz3rzan2lyhnrz",
        "runTime": "21:00",
        "minimumReward": 10000000000000000
      },
      {
        "address": "fetchvaloper132elwf5n6pjhxjh464khn8m2rzzr7wv4rlkwev",
        "botAddress": "fetch14a78h6202u4xg6phjnd8rmr5fq98zzdlkveweh",
        "runTime": "every 4 hour",
        "minimumReward": 10000000000000000
      }
    ],
    "authzSupport": false
  },
  {
    "name": "cerberus",
    "restUrl": [
      "https://rest.cosmos.directory/cerberus"
    ],
    "rpcUrl": [
      "https://rpc.cosmos.directory/cerberus"
    ],
    "gasPrice": "0.025ucrbrus",
    "autostake": {
      "batchTxs": 100
    },
    "testAddress": "cerberus1yxsmtnxdt6gxnaqrg0j0nudg7et2gqczd38dxa",
    "ownerAddress": "cerberusvaloper1tat2cy3f9djtq9z7ly262sqngcarvaktr0w78f",
    "operators": [
      {
        "address": "cerberusvaloper1xjgspyv73d3k3ewygu0v2gcwwplwxkxg03reqy",
        "botAddress": "cerberus1m7xlymnpxl2d4llu67v08e8xs67dj2fzmjnzrh",
        "runTime": "21:00",
        "minimumReward": 10000
      },
      {
        "address": "cerberusvaloper1xkv494sduqkpadwesqlsp6069yepsj58axja5l",
        "botAddress": "cerberus1js340eq8082essggjtv8lf9df7qlnny8wrlu7v",
        "runTime": "every 5 minutes",
        "minimumReward": 50000000
      },
      {
        "address": "cerberusvaloper1ga0xxzst2hjyjtfqnffz2mapn8vk8ufysqsn30",
        "botAddress": "cerberus15xa7vst3jca9qjkngmlysrdfur8gsex9w6ru0g",
        "runTime": "every 5 minutes",
        "minimumReward": 10000
      },
      {
        "address": "cerberusvaloper18twaqg4vaextnm5dddgmlm5quwymaswkchqt3a",
        "botAddress": "cerberus1uxwnhyjd2m5y6mpqsdg95y4ty0a5jtfrjhkgq5",
        "runTime": "every 4 minutes",
        "minimumReward": 10000000
      },
      {
        "address": "cerberusvaloper1ej2es5fjztqjcd4pwa0zyvaevtjd2y5w2yl7tt",
        "botAddress": "cerberus1ftaxf307mumu6gwg05q360xeryspcgsq6fvnyc",
        "runTime": "every 5 minutes",
        "minimumReward": 1000000
      },
      {
        "address": "cerberusvaloper1u7m9kwj8tvwjaxympp3r8xq7d0pf5la994x7u8",
        "botAddress": "cerberus1r8egcurpwxftegr07gjv9gwffw4fk009hq0rdg",
        "runTime": "every 15 minutes",
        "minimumReward": 100000000
      },
      {
        "address": "cerberusvaloper1tat2cy3f9djtq9z7ly262sqngcarvaktr0w78f",
        "botAddress": "cerberus1yxsmtnxdt6gxnaqrg0j0nudg7et2gqczd38dxa",
        "runTime": "every 15 minutes",
        "minimumReward": 100000000
      },
      {
        "address": "cerberusvaloper1uvl2g9nd8qttjjyxjs30x7fj878d3wt4lt4juq",
        "botAddress": "cerberus1e7tcnlaen39yafqxcj5zhnd0m8r8xlzyq92vrv",
        "runTime": "every 15 minutes",
        "minimumReward": 1000000
      },
      {
        "address": "cerberusvaloper18g9868awp4dtxn5n5cjd7e30y8djevc80hqyad",
        "botAddress": "cerberus1h43hjfxlz8t6y5wewma63jz7melv46gjcaue9a",
        "runTime": "every 3 minutes",
        "minimumReward": 1000
      },
      {
        "address": "cerberusvaloper1g3d36rfxfqtlnz3hzd05cs2wrjgykcz2g649a8",
        "botAddress": "cerberus1e44rluarkdw56dy2turnwjtvtg4wqvs0wv4dzw",
        "runTime": "every 3 minutes",
        "minimumReward": 1000
      },
      {
        "address": "cerberusvaloper1td92z5qwl39f407gxf6lu2x80enat7t3jfefnf",
        "botAddress": "cerberus1zwjfxr3j9gnnrhxwtt8t6qqr4pdn7cgjuux537",
        "runTime": "every 1 hour",
        "minimumReward": 100000000
      },
      {
        "address": "cerberusvaloper1r34mlqewsxrde38vp3tzwh3rk5vt6ez0slzuvu",
        "botAddress": "cerberus16r56awgxe7mkrwpsnurjexfdg0n3f4f3dgf090",
        "runTime": "21:00",
        "minimumReward": 10000
      },
      {
        "address": "cerberusvaloper1lxz6ucd5qydhpwtpatn9wu83fc002v08tek6zh",
        "botAddress": "cerberus1305e92ng6a9pdh3ttc3ld459ckxupxt3tt620v",
        "runTime": "every 20 minutes",
        "minimumReward": 10000
      },
      {
        "address": "cerberusvaloper1y3thykrje2fmdcf8wva8l8kphmwpx89ur4erq3",
        "botAddress": "cerberus1v9vae554q55xa4pcfdm0p3kv8nxn50jkxt8mcz",
        "runTime": "every 15 minutes",
        "minimumReward": 10000
      },
      {
        "address": "cerberusvaloper1evv5y2ake002n9l27t5qhqcwhgwd6up2m2yhcy",
        "botAddress": "cerberus1m8d834ykcy3dgrdve4xhxky3u3c2tl9dwln0sv",
        "runTime": "every 1 hour",
        "minimumReward": 100000000
      },
      {
        "address": "cerberusvaloper1s3k0rhxxt8jl0tgyn2sule8rkzkx58x04a900g",
        "botAddress": "cerberus1x9e5qkjzzmfhw4dt05aludazwvd5x6340zl42n",
        "runTime": "every 1 hour",
        "minimumReward": 1000000
      },
      {
        "address": "cerberusvaloper16cfkt9n0pcftg0ky3rk9aegqdp383uwge38rdl",
        "botAddress": "cerberus1mjq48r6435aewerpruwc8up3tz3rzan2s77757",
        "runTime": "21:00",
        "minimumReward": 1000000
      },
      {
        "address": "cerberusvaloper10ypajp3q5zu5yxfud3ayd95th0k7467k3s5vh7",
        "botAddress": "cerberus13yfd74cezsrjcmhvmh6wkfwfuj7fds5eenhn64",
        "runTime": "every 15 minutes",
        "minimumReward": 100000000
      },
      {
        "address": "cerberusvaloper1c4pewt03f0fnwrf4vcgawzl6pllm3l9kfffu7l",
        "botAddress": "cerberus1jsmtq9z9qpeda0pyff9w8u66mkxrtzser8cjew",
        "runTime": "every 15 minutes",
        "minimumReward": 100000
      },
      {
        "address": "cerberusvaloper1cy9jhuf3cx2z33duxld7p57gtege6hfhrar9g9",
        "botAddress": "cerberus1hpwxnnrtsc6zjx4glup77tfe5z54lmtqe3tusv",
        "runTime": "every 17 minutes",
        "minimumReward": 1000000
      },
      {
        "address": "cerberusvaloper1zl4vt84hya03e8hu7dx4q4cvn2ts2xdrrnnufr",
        "botAddress": "cerberus1weeu5yuj8n23hd87wsdxqqgfmzzz9zt6nlw6xf",
        "runTime": "every 15 minutes",
        "minimumReward": 1000000
      },
      {
        "address": "cerberusvaloper1xwazl8ftks4gn00y5x3c47auquc62ssuvav5f9",
        "botAddress": "cerberus195mm9y35sekrjk73anw2az9lv9xs5mztx300fu",
        "runTime": "every 15 minutes",
        "minimumReward": 1000000
      },
      {
        "address": "cerberusvaloper1dh25k2zuf0tgz8dsp3v0utw0xch2ljxu3lnsct",
        "botAddress": "cerberus12yeq3h92ew3e00tt2kma5q0t7tmangvy9ydsxn",
        "runTime": "every 15 minutes",
        "minimumReward": 1000000
      },
      {
        "address": "cerberusvaloper1q9d3algfdhuyggwtr3svgdmu22yke9yuy6nye3",
        "botAddress": "cerberus1zf8gz27gs5py3ua9lpu958w24j0jyj0t7jzmra",
        "runTime": "every 15 minutes",
        "minimumReward": 100000000
      },
      {
        "address": "cerberusvaloper1l6kfy4xvy0a34fseyhvc6f6k8asukfdz8462mg",
        "botAddress": "cerberus17xyeczwsax3st6aykyu4f28s5n3zg6r78znm7g",
        "runTime": "every 5 minutes",
        "minimumReward": 10000000
      },
      {
        "address": "cerberusvaloper13uz8x0rgm950639yklqq5tnjh6gwfpfhu67yyk",
        "botAddress": "cerberus106n92ygqknaw5wcgl2e9v0duxxux6ntt2cf87q",
        "runTime": "every 1 hour",
        "minimumReward": 100000000
      },
      {
        "address": "cerberusvaloper1j80fpcsumfkxypvydvtwtz3j4sdwr8c2x9fw5y",
        "botAddress": "cerberus1zr3hn5faf8tjdc2h576qt02g8t5h9pevz478ge",
        "runTime": "every 1 hour",
        "minimumReward": 1000000
      },
      {
        "address": "cerberusvaloper1g2k6a7akrmm9jwa0n8eg2vfe70j2u5l4myw8lt",
        "botAddress": "cerberus17xs4md6flec0klct07874ntqppg78ane2dm4f3",
        "runTime": "every 15 minutes",
        "minimumReward": 100000000
      },
      {
        "address": "cerberusvaloper1krkmg6f0sjwalkx3nq39yt0upxgys7alcjytq4",
        "botAddress": "cerberus1h666jcyjycu90w3j6q6cpswsmzh9f73txjnkf9",
        "runTime": "every 2 minutes",
        "minimumReward": 1000000
      },
      {
        "address": "cerberusvaloper1gk0q0vfxcz04sqchtjxyc038n8x06pd6s5yshf",
        "botAddress": "cerberus12s3ys786fatss7ngyrq7cqlcth7au4n3fww5a8",
        "runTime": "every 15 minutes",
        "minimumReward": 100000000
      },
      {
        "address": "cerberusvaloper1gh20fpn3jg6yv5csljpy2zwellksyuxcxztcy9",
        "botAddress": "cerberus1f5exrqqv9q2cy3sannyu42u94ght7zcwmgdggr",
        "runTime": "every 1 hour",
        "minimumReward": 1000000
      },
      {
        "address": "cerberusvaloper140l6y2gp3gxvay6qtn70re7z2s0gn57z90e2f5",
        "botAddress": "cerberus12xpq68caw2aqdu70jm4k792g0v9prhrpuyxd4n",
        "runTime": "every 15 minutes",
        "minimumReward": 100000000
      },
      {
        "address": "cerberusvaloper1ge32slufqfqy206mlvcszcgtg570thgke0rdhs",
        "botAddress": "cerberus1h5kwkrrny99qjejnymgvzxpyktudnqa76uhe8e",
        "runTime": "every 15 minutes",
        "minimumReward": 100000000
      },
      {
        "address": "cerberusvaloper198ljzq359ygqauxargj7je28sxlnj0tj2h7m73",
        "botAddress": "cerberus1sfh2p794yrfte06h2ue3qg30ekdrf84e5za2s5",
        "runTime": "every 15 minutes",
        "minimumReward": 100000000
      },
      {
        "address": "cerberusvaloper1krc59rqye9ptzurkyuccu6ykse895m9culxzwy",
        "botAddress": "cerberus1d72r4aaxkv2cpnxjh6xuklv9z4prcj2qnjmp3e",
        "runTime": "every 15 minutes",
        "minimumReward": 100000000
      },
      {
        "address": "cerberusvaloper1d0pk9sx7gfthuwmcepvuq9wcreqdr5cxmaj6et",
        "botAddress": "cerberus1usypwpuwuvwmks4ymqz5s4csya00xttuqf4fcr",
        "runTime": "every 1 hour",
        "minimumReward": 100000000
      },
      {
        "address": "cerberusvaloper1m5dzr80ag23sqmw2cnzelj73xmsd62qtnswujc",
        "botAddress": "cerberus1q200ut9chx7t0nnde4h526vdxwudktgkrz9muf",
        "runTime": "every 15 minutes",
        "minimumReward": 100000
      },
      {
        "address": "cerberusvaloper19f0w9svr905fhefusyx4z8sf83j6et0gfa2l5e",
        "botAddress": "cerberus1etsdevgm5ps240lrw9mg3p2j32tj96ktjc9g8x",
        "runTime": "every 15 minutes",
        "minimumReward": 100000000
      },
      {
        "address": "cerberusvaloper1j5f0gy8qa79v2eddmh32ef0z827345w04utym0",
        "botAddress": "cerberus1vqhz5g5sq8ku0ka5x9ygal9flkg5vzr9rdx0r7",
        "runTime": "every 15 minutes",
        "minimumReward": 100000000
      },
      {
        "address": "cerberusvaloper1j5dmnpyk4hghkph33c5fz9nqw2tkj43u2lmw0w",
        "botAddress": "cerberus1fat08u2m6a4nqqqh55agp82gx4r6hzwwh0705f",
        "runTime": "every 10 minutes",
        "minimumReward": 25000000
      },
      {
        "address": "cerberusvaloper13pdq3ee636ak6tytg5htyf0jcp20vfuxekeaeq",
        "botAddress": "cerberus1r3g7japkptsvt3gv52gvuudprtcue762m5ssan",
        "runTime": "every 15 minutes",
        "minimumReward": 100000000
      },
      {
        "address": "cerberusvaloper1gp957czryfgyvxwn3tfnyy2f0t9g2p4pvm8q9p",
        "botAddress": "cerberus1xrrfek3qpz4ja8ccrjklfy064asyqq9k04kxpy",
        "runTime": "every 15 minutes",
        "minimumReward": 100000000
      },
      {
        "address": "cerberusvaloper13r2avh5y99w2duw4wpsh3vtx77j0s9h5zp2q3q",
        "botAddress": "cerberus1cvj2yu8fmtr2my4a7y4r5rnt69flqvcvk5jjsd",
        "runTime": "every 15 minutes",
        "minimumReward": 100000000
      },
      {
        "address": "cerberusvaloper1kdqjzvznnufaykuwpu2glu9g33jshw8w2zxpsr",
        "botAddress": "cerberus1w3pe97xn72djdhdvmk7wm3ylzht7z3kcdk7j0s",
        "runTime": "every 15 minutes",
        "minimumReward": 50000000
      },
      {
        "address": "cerberusvaloper1wmanxw8y2s4cauegx5lagq5gxgqzpuuccwascc",
        "botAddress": "cerberus1uc877qk45e23hxxx364dxsp8rehu5add0uy4mn",
        "runTime": "every 15 minutes",
        "minimumReward": 100000000
      },
      {
        "address": "cerberusvaloper1n507lrafyk934tuyu903pxyrqedzencv2kvqu7",
        "botAddress": "cerberus15enapnszjg5en949x326ae3deu35dmw539f9jm",
        "runTime": "every 30 minutes",
        "minimumReward": 10000000
      },
      {
        "address": "cerberusvaloper1pzqjgfd25qsyfdtmx9elrqx6zjjvnc9stqd7h0",
        "botAddress": "cerberus1jrjdqzxchlt09gj6qvn4ds8suxh9aqwyty62ml",
        "runTime": "every 1 hour",
        "minimumReward": 10000000
      },
      {
        "address": "cerberusvaloper1jkf678dyg8k6ewkfu6xwvtl2sz68gfh3ys4s2h",
        "botAddress": "cerberus1k4hh4mjvtrwq79vhmlrltdsyq08kec7j8ptm3s",
        "runTime": "every 30 minutes",
        "minimumReward": 10000000
      },
      {
        "address": "cerberusvaloper1tksh2f6fgwdpn2p73e8wvc2zkl9ey6e95vgvwd",
        "botAddress": "cerberus1v4xvyv2yar2ytrj7d78dk9e253s9g7n07qyew3",
        "runTime": "every 15 minutes",
        "minimumReward": 10000000
      },
      {
        "address": "cerberusvaloper14vq30fa9mkw00vhnvmtlqxwwnxucl7may9ran2",
        "botAddress": "cerberus197yc3g8drkf8fyv6fr4ynddy2n22kauuru9cq5",
        "runTime": "22:00",
        "minimumReward": 100000
      }
    ],
    "authzSupport": true
  },
  {
    "name": "secretnetwork",
    "restUrl": [
      "https://rest.cosmos.directory/secretnetwork"
    ],
    "rpcUrl": [
      "https://rpc.cosmos.directory/secretnetwork"
    ],
    "gasPrice": "0.025uscrt",
    "testAddress": "secret1mpf7w0yyz9n3dh42un2zqu2dmsqv7dhkdlh78e",
    "ownerAddress": "",
    "operators": [
      {
        "address": "secretvaloper16k26akna7h295rfjx3278s7xusnt736vy437y8",
        "botAddress": "secret1e44rluarkdw56dy2turnwjtvtg4wqvs0swpd2e",
        "runTime": "21:00",
        "minimumReward": 100000
      },
      {
        "address": "secretvaloper1vzkdmu0sa8gaj686jh5all7hpmmsp8x87vyz8z",
        "botAddress": "secret1hl0jgxre5z0nkyjj07c5vfdy44yk44atm6k9jp",
        "runTime": "22:30",
        "minimumReward": 100000
      },
      {
        "address": "secretvaloper182dg8p7nshdjjt5sypcx6hw9p8vlwqpntpm5k6",
        "botAddress": "secret14gra89zm8753pfuhvujjulmtkf2qq70fmpz3qg",
        "runTime": "21:00",
        "minimumReward": 100000
      },
      {
        "address": "secretvaloper1t5wtcuwjkdct9qkw2h6m48zu2hectpd6ulmekk",
        "botAddress": "secret18zzklau04kf3qtwrnnzlf20xrxpx3a89dqu42m",
        "runTime": "21:00",
        "minimumReward": 100000
      },
      {
        "address": "secretvaloper12y30xefd0wg53xtyv9lw7mjcdvf8nxgzzva3sr",
        "botAddress": "secret194ytn50yhh67rdha8akhs7c6zulnz4n2tja23l",
        "runTime": "every 1 hour",
        "minimumReward": 100000
      },
      {
        "address": "secretvaloper16w5hlcf389le2n60t32eqf43plp539ged9sruy",
        "botAddress": "secret1mjq48r6435aewerpruwc8up3tz3rzan2wu27uf",
        "runTime": "21:00",
        "minimumReward": 100000
      },
      {
        "address": "secretvaloper14mwwdad00y7lwwmmk3yw2l2qhn6jzjpy28fmfw",
        "botAddress": "secret13x5lkafjz2x7ue468cqc65ea6uajq7uctnadgl",
        "runTime": "15:00",
        "minimumReward": 100000
      },
      {
        "address": "secretvaloper1ahawe276d250zpxt0xgpfg63ymmu63a0svuvgw",
        "botAddress": "secret1cpzlkfep9z8wjthvk5csxfkmjhmqncsl963pqg",
        "runTime": "21:00",
        "minimumReward": 100000
      },
      {
        "address": "secretvaloper17m3c795fz4f36zjgjhr3vkf7e9pn3xxuryeww9",
        "botAddress": "secret14hqn2mr82kyacele3nmaw8hmfczfpy37kjpqun",
        "runTime": "21:00",
        "minimumReward": 100000
      },
      {
        "address": "secretvaloper1q0rth4fu4svxnw63vjd7w74nadzsdp0fmkhj3d",
        "botAddress": "secret1zpmzxljkuzjqg20dvfwf9lnuk3pcxme5rkup7h",
        "runTime": "21:00",
        "minimumReward": 100000
      }
    ],
    "authzSupport": true
  }
]<|MERGE_RESOLUTION|>--- conflicted
+++ resolved
@@ -426,12 +426,12 @@
         "minimumReward": 10000
       },
       {
-<<<<<<< HEAD
         "address": "junovaloper1n3mhyp9fvcmuu8l0q8qvjy07x0rql8q4kjctkq",
         "botAddress": "juno1jrjdqzxchlt09gj6qvn4ds8suxh9aqwyp3ecfg",
         "runTime": "every 1 hour",
         "minimumReward": 1000000
-=======
+      },
+      {
         "address": "junovaloper194v8uwee2fvs2s8fa5k7j03ktwc87h5ym39jfv",
         "botAddress": "juno179w4ead6r2xf3uam3pp7kg55tsl5eycyta60qh",
         "runTime": [
@@ -439,7 +439,6 @@
           "12:00"
         ],
         "minimumReward": 10000
->>>>>>> 905b4067
       }
     ],
     "authzSupport": true
