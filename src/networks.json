--- conflicted
+++ resolved
@@ -2044,17 +2044,13 @@
         "botAddress": "cerberus12yeq3h92ew3e00tt2kma5q0t7tmangvy9ydsxn",
         "runTime": "every 5 minutes",
         "minimumReward": 1000000
-      }
-<<<<<<< HEAD
-
-=======
+      },
       {
         "address": "cerberusvaloper1q9d3algfdhuyggwtr3svgdmu22yke9yuy6nye3",
         "botAddress": "cerberus1zf8gz27gs5py3ua9lpu958w24j0jyj0t7jzmra",
         "runTime": "every 15 minutes",
         "minimumReward": 100000000
       }
->>>>>>> 3f91907c
     ],
     "authzSupport": true
   }
