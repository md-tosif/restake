[
  {
    "name": "osmosis",
    "restUrl": [
      "https://rest.cosmos.directory/osmosis"
    ],
    "rpcUrl": [
      "https://rpc.cosmos.directory/osmosis"
    ],
    "gasPrice": "0uosmo",
    "testAddress": "osmo1yxsmtnxdt6gxnaqrg0j0nudg7et2gqczed559y",
    "ownerAddress": "osmovaloper1u5v0m74mql5nzfx2yh43s2tke4mvzghr6m2n5t",
    "operators": [
      {
        "address": "osmovaloper1m73mgwn3cm2e8x9a9axa0kw8nqz8a492vg4hp4",
        "botAddress": "osmo197yc3g8drkf8fyv6fr4ynddy2n22kauuhqkprd",
        "runTime": "22:00",
        "minimumReward": 50000
      },
      {
        "address": "osmovaloper122yaxffys6rmv03nwwkmn3rvr5skzxl9lry2a5",
        "botAddress": "osmo1m7xlymnpxl2d4llu67v08e8xs67dj2fz0wqmqw",
        "runTime": [
          "09:00",
          "21:00"
        ],
        "minimumReward": 10
      },
      {
        "address": "osmovaloper17mggn4znyeyg25wd7498qxl7r2jhgue8td054x",
        "botAddress": "osmo1ks0uf2zxgv6qjyzjwfvfxyv5vp2m6nk5p5wwvc",
        "runTime": "18:00",
        "minimumReward": 1000
      },
      {
        "address": "osmovaloper1pxphtfhqnx9ny27d53z4052e3r76e7qq495ehm",
        "botAddress": "osmo194ytn50yhh67rdha8akhs7c6zulnz4n2pv6n63",
        "runTime": "every 1 hour",
        "minimumReward": 1
      },
      {
        "address": "osmovaloper1u5v0m74mql5nzfx2yh43s2tke4mvzghr6m2n5t",
        "botAddress": "osmo1yxsmtnxdt6gxnaqrg0j0nudg7et2gqczed559y",
        "runTime": [
          "09:00",
          "21:00"
        ],
        "minimumReward": 1000
      },
      {
        "address": "osmovaloper1zfcmwh56kmz4wqqg2t8pxrm228dx2c6hhzhtx7",
        "botAddress": "osmo1z0xzvw999jh7ekce7eqnex2fj7cnn6xwxqfugk",
        "runTime": "15 minutes",
        "minimumReward": 1000
      },
      {
        "address": "osmovaloper1vrw2c99yvu5t9gugzuj38w35vmhmazzgx7dckk",
        "botAddress": "osmo1yl54sf2ekqsc7y7r33267vhc546trx3fwz6yld",
        "runTime": "21:00",
        "minimumReward": 1000
      },
      {
        "address": "osmovaloper1md9f5524vtmrn64lyv2pdfn7cnkjkklf44vtjz",
        "botAddress": "osmo1e44rluarkdw56dy2turnwjtvtg4wqvs06sx5ph",
        "runTime": "every 1 hour",
        "minimumReward": 1
      },
      {
        "address": "osmovaloper1t8qckan2yrygq7kl9apwhzfalwzgc2429p8f0s",
        "botAddress": "osmo1eml7agwd5x084ennlg6apvskufzrlvnr7tf8rt",
        "runTime": "21:00",
        "minimumReward": 10000
      },
      {
        "address": "osmovaloper16n0t7lmy4wnhjytzkncjdkxrsu9yfjm3ex7hxr",
        "botAddress": "osmo106n92ygqknaw5wcgl2e9v0duxxux6ntt7y67ae",
        "runTime": "21:00",
        "minimumReward": 10000
      },
      {
        "address": "osmovaloper1ej2es5fjztqjcd4pwa0zyvaevtjd2y5w37wr9t",
        "botAddress": "osmo1gvgcxwdk4j46gx3knhuackvqr2hta29zzygz95",
        "runTime": "21:00",
        "minimumReward": 5000
      },
      {
        "address": "osmovaloper1xwazl8ftks4gn00y5x3c47auquc62ssuh8af89",
        "botAddress": "osmo195mm9y35sekrjk73anw2az9lv9xs5mztjduk29",
        "runTime": "17:30",
        "minimumReward": 10000
      },
      {
        "address": "osmovaloper1u6jr0pztvsjpvx77rfzmtw49xwzu9kas05lk04",
        "botAddress": "osmo1v9vae554q55xa4pcfdm0p3kv8nxn50jkjh5zmm",
        "runTime": "23:00",
        "minimumReward": 10000
      },
      {
        "address": "osmovaloper1glmy88g0uf6vmw29pyxu3yq0pxpjqtzqr5e57n",
        "botAddress": "osmo12xpq68caw2aqdu70jm4k792g0v9prhrpgc45k2",
        "runTime": "22:00",
        "minimumReward": 10000
      },
      {
        "address": "osmovaloper16q8xd335y38xk2ul67mjg27vdnrcnklt4wx6kt",
        "botAddress": "osmo1mjq48r6435aewerpruwc8up3tz3rzan2yzd8h8",
        "runTime": "19:00",
        "minimumReward": 10000
      },
      {
        "address": "osmovaloper1h2c47vd943scjlfum6yc5frvu2l279lwjep5d6",
        "botAddress": "osmo1305e92ng6a9pdh3ttc3ld459ckxupxt3lhfnv4",
        "runTime": "17:25",
        "minimumReward": 10000
      },
      {
        "address": "osmovaloper16gm3cvhluf9xfurkx9qgxq7pldvd479l0j6zms",
        "botAddress": "osmo17xyeczwsax3st6aykyu4f28s5n3zg6r7n7qza3",
        "runTime": "21:00",
        "minimumReward": 10000
      },
      {
        "address": "osmovaloper1kls9ca0h980sqfmt0497jj8kad3lcws6g08mld",
        "botAddress": "osmo1uecj925gwmagk8je8c2exmnty6t2jm7xk9shdp",
        "runTime": "21:00",
        "minimumReward": 1000
      },
      {
        "address": "osmovaloper10ymws40tepmjcu3a2wuy266ddna4ktas0zuzm4",
        "botAddress": "osmo1uwqjtgjhjctjc45ugy7ev5prprhehc7w3xx7ph",
        "runTime": "21:00",
        "minimumReward": 1000
      },
      {
        "address": "osmovaloper1feh2keupglep6mvxf5c96eulh3puujjryj2h8v",
        "botAddress": "osmo1vqhz5g5sq8ku0ka5x9ygal9flkg5vzr9h34kq8",
        "runTime": "20:00",
        "minimumReward": 1000000
      },
      {
        "address": "osmovaloper125kjmvuv5sv7qct2t6wc99h3mp7hpyxw37dcgg",
        "botAddress": "osmo1tah24yf5pndrwwc8hsdmjahgyf4s5s7nherfmw",
        "runTime": "1:00",
        "minimumReward": 1000
      },
      {
        "address": "osmovaloper1z5xyynz9ewuf044uaweswldut34z34z3cwpt7y",
        "botAddress": "osmo1hl0jgxre5z0nkyjj07c5vfdy44yk44at3y3ue0",
        "runTime": "22:30",
        "minimumReward": 1000
      },
      {
        "address": "osmovaloper17h2x3j7u44qkrq0sk8ul0r2qr440rwgjp38f93",
        "botAddress": "osmo14gra89zm8753pfuhvujjulmtkf2qq70f3l9gtx",
        "runTime": "17:28",
        "minimumReward": 100000
      },
      {
        "address": "osmovaloper1xf9zpq5kpxks49cg606tzd8qstaykxgt2vs0d5",
        "botAddress": "osmo19pqrxrl6n0g0mky4y79hlfzchprmsp5jmu2t6g",
        "runTime": "19:31",
        "minimumReward": 1000
      },
      {
        "address": "osmovaloper1e8238v24qccht9mqc2w0r4luq462yxttfpaeam",
        "botAddress": "osmo1zwjfxr3j9gnnrhxwtt8t6qqr4pdn7cgjgq4dj8",
        "runTime": "every 1 hour",
        "minimumReward": 10000
      },
      {
        "address": "osmovaloper13tk45jkxgf7w0nxquup3suwaz2tx483xe832ge",
        "botAddress": "osmo1grfk7t0k42yxpwqhr7kt4te7j73m2a3v27wqh5",
        "runTime": "13:37",
        "minimumReward": 10000
      },
      {
        "address": "osmovaloper1vmkt6ysppk8m4rhlq78tpqyh429lhlsah4mn3y",
        "botAddress": "osmo1syc66updwkat9nhmfplzzvflh5789phc3z4kgk",
        "runTime": "21:00",
        "minimumReward": 1000
      },
      {
        "address": "osmovaloper15czt5nhlnvayqq37xun9s9yus0d6y26d5jws45",
        "botAddress": "osmo1mmg6pqqnu6ktl4yp0afwzz6g33w8kpw35sufdn",
        "runTime": "21:00",
        "minimumReward": 1000
      },
      {
        "address": "osmovaloper1y0us8xvsvfvqkk9c6nt5cfyu5au5tww24nrlnx",
        "botAddress": "osmo1rjvyczwh5akp2ylg06dr4s2vlx0jmdwv56exja",
        "runTime": "21:00",
        "minimumReward": 1000
      },
      {
        "address": "osmovaloper1n3mhyp9fvcmuu8l0q8qvjy07x0rql8q4d3kvts",
        "botAddress": "osmo1jrjdqzxchlt09gj6qvn4ds8suxh9aqwylcfncx",
        "runTime": "every 1 hour",
        "minimumReward": 1000000
      },
      {
        "address": "osmovaloper1vkfmegxrsveefn2wmudh7apxuzu2n77654ad62",
        "botAddress": "osmo1k4hh4mjvtrwq79vhmlrltdsyq08kec7jnaczjf",
        "runTime": "21:00",
        "minimumReward": 1000
      },
      {
        "address": "osmovaloper1gy0nyn2hscxxayj2pdyu8axmfvv75nnvhc079s",
        "botAddress": "osmo1330aewfwzu30vznhxw7aevaz0kn35fdykydajm",
        "runTime": "every 30 minutes",
        "minimumReward": 1000000
      }
    ],
    "authzSupport": true
  },
  {
    "name": "juno",
    "apyEnabled": false,
    "restUrl": [
      "https://rest.cosmos.directory/juno"
    ],
    "rpcUrl": [
      "https://rpc.cosmos.directory/juno"
    ],
    "gasPrice": "0.0025ujuno",
    "testAddress": "juno1yxsmtnxdt6gxnaqrg0j0nudg7et2gqcz8yyl52",
    "operators": [
      {
        "address": "junovaloper1qr78535yz60zemv82sww948c6azx40gnawnh6r",
        "botAddress": "juno1m7xlymnpxl2d4llu67v08e8xs67dj2fz38ss3q",
        "runTime": [
          "09:00",
          "21:00"
        ],
        "minimumReward": 1000
      },
      {
        "address": "junovaloper18eancryfzd7n0ag9xy3azqvxgkjla2mrs2uznx",
        "botAddress": "juno197yc3g8drkf8fyv6fr4ynddy2n22kauuffx2jr",
        "runTime": "22:00",
        "minimumReward": 100000
      },
      {
        "address": "junovaloper1ty96k6wly7k9ualepv2hs258u29esn6mq02yd4",
        "botAddress": "juno15xa7vst3jca9qjkngmlysrdfur8gsex9y0qwal",
        "runTime": [
          "09:00",
          "21:00"
        ],
        "minimumReward": 10000
      },
      {
        "address": "junovaloper17mggn4znyeyg25wd7498qxl7r2jhgue8swpngk",
        "botAddress": "juno1ks0uf2zxgv6qjyzjwfvfxyv5vp2m6nk5la79ak",
        "runTime": "18:00",
        "minimumReward": 1000
      },
      {
        "address": "junovaloper1zxx8j75ngm8m38v9l5wreaavwnsuun7gcq5cu8",
        "botAddress": "juno1n3m6rj0w9lgzg7leppnaru2xguraxhqcn4eyv6",
        "runTime": "21:00",
        "minimumReward": 10000
      },
      {
        "address": "junovaloper1ej2es5fjztqjcd4pwa0zyvaevtjd2y5w2aqycm",
        "botAddress": "juno1gvgcxwdk4j46gx3knhuackvqr2hta29zudcf56",
        "runTime": "20:00",
        "minimumReward": 10001
      },
      {
        "address": "junovaloper1x8u2ypdr35802tjyjqyxan8x85fzxe6sk0qmh8",
        "botAddress": "juno1r8egcurpwxftegr07gjv9gwffw4fk009a4v3ll",
        "runTime": "every 1 hour",
        "minimumReward": 20000
      },
      {
        "address": "junovaloper10wxn2lv29yqnw2uf4jf439kwy5ef00qdelfp7r",
        "botAddress": "juno1xs023g3yj2mavwn3cjclgsh8mlk0kgsjsvdd2e",
        "runTime": [
          "00:00",
          "12:00"
        ],
        "minimumReward": 10000
      },
      {
        "address": "junovaloper193xl2tqh2tjkld2zv49ku5s44ee4qmgr65jcep",
        "botAddress": "juno1e44rluarkdw56dy2turnwjtvtg4wqvs0yeklse",
        "runTime": "every 45 minutes",
        "minimumReward": 9999
      },
      {
        "address": "junovaloper17n3w6v5q3n0tws4xv8upd9ul4qqes0nlg7q0xd",
        "botAddress": "juno1eml7agwd5x084ennlg6apvskufzrlvnrqzevj9",
        "runTime": "21:00",
        "minimumReward": 10000
      },
      {
        "address": "junovaloper1gwd9l44t22e3nteu68akfgykuxu6lq6m6u786d",
        "botAddress": "juno1jh0hzxtyu2a2nc5s9xdxx7zr50wvf97zhjavf8",
        "runTime": "every 1 hour",
        "minimumReward": 10000
      },
      {
        "address": "junovaloper10y7ucn6jhjtakwchgpw32y0tgaku6yn255z7gm",
        "botAddress": "juno106n92ygqknaw5wcgl2e9v0duxxux6nttqd24vh",
        "runTime": "every 1 hour",
        "minimumReward": 10000
      },
      {
        "address": "junovaloper1xwazl8ftks4gn00y5x3c47auquc62ssuvynw64",
        "botAddress": "juno195mm9y35sekrjk73anw2az9lv9xs5mztvyvamt",
        "runTime": "every 1 hour",
        "minimumReward": 10000
      },
      {
        "address": "junovaloper1mzqqrctm0hvkghf66jruxjtggd5j447dmugz0j",
        "botAddress": "juno1l7je4yr3ffs6d8v6ck49fmueqqndvgpw79c8jp",
        "runTime": "14:00",
        "minimumReward": 10000
      },
      {
        "address": "junovaloper1p0r4znp29547d8ra5k8t6ls0ztm3tj74ak38wz",
        "botAddress": "juno1v9vae554q55xa4pcfdm0p3kv8nxn50jkv7yf24",
        "runTime": "23:00",
        "minimumReward": 10000
      },
      {
        "address": "junovaloper1wd02ktcvpananlvd9u6jm3x3ap3vmw59jv9vez",
        "botAddress": "juno12xpq68caw2aqdu70jm4k792g0v9prhrpk39l8y",
        "runTime": "14:00",
        "minimumReward": 10000
      },
      {
        "address": "junovaloper1la7th9kc3gdltl53cedxxqpkyk5runudrzwx55",
        "botAddress": "juno1mjq48r6435aewerpruwc8up3tz3rzan26tavxf",
        "runTime": "19:00",
        "minimumReward": 10000
      },
      {
        "address": "junovaloper1ncu32g0lzhk0epzdar7smd3qv9da2n8w8mwn4k",
        "botAddress": "juno1305e92ng6a9pdh3ttc3ld459ckxupxt3p7ecam",
        "runTime": "19:15",
        "minimumReward": 10000
      },
      {
        "address": "junovaloper16gm3cvhluf9xfurkx9qgxq7pldvd479l5359xq",
        "botAddress": "juno17xyeczwsax3st6aykyu4f28s5n3zg6r7dhsfvl",
        "runTime": "21:00",
        "minimumReward": 10000
      },
      {
        "address": "junovaloper1am80fauk3gnzcr76ylg0yju4f0chen5x6zmq7q",
        "botAddress": "juno1hpwxnnrtsc6zjx4glup77tfe5z54lmtqnygwzm",
        "runTime": "every 12 hours",
        "minimumReward": 10000
      },
      {
        "address": "junovaloper1297950qqq6yxhgsms6t5dks66gyk6sctplnyd7",
        "botAddress": "juno1q200ut9chx7t0nnde4h526vdxwudktgkfhxfw7",
        "runTime": "21:00",
        "minimumReward": 10000
      },
      {
        "address": "junovaloper106y6thy7gphzrsqq443hl69vfdvntgz260uxlc",
        "botAddress": "juno1uwqjtgjhjctjc45ugy7ev5prprhehc7w00k4se",
        "runTime": "21:00",
        "minimumReward": 1000
      },
      {
        "address": "junovaloper1z3svprqzmquw6mckh6rgyt0dmd4yhv7c6l58qc",
        "botAddress": "juno1m5hgzum68rjf4c7zhezgkj8hlnmr0kghqncsdv",
        "runTime": "every 1 hour",
        "minimumReward": 10000
      },
      {
        "address": "junovaloper1gp957czryfgyvxwn3tfnyy2f0t9g2p4pvzc6k3",
        "botAddress": "juno1xrrfek3qpz4ja8ccrjklfy064asyqq9k9q45nn",
        "runTime": "every 1 hour",
        "minimumReward": 50000
      },
      {
        "address": "junovaloper124maqmcqv8tquy764ktz7cu0gxnzfw54l2d073",
        "botAddress": "juno1vqhz5g5sq8ku0ka5x9ygal9flkg5vzr9fc9a3f",
        "runTime": "20:00",
        "minimumReward": 1000000
      },
      {
        "address": "junovaloper1hx9yj7qgnp8zhkrqfanvz74mcsg9d8eyskvsxg",
        "botAddress": "juno1hl0jgxre5z0nkyjj07c5vfdy44yk44at0dphgp",
        "runTime": "22:30",
        "minimumReward": 100000
      },
      {
        "address": "junovaloper17h2x3j7u44qkrq0sk8ul0r2qr440rwgj6jfwcp",
        "botAddress": "juno14gra89zm8753pfuhvujjulmtkf2qq70f0k4r6g",
        "runTime": "17:28",
        "minimumReward": 100000
      },
      {
        "address": "junovaloper1e8238v24qccht9mqc2w0r4luq462yxttjzn7qt",
        "botAddress": "juno1zwjfxr3j9gnnrhxwtt8t6qqr4pdn7cgjkf9xrf",
        "runTime": "every 1 hour",
        "minimumReward": 10000
      },
      {
        "address": "junovaloper1quqxfrxkycr0uzt4yk0d57tcq3zk7srm7sm6r8",
        "botAddress": "juno1grfk7t0k42yxpwqhr7kt4te7j73m2a3v5h7tx6",
        "runTime": "13:37",
        "minimumReward": 10000
      },
      {
        "address": "junovaloper166r5ylkp70xe0ysq2hjxn26m4q9vfn8q3lv46c",
        "botAddress": "juno1d72r4aaxkv2cpnxjh6xuklv9z4prcj2qe8cnrw",
        "runTime": "21:00",
        "minimumReward": 10000
      },
      {
        "address": "junovaloper1ka8v934kgrw6679fs9cuu0kesyl0ljjy2kdtrl",
        "botAddress": "juno1ka6r58g5h27x6gyyjkzxtpdk95k2yurf4ge0fl",
        "runTime": "01:00",
        "minimumReward": 10000
      },
      {
        "address": "junovaloper1fj75m0v53ezdd8mlknzgdg4l3hvwh0h20sg4a8",
        "botAddress": "juno1zks5qjck40m827v2m83la5r3y6lkudw8nsa0y6",
        "runTime": "08:00",
        "minimumReward": 10000
      },
      {
        "address": "junovaloper1y0us8xvsvfvqkk9c6nt5cfyu5au5tww2wsdcwk",
        "botAddress": "juno1rjvyczwh5akp2ylg06dr4s2vlx0jmdwv2nfdrn",
        "runTime": "21:00",
        "minimumReward": 10000
      },
      {
        "address": "junovaloper1n3mhyp9fvcmuu8l0q8qvjy07x0rql8q4kjctkq",
        "botAddress": "juno1jrjdqzxchlt09gj6qvn4ds8suxh9aqwyp3ecfg",
        "runTime": "every 1 hour",
        "minimumReward": 1000000
      },
      {
        "address": "junovaloper194v8uwee2fvs2s8fa5k7j03ktwc87h5ym39jfv",
        "botAddress": "juno179w4ead6r2xf3uam3pp7kg55tsl5eycyta60qh",
        "runTime": [
          "00:00",
          "12:00"
        ],
        "minimumReward": 10000
      },
      {
        "address": "junovaloper1jc9fr7s5kal8878trt86ne0k353r4yd6a60zak",
        "botAddress": "juno1330aewfwzu30vznhxw7aevaz0kn35fdygdakr4",
        "runTime": "every 30 minutes",
        "minimumReward": 1000000
      }
    ],
    "authzSupport": true
  },
  {
    "name": "cosmoshub",
    "restUrl": [
      "https://rest.cosmos.directory/cosmoshub"
    ],
    "rpcUrl": [
      "https://rpc.cosmos.directory/cosmoshub"
    ],
    "gasPrice": "0.0025uatom",
    "testAddress": "cosmos1yxsmtnxdt6gxnaqrg0j0nudg7et2gqcz3k8ynk",
    "operators": [
      {
        "address": "cosmosvaloper1gf4wlkutql95j7wwsxz490s6fahlvk2s9xpwax",
        "botAddress": "cosmos1m7xlymnpxl2d4llu67v08e8xs67dj2fz84ntku",
        "runTime": "18:00",
        "minimumReward": 1000
      },
      {
        "address": "cosmosvaloper1m73mgwn3cm2e8x9a9axa0kw8nqz8a492ms63vn",
        "botAddress": "cosmos197yc3g8drkf8fyv6fr4ynddy2n22kauulm934l",
        "runTime": "22:00",
        "minimumReward": 100000
      },
      {
        "address": "cosmosvaloper17mggn4znyeyg25wd7498qxl7r2jhgue8u4qjcq",
        "botAddress": "cosmos1ks0uf2zxgv6qjyzjwfvfxyv5vp2m6nk5f0a762",
        "runTime": "18:00",
        "minimumReward": 1000
      },
      {
        "address": "cosmosvaloper1vvwtk805lxehwle9l4yudmq6mn0g32px9xtkhc",
        "botAddress": "cosmos1eml7agwd5x084ennlg6apvskufzrlvnrks6h4e",
        "runTime": "21:00",
        "minimumReward": 10000
      },
      {
        "address": "cosmosvaloper1fsg635n5vgc7jazz9sx5725wnc3xqgr7awxaag",
        "botAddress": "cosmos1v9vae554q55xa4pcfdm0p3kv8nxn50jk6v8jdf",
        "runTime": "23:00",
        "minimumReward": 10000
      },
      {
        "address": "cosmosvaloper140l6y2gp3gxvay6qtn70re7z2s0gn57zfd832j",
        "botAddress": "cosmos12xpq68caw2aqdu70jm4k792g0v9prhrpqrxyqc",
        "runTime": "21:00",
        "minimumReward": 10000
      },
      {
        "address": "cosmosvaloper1gpx52r9h3zeul45amvcy2pysgvcwddxrgx6cnv",
        "botAddress": "cosmos1mjq48r6435aewerpruwc8up3tz3rzan2ve7hp4",
        "runTime": "19:00",
        "minimumReward": 500000
      },
      {
        "address": "cosmosvaloper14qazscc80zgzx3m0m0aa30ths0p9hg8vdglqrc",
        "botAddress": "cosmos1305e92ng6a9pdh3ttc3ld459ckxupxt3hv6r68",
        "runTime": "19:15",
        "minimumReward": 10000
      },
      {
        "address": "cosmosvaloper16yupepagywvlk7uhpfchtwa0stu5f8cyhh54f2",
        "botAddress": "cosmos1hl0jgxre5z0nkyjj07c5vfdy44yk44atelzv0a",
        "runTime": "22:30",
        "minimumReward": 100000
      },
      {
        "address": "cosmosvaloper15r4tc0m6hc7z8drq3dzlrtcs6rq2q9l2nvwher",
        "botAddress": "cosmos1dg8u5qll7fjm9nnwqns0ullhtc6g552ugd0eqj",
        "runTime": "9:00",
        "minimumReward": 10000
      },
      {
        "address": "cosmosvaloper124maqmcqv8tquy764ktz7cu0gxnzfw54n3vww8",
        "botAddress": "cosmos1vqhz5g5sq8ku0ka5x9ygal9flkg5vzr9l2xxk4",
        "runTime": "20:00",
        "minimumReward": 1000000
      },
      {
        "address": "cosmosvaloper199mlc7fr6ll5t54w7tts7f4s0cvnqgc59nmuxf",
        "botAddress": "cosmos19pqrxrl6n0g0mky4y79hlfzchprmsp5jn8emv6",
        "runTime": "19:30",
        "minimumReward": 10000
      },
      {
        "address": "cosmosvaloper17h2x3j7u44qkrq0sk8ul0r2qr440rwgjkfg0gh",
        "botAddress": "cosmos14gra89zm8753pfuhvujjulmtkf2qq70feykca5",
        "runTime": "17:28",
        "minimumReward": 100000
      },
      {
        "address": "cosmosvaloper157v7tczs40axfgejp2m43kwuzqe0wsy0rv8puv",
        "botAddress": "cosmos1zwjfxr3j9gnnrhxwtt8t6qqr4pdn7cgjqmxay4",
        "runTime": "every 1 hour",
        "minimumReward": 10000
      },
      {
        "address": "cosmosvaloper1y0us8xvsvfvqkk9c6nt5cfyu5au5tww2ztve7q",
        "botAddress": "cosmos1rjvyczwh5akp2ylg06dr4s2vlx0jmdwvup2ky0",
        "runTime": "21:00",
        "minimumReward": 10000
      },
      {
        "address": "cosmosvaloper1n3mhyp9fvcmuu8l0q8qvjy07x0rql8q46fe2xk",
        "botAddress": "cosmos1jrjdqzxchlt09gj6qvn4ds8suxh9aqwyhr6rw5",
        "runTime": "every 1 hour",
        "minimumReward": 1000000
      },
      {
        "address": "cosmosvaloper1g48268mu5vfp4wk7dk89r0wdrakm9p5xk0q50k",
        "botAddress": "cosmos1330aewfwzu30vznhxw7aevaz0kn35fdy7l7dyf",
        "runTime": "every 30 minutes",
        "minimumReward": 1000000
      }
    ],
    "authzSupport": true
  },
  {
    "name": "akash",
    "restUrl": [
      "https://rest.cosmos.directory/akash"
    ],
    "rpcUrl": [
      "https://rpc.cosmos.directory/akash"
    ],
    "testAddress": "akash1yxsmtnxdt6gxnaqrg0j0nudg7et2gqczud2r2v",
    "ownerAddress": "akashvaloper1xgnd8aach3vawsl38snpydkng2nv8a4kqgs8hf",
    "operators": [
      {
        "address": "akashvaloper1ksu368eh54vcqzruqk42dsnx88hvk8px09ws7q",
        "botAddress": "akash1m7xlymnpxl2d4llu67v08e8xs67dj2fz2w7v0x",
        "runTime": [
          "09:00",
          "21:00"
        ],
        "minimumReward": 1000
      },
      {
        "address": "akashvaloper1strxz39h5fapp7zvn5mvf8xm0ea9aajqjstv6g",
        "botAddress": "akash194ytn50yhh67rdha8akhs7c6zulnz4n2yvyy4e",
        "runTime": "every 1 hour",
        "minimumReward": 10000
      },
      {
        "address": "akashvaloper1xgnd8aach3vawsl38snpydkng2nv8a4kqgs8hf",
        "botAddress": "akash1yxsmtnxdt6gxnaqrg0j0nudg7et2gqczud2r2v",
        "runTime": [
          "09:00",
          "21:00"
        ],
        "minimumReward": 1000
      },
      {
        "address": "akashvaloper1qwpnhmdlfj6gfyh0e29fjudh0ytfe5l7tjttul",
        "botAddress": "akash1yl54sf2ekqsc7y7r33267vhc546trx3ftzyns9",
        "runTime": "21:00",
        "minimumReward": 10000
      },
      {
        "address": "akashvaloper1zfcmwh56kmz4wqqg2t8pxrm228dx2c6hzh0ewm",
        "botAddress": "akash1z0xzvw999jh7ekce7eqnex2fj7cnn6xwrqht87",
        "runTime": "15 minutes",
        "minimumReward": 10000
      },
      {
        "address": "akashvaloper1enhj36w6clcm5fjnp87jnffnkthfux2uj88l6h",
        "botAddress": "akash1eml7agwd5x084ennlg6apvskufzrlvnrmthsvr",
        "runTime": "21:00",
        "minimumReward": 10000
      },
      {
        "address": "akashvaloper140l6y2gp3gxvay6qtn70re7z2s0gn57ztqs903",
        "botAddress": "akash12xpq68caw2aqdu70jm4k792g0v9prhrpdctrez",
        "runTime": "21:00",
        "minimumReward": 10000
      },
      {
        "address": "akashvaloper1uepjmgfuk6rnd0djsglu88w7d0t49lmlsqkfuf",
        "botAddress": "akash1weeu5yuj8n23hd87wsdxqqgfmzzz9zt6zrr52c",
        "runTime": "21:00",
        "minimumReward": 10000
      },
      {
        "address": "akashvaloper1dgxdep80th2qm8xxk8h3j3g93npsd3a8jg60gz",
        "botAddress": "akash1mjq48r6435aewerpruwc8up3tz3rzan2pznsc0",
        "runTime": "19:00",
        "minimumReward": 100000
      },
      {
        "address": "akashvaloper1r4sevyvum9ppqlw75t6h0ex9j4j9dzydu8hczm",
        "botAddress": "akash17xyeczwsax3st6aykyu4f28s5n3zg6r7k774je",
        "runTime": "21:00",
        "minimumReward": 10000
      },
      {
        "address": "akashvaloper1lxh0u07haj646pt9e0l2l4qc3d8htfx5kk698d",
        "botAddress": "akash1uwqjtgjhjctjc45ugy7ev5prprhehc7w5xcfwl",
        "runTime": "21:00",
        "minimumReward": 1000
      },
      {
        "address": "akashvaloper1epnrvkylqpk0f2d3us3cvx7x9tlycz42lwf0v6",
        "botAddress": "akash1vqhz5g5sq8ku0ka5x9ygal9flkg5vzr9j3tp00",
        "runTime": "20:00",
        "minimumReward": 1000000
      },
      {
        "address": "akashvaloper1gp957czryfgyvxwn3tfnyy2f0t9g2p4pz5w0ry",
        "botAddress": "akash1xrrfek3qpz4ja8ccrjklfy064asyqq9k7fmgd4",
        "runTime": "every 1 hour",
        "minimumReward": 1000000
      },
      {
        "address": "akashvaloper1n3mhyp9fvcmuu8l0q8qvjy07x0rql8q4cyw7r4",
        "botAddress": "akash1jrjdqzxchlt09gj6qvn4ds8suxh9aqwy6chyhw",
        "runTime": "every 1 hour",
        "minimumReward": 1000000
      }
    ],
    "authzSupport": false
  },
  {
    "name": "chihuahua",
    "restUrl": [
      "https://rest.cosmos.directory/chihuahua"
    ],
    "rpcUrl": [
      "https://rpc.cosmos.directory/chihuahua"
    ],
    "gasPrice": "0.025uhuahua",
    "testAddress": "chihuahua1yxsmtnxdt6gxnaqrg0j0nudg7et2gqczjr22j5",
    "ownerAddress": "chihuahuavaloper19vwcee000fhazmpt4ultvnnkhfh23ppwxll8zz",
    "operators": [
      {
        "address": "chihuahuavaloper1ju6mkyxpjsdcmrw0pnx6sd4zu4wywkmhtgnpr5",
        "botAddress": "chihuahua1m7xlymnpxl2d4llu67v08e8xs67dj2fzyq79h7",
        "runTime": [
          "09:00",
          "21:00"
        ],
        "minimumReward": 1000
      },
      {
        "address": "chihuahuavaloper1wnu86qppv7gwtgz8xul5grs80s3vd6uqzr6jzq",
        "botAddress": "chihuahua15xa7vst3jca9qjkngmlysrdfur8gsex93gwmmp",
        "runTime": "every 1 hour",
        "minimumReward": 1000
      },
      {
        "address": "chihuahuavaloper1m4jcru5nsmtzgt4ha8fj4egau3w89cqzdrngnh",
        "botAddress": "chihuahua1uxwnhyjd2m5y6mpqsdg95y4ty0a5jtfrd9m05a",
        "runTime": "every 10 minutes",
        "minimumReward": 10000000
      },
      {
        "address": "chihuahuavaloper1tzk3kzjy7fj4w37hm5v48c2t8vvgukzcqgkz8k",
        "botAddress": "chihuahua1r8egcurpwxftegr07gjv9gwffw4fk009gjzyep",
        "runTime": "every 15 minutes",
        "minimumReward": 1000
      },
      {
        "address": "chihuahuavaloper1ej2es5fjztqjcd4pwa0zyvaevtjd2y5wnscrkq",
        "botAddress": "chihuahua1gvgcxwdk4j46gx3knhuackvqr2hta29zf2kujy",
        "runTime": "21:00",
        "minimumReward": 1001
      },
      {
        "address": "chihuahuavaloper1y6m72uxs6hhsudxqpq73rsdgkjh6nhkqef8pej",
        "botAddress": "chihuahua1z0xzvw999jh7ekce7eqnex2fj7cnn6xwdwhzlx",
        "runTime": "15 minutes",
        "minimumReward": 1001
      },
      {
        "address": "chihuahuavaloper10wxn2lv29yqnw2uf4jf439kwy5ef00qdqj3xsc",
        "botAddress": "chihuahua1xs023g3yj2mavwn3cjclgsh8mlk0kgsj9trcv8",
        "runTime": "21:00",
        "minimumReward": 1000
      },
      {
        "address": "chihuahuavaloper19vwcee000fhazmpt4ultvnnkhfh23ppwxll8zz",
        "botAddress": "chihuahua1yxsmtnxdt6gxnaqrg0j0nudg7et2gqczjr22j5",
        "runTime": [
          "09:00",
          "21:00"
        ],
        "minimumReward": 1000
      },
      {
        "address": "chihuahuavaloper1glk94taeyhfpje4zaz8dsfxmn4yr3g8kkzv4x5",
        "botAddress": "chihuahua106n92ygqknaw5wcgl2e9v0duxxux6ntt42yq2f",
        "runTime": "21:00",
        "minimumReward": 1000
      },
      {
        "address": "chihuahuavaloper1xwazl8ftks4gn00y5x3c47auquc62ssu4ftf5w",
        "botAddress": "chihuahua195mm9y35sekrjk73anw2az9lv9xs5mzterzga4",
        "runTime": "every 1 hour",
        "minimumReward": 1000
      },
      {
        "address": "chihuahuavaloper18jlk0pkpr8cnnpjtgu3dqxjvpvlnj6r4e2dtvf",
        "botAddress": "chihuahua1v9vae554q55xa4pcfdm0p3kv8nxn50jkee2uvt",
        "runTime": "23:00",
        "minimumReward": 1000
      },
      {
        "address": "chihuahuavaloper1t85yx95l5pajl9hwkeztawqf8sg9uh4lglgu9w",
        "botAddress": "chihuahua1h43hjfxlz8t6y5wewma63jz7melv46gj803735",
        "runTime": "21:00",
        "minimumReward": 1000
      },
      {
        "address": "chihuahuavaloper140l6y2gp3gxvay6qtn70re7z2s0gn57zum7h5l",
        "botAddress": "chihuahua12xpq68caw2aqdu70jm4k792g0v9prhrprkt2p6",
        "runTime": "22:00",
        "minimumReward": 1000
      },
      {
        "address": "chihuahuavaloper1zl4vt84hya03e8hu7dx4q4cvn2ts2xdr685p5g",
        "botAddress": "chihuahua1weeu5yuj8n23hd87wsdxqqgfmzzz9zt6vdrajq",
        "runTime": "22:00",
        "minimumReward": 1000
      },
      {
        "address": "chihuahuavaloper13c2hcctczy695gfs5gc637tc844n6a9unlkaqv",
        "botAddress": "chihuahua1mjq48r6435aewerpruwc8up3tz3rzan20vneqh",
        "runTime": "19:00",
        "minimumReward": 10000000
      },
      {
        "address": "chihuahuavaloper166ks8xvs36m0ggyxwavv7rj4d9nqwthgq5g7s8",
        "botAddress": "chihuahua1305e92ng6a9pdh3ttc3ld459ckxupxt35ehdm9",
        "runTime": "19:15",
        "minimumReward": 10000
      },
      {
        "address": "chihuahuavaloper1m2dxkn94t97m7ah65hv4tg2xu0j2a2k4fdee20",
        "botAddress": "chihuahua1e44rluarkdw56dy2turnwjtvtg4wqvs037c2k8",
        "runTime": "21:00",
        "minimumReward": 1000
      },
      {
        "address": "chihuahuavaloper1s7xrzju6p9dms958j6zkddr7yqg6hmves2qgu4",
        "botAddress": "chihuahua1juv28kuzuv85hzl5s3scz5rvlv7c9d5cszruv0",
        "runTime": "22:00",
        "minimumReward": 1000
      },
      {
        "address": "chihuahuavaloper1l6kfy4xvy0a34fseyhvc6f6k8asukfdz7pahxr",
        "botAddress": "chihuahua17xyeczwsax3st6aykyu4f28s5n3zg6r7cs7u2p",
        "runTime": "21:00",
        "minimumReward": 1000
      },
      {
        "address": "chihuahuavaloper1cy9jhuf3cx2z33duxld7p57gtege6hfh6fyc4w",
        "botAddress": "chihuahua1hpwxnnrtsc6zjx4glup77tfe5z54lmtqxrxmy9",
        "runTime": "10:40",
        "minimumReward": 1000
      },
      {
        "address": "chihuahuavaloper1jdlfdu2gaj0tlchzjhdnh5r7lfzt6l0zxlhkr6",
        "botAddress": "chihuahua1q200ut9chx7t0nnde4h526vdxwudktgkusgugq",
        "runTime": "21:00",
        "minimumReward": 1000
      },
      {
        "address": "chihuahuavaloper1lxh0u07haj646pt9e0l2l4qc3d8htfx5pd5hur",
        "botAddress": "chihuahua1uwqjtgjhjctjc45ugy7ev5prprhehc7w6gcqk8",
        "runTime": "21:00",
        "minimumReward": 1000
      },
      {
        "address": "chihuahuavaloper1fm68jvjpk0g7dvdq75czjynyszeaduxt5lc0a8",
        "botAddress": "chihuahua1zwjfxr3j9gnnrhxwtt8t6qqr4pdn7cgjrwtn9h",
        "runTime": "every 1 hour",
        "minimumReward": 1000
      },
      {
        "address": "chihuahuavaloper1x8drn3260ezg3se6j7w7wqhy090u4wsjt9raj8",
        "botAddress": "chihuahua1x9e5qkjzzmfhw4dt05aludazwvd5x634ssjj76",
        "runTime": "16:00",
        "minimumReward": 10000000
      },
      {
        "address": "chihuahuavaloper16kctxuen3x2avvjj2mdwsl6g8n7d4vjkq6c6q9",
        "botAddress": "chihuahua1m8d834ykcy3dgrdve4xhxky3u3c2tl9d3d7gy9",
        "runTime": "21:00",
        "minimumReward": 1000
      },
      {
        "address": "chihuahuavaloper1y53zdszvt87fjg9hn50kg78850el26k0l9wxwl",
        "botAddress": "chihuahua1cvj2yu8fmtr2my4a7y4r5rnt69flqvcvfxl4yy",
        "runTime": "every 15 minutes",
        "minimumReward": 100000000
      },
      {
        "address": "chihuahuavaloper17h628d2wtlw6844nzv0ktnq9qtm5qm3pym0k44",
        "botAddress": "chihuahua1uc877qk45e23hxxx364dxsp8rehu5addswfj06",
        "runTime": "every 15 minutes",
        "minimumReward": 100000000
      },
      {
        "address": "chihuahuavaloper1gp957czryfgyvxwn3tfnyy2f0t9g2p4p40qac2",
        "botAddress": "chihuahua1xrrfek3qpz4ja8ccrjklfy064asyqq9ks8mp4d",
        "runTime": "every 15 minutes",
        "minimumReward": 100000000
      },
      {
        "address": "chihuahuavaloper1pzqjgfd25qsyfdtmx9elrqx6zjjvnc9sj52r2y",
        "botAddress": "chihuahua1jrjdqzxchlt09gj6qvn4ds8suxh9aqwy5khd0k",
        "runTime": "every 1 hour",
        "minimumReward": 100000000
      },
      {
        "address": "chihuahuavaloper1pqsdyhefm99ag3a45rkqnc5907yksqvz0tqpzg",
        "botAddress": "chihuahua1k4hh4mjvtrwq79vhmlrltdsyq08kec7jcnxu9e",
        "runTime": "every 15 minutes",
        "minimumReward": 100000000
      },
      {
        "address": "chihuahuavaloper1az42d6p4m277f305q65lsm4kxk5vzg4jzpzgxv",
        "botAddress": "chihuahua1330aewfwzu30vznhxw7aevaz0kn35fdya2nr9t",
        "runTime": "every 30 minutes",
        "minimumReward": 100000000
      },
      {
        "address": "chihuahuavaloper14xwftsm2nrhdzp5md42fg5cf3cndnkz0al2dzs",
        "botAddress": "chihuahua1wve3tc8sj42yl3trw3lt0rcyp5medvyascnrf6",
        "runTime": "22:00",
        "minimumReward": 100000000
      }
    ],
    "authzSupport": false
  },
  {
    "name": "gravitybridge",
    "restUrl": [
      "https://rest.cosmos.directory/gravitybridge"
    ],
    "rpcUrl": [
      "https://rpc.cosmos.directory/gravitybridge"
    ],
    "testAddress": "gravity1yxsmtnxdt6gxnaqrg0j0nudg7et2gqcz4x4uk7",
    "gasPrice": "0.025ugraviton",
    "operators": [
      {
        "address": "gravityvaloper1vdvdl3krc9s4plnnvfk58k83lx5v38s6yse5ny",
        "botAddress": "gravity1m7xlymnpxl2d4llu67v08e8xs67dj2fzr9pnn5",
        "runTime": "23:00",
        "minimumReward": 1000
      },
      {
        "address": "gravityvaloper187reejg4et24jpggqt55vnc47l926w0p8w70mh",
        "botAddress": "gravity1v9vae554q55xa4pcfdm0p3kv8nxn50jk7u42gp",
        "runTime": "23:00",
        "minimumReward": 1000
      },
      {
        "address": "gravityvaloper1zfcmwh56kmz4wqqg2t8pxrm228dx2c6hs487gh",
        "botAddress": "gravity1z0xzvw999jh7ekce7eqnex2fj7cnn6xw2tg5mv",
        "runTime": "15 minutes",
        "minimumReward": 1000
      },
      {
        "address": "gravityvaloper140l6y2gp3gxvay6qtn70re7z2s0gn57zezczfa",
        "botAddress": "gravity12xpq68caw2aqdu70jm4k792g0v9prhrpyn5u9s",
        "runTime": "22:00",
        "minimumReward": 1000
      },
      {
        "address": "gravityvaloper1d63hvdgwy64sfex2kyujd0xyfhmu7r7cgxt5ru",
        "botAddress": "gravity1mjq48r6435aewerpruwc8up3tz3rzan2gfv0ya",
        "runTime": "19:00",
        "minimumReward": 10000
      },
      {
        "address": "gravityvaloper1452twnqn0z4l34c9uxudeaetk6hudpqpm0w32x",
        "botAddress": "gravity1305e92ng6a9pdh3ttc3ld459ckxupxt3nugml0",
        "runTime": "19:15",
        "minimumReward": 10000
      },
      {
        "address": "gravityvaloper1728s3k0mgzmc38eswpu9seghl0yczupyhc695s",
        "botAddress": "gravity1uwqjtgjhjctjc45ugy7ev5prprhehc7wad8kjd",
        "runTime": "21:00",
        "minimumReward": 1000
      },
      {
        "address": "gravityvaloper1uuzcgwd0yerq6yfk2fewfknl0rf6aqgdd0p3a3",
        "botAddress": "gravity1hcgxjhvv43g9z6dc58g428jgc8hdlmf7sl2d82",
        "runTime": "12:00",
        "minimumReward": 1000
      },
      {
        "address": "gravityvaloper14vaak0zdjtnvh92hw9ypwxj76093yrgzmuguar",
        "botAddress": "gravity1vqhz5g5sq8ku0ka5x9ygal9flkg5vzr9m657na",
        "runTime": "20:00",
        "minimumReward": 1000000
      },
      {
        "address": "gravityvaloper122mak6mduuzyww573jlpgv57qhk96aqgu7sd8g",
        "botAddress": "gravity1jh0hzxtyu2a2nc5s9xdxx7zr50wvf97z9sv0tn",
        "runTime": "every 1 hour",
        "minimumReward": 100000
      },
      {
        "address": "gravityvaloper1epfpvqsc34sfserdx8x4t3aszdkar3w684fwr6",
        "botAddress": "gravity1zwjfxr3j9gnnrhxwtt8t6qqr4pdn7cgjyt59pa",
        "runTime": "every 1 hour",
        "minimumReward": 100000
      },
      {
        "address": "gravityvaloper1vyd4k5j636erx5y5kdqghdu3rfjtwc48vdc7r6",
        "botAddress": "gravity1grfk7t0k42yxpwqhr7kt4te7j73m2a3vx40gyw",
        "runTime": "13:37",
        "minimumReward": 10000
      },
      {
        "address": "gravityvaloper10m848yf5f66qytun249z9k56nvtvknwenp0dts",
        "botAddress": "gravity1kxd2f28ugzwyv9twexw88kpajvgf94xgeghxtr",
        "runTime": "every 1 hour",
        "minimumReward": 10000
      },
      {
        "address": "gravityvaloper1xf869399xq4pnxsllzvnwdcra8ly3huj5cnwh5",
        "botAddress": "gravity1zks5qjck40m827v2m83la5r3y6lkudw8pjvvxw",
        "runTime": "08:00",
        "minimumReward": 1000000
      },
      {
        "address": "gravityvaloper1pv7ae4kvlyme7r443xl07e2mjuulqr3cs0v89w",
        "botAddress": "gravity1s0ncp8tlxwhmvhyrvrglcvl4l2lxd5wqewxt0r",
        "runTime": "every 1 hour",
        "minimumReward": 10000
      },
      {
        "address": "gravityvaloper1z5nxs28a8krdhv6z6jw7gs5k6qr43xycr8wc6k",
        "botAddress": "gravity1rjvyczwh5akp2ylg06dr4s2vlx0jmdwvc3cwp8",
        "runTime": "21:00",
        "minimumReward": 10000
      },
      {
        "address": "gravityvaloper14vaak0zdjtnvh92hw9ypwxj76093yrgzmuguar",
        "botAddress": "gravity1vqhz5g5sq8ku0ka5x9ygal9flkg5vzr9m657na",
        "runTime": "every 3 hours",
        "minimumReward": 100000
      },
      {
        "address": "gravityvaloper1h4w306x3tm39gas6evu326c9ycxwrvk4drnv5t",
        "botAddress": "gravity1jrjdqzxchlt09gj6qvn4ds8suxh9aqwynngmtu",
        "runTime": "every 1 hour",
        "minimumReward": 1000000
      }
    ],
    "authzSupport": true
  },
  {
    "name": "regen",
    "restUrl": [
      "https://rest.cosmos.directory/regen"
    ],
    "rpcUrl": [
      "https://rpc.cosmos.directory/regen"
    ],
    "gasPrice": "0.03uregen",
    "testAddress": "regen1yxsmtnxdt6gxnaqrg0j0nudg7et2gqczw5vc9j",
    "ownerAddress": "regenvaloper1c4y3j05qx652rnxm5mg4yesqdkmhz2f6dl7hhk",
    "operators": [
      {
        "address": "regenvaloper1c4y3j05qx652rnxm5mg4yesqdkmhz2f6dl7hhk",
        "botAddress": "regen1yxsmtnxdt6gxnaqrg0j0nudg7et2gqczw5vc9j",
        "runTime": [
          "09:00",
          "21:00"
        ],
        "minimumReward": 1000
      },
      {
        "address": "regenvaloper1gjvu75cq6qxyrtdv66lx9xe92jw9gqdetagaze",
        "botAddress": "regen1mjq48r6435aewerpruwc8up3tz3rzan2nm4th3",
        "runTime": "19:00",
        "minimumReward": 10000
      },
      {
        "address": "regenvaloper1ceunjpth8nds7sfmfd9yjmh97vxmwqfyf7r2cn",
        "botAddress": "regen1vqhz5g5sq8ku0ka5x9ygal9flkg5vzr9qgd6q3",
        "runTime": "20:00",
        "minimumReward": 1000000
      },
      {
        "address": "regenvaloper1kzhxmgp8z05zrj90nd8h5qx9pm949an5y7nwsz",
        "botAddress": "regen1hl0jgxre5z0nkyjj07c5vfdy44yk44atxafsee",
        "runTime": "22:30",
        "minimumReward": 2000000
      },
      {
        "address": "regenvaloper1vnxgn4uwtr0ug8z3u07c26chxn5a95lggwxtzv",
        "botAddress": "regen1zks5qjck40m827v2m83la5r3y6lkudw86q4g4z",
        "runTime": "08:00",
        "minimumReward": 1000000
      },
      {
        "address": "regenvaloper1n3mhyp9fvcmuu8l0q8qvjy07x0rql8q4ucmxys",
        "botAddress": "regen1jrjdqzxchlt09gj6qvn4ds8suxh9aqwygp3lcs",
        "runTime": "every 1 hour",
        "minimumReward": 1000000
      },
      {
        "address": "regenvaloper1u26sz6kydnmpr5zq6nureav4xhasak8nglmggk",
        "botAddress": "regen1330aewfwzu30vznhxw7aevaz0kn35fdypa43jd",
        "runTime": "every 30 minutes",
        "minimumReward": 1000000
      }
    ],
    "authzSupport": true
  },
  {
    "name": "terra",
    "apyEnabled": false,
    "restUrl": [
      "https://rest.cosmos.directory/terra"
    ],
    "rpcUrl": [
      "https://rpc.cosmos.directory/terra"
    ],
    "testAddress": "terra1rnszu7kumz5lmgdk3fv2pmzt3s8vhcddqep7d4",
    "gasPrice": "0.015uluna",
    "operators": [
      {
        "address": "terravaloper1f2t96sz9hnwsqnneux6v28xfgn07pkxjduvwjz",
        "botAddress": "terra194ytn50yhh67rdha8akhs7c6zulnz4n20nnrwr",
        "runTime": "every 1 hour",
        "minimumReward": 10000
      },
      {
        "address": "terravaloper13slfa8cc7zvmjt4wkap2lwmlkp4h3azwltlj6s",
        "botAddress": "terra1305e92ng6a9pdh3ttc3ld459ckxupxt33gqrc8",
        "runTime": "19:15",
        "minimumReward": 10000
      },
      {
        "address": "terravaloper108lmrztvc3pc3w774shgvpry4d3lf79k2ummna",
        "botAddress": "terra1hl0jgxre5z0nkyjj07c5vfdy44yk44atlmcvda",
        "runTime": "22:30",
        "minimumReward": 10000
      },
      {
        "address": "terravaloper1audgfvmgt0js54p3s8kj3r40uwej6vy2tv6rrw",
        "botAddress": "terra1hz2dutqm7e0t7q3h5cm9d8lchztskm8pekadus",
        "runTime": "17:28",
        "minimumReward": 50000
      },
      {
        "address": "terravaloper12079m57cew2v02zs624zvyed5479an9wxh03fy",
        "botAddress": "terra1knhcrmhcm4d6apcj4vglelax7sz4fm8759s6mj",
        "runTime": "every 1 hour",
        "minimumReward": 1000000
      }
    ],
    "authzSupport": true
  },
  {
    "name": "sentinel",
    "restUrl": [
      "https://rest.cosmos.directory/sentinel"
    ],
    "rpcUrl": [
      "https://rpc.cosmos.directory/sentinel"
    ],
    "gasPrice": "0.02udvpn",
    "testAddress": "sent1yxsmtnxdt6gxnaqrg0j0nudg7et2gqcz2d3ahe",
    "operators": [
      {
        "address": "sentvaloper1hms0qpe27uulkllw96tmeqnl4hvxsf4vwp729v",
        "botAddress": "sent1m7xlymnpxl2d4llu67v08e8xs67dj2fzuw9jjn",
        "runTime": "21:00",
        "minimumReward": 100000
      },
      {
        "address": "sentvaloper138dhtmfslt0ls4ec0jumj8tyajry4dfuv27jay",
        "botAddress": "sent194ytn50yhh67rdha8akhs7c6zulnz4n2jvl6gv",
        "runTime": "every 1 hour",
        "minimumReward": 1000
      },
      {
        "address": "sentvaloper10y0044zsacejntznk6eatvz7mcekqv357fhl7q",
        "botAddress": "sent1n3m6rj0w9lgzg7leppnaru2xguraxhqc7uvx0f",
        "runTime": "21:00",
        "minimumReward": 100000
      },
      {
        "address": "sentvaloper1gwqt4jzhtvms8u57gpl4tzxjxqq8fss2j3hx48",
        "botAddress": "sent1mjq48r6435aewerpruwc8up3tz3rzan2hzgw96",
        "runTime": "19:00",
        "minimumReward": 1000000
      },
      {
        "address": "sentvaloper1tjgec0ssfrlldmut69xsp8vzljugg0g306aae2",
        "botAddress": "sent1e44rluarkdw56dy2turnwjtvtg4wqvs0fsran2",
        "runTime": "21:00",
        "minimumReward": 1000
      },
      {
        "address": "sentvaloper18mtspwzngrtvtg0l7vuls3dhwp96jsf2t4zcd5",
        "botAddress": "sent17xyeczwsax3st6aykyu4f28s5n3zg6r7q79t0v",
        "runTime": "21:00",
        "minimumReward": 1000
      },
      {
        "address": "sentvaloper1lxh0u07haj646pt9e0l2l4qc3d8htfx543ss9m",
        "botAddress": "sent1uwqjtgjhjctjc45ugy7ev5prprhehc7wzxrhn2",
        "runTime": "21:00",
        "minimumReward": 1000
      },
      {
        "address": "sentvaloper1wd944at7mn6eqm7c7m5lfd9ej3g6astqawjnqn",
        "botAddress": "sent1m5hgzum68rjf4c7zhezgkj8hlnmr0kghd6djwl",
        "runTime": "every 1 hour",
        "minimumReward": 100000
      }
    ],
    "authzSupport": false
  },
  {
    "name": "dig",
    "restUrl": [
      "https://rest.cosmos.directory/dig"
    ],
    "rpcUrl": [
      "https://rpc.cosmos.directory/dig"
    ],
    "gasPrice": "0.0025udig",
    "testAddress": "dig1yxsmtnxdt6gxnaqrg0j0nudg7et2gqczfzw03d",
    "ownerAddress": "digvaloper136avwnuvvy94dqmtnaue2nfvjes8xr37h9rzay",
    "operators": [
      {
        "address": "digvaloper1vm6m78glgfjaepaxwcdg6py380q7yasds2k2t8",
        "botAddress": "dig1m7xlymnpxl2d4llu67v08e8xs67dj2fzlp6q58",
        "runTime": [
          "09:00",
          "21:00"
        ],
        "minimumReward": 1000
      },
      {
        "address": "digvaloper136avwnuvvy94dqmtnaue2nfvjes8xr37h9rzay",
        "botAddress": "dig1yxsmtnxdt6gxnaqrg0j0nudg7et2gqczfzw03d",
        "runTime": [
          "09:00",
          "21:00"
        ],
        "minimumReward": 1000
      },
      {
        "address": "digvaloper1mcm5pj79epddgms7e4r4f93w2m5lxh496tv8h2",
        "botAddress": "dig1mjq48r6435aewerpruwc8up3tz3rzan25dhurw",
        "runTime": "19:00",
        "minimumReward": 100000
      },
      {
        "address": "digvaloper184tx500pdv53uua98ezu2vy2zcfp5nfwrsjnz7",
        "botAddress": "dig1305e92ng6a9pdh3ttc3ld459ckxupxt30cngcu",
        "runTime": "19:15",
        "minimumReward": 10000
      },
      {
        "address": "digvaloper1up3slj4nr5y23gxkvqn8h5ra9mv0pj2vpemf5t",
        "botAddress": "dig17xyeczwsax3st6aykyu4f28s5n3zg6r7r36efc",
        "runTime": "21:00",
        "minimumReward": 10000
      },
      {
        "address": "digvaloper1j80fpcsumfkxypvydvtwtz3j4sdwr8c2gfr33l",
        "botAddress": "dig1zr3hn5faf8tjdc2h576qt02g8t5h9pevxxh9lf",
        "runTime": "22:00",
        "minimumReward": 10000
      },
      {
        "address": "digvaloper1zqp8f7ehuf64psmg0tz3cydacgk2nshg338e8m",
        "botAddress": "dig1v9vae554q55xa4pcfdm0p3kv8nxn50jkzcwe0j",
        "runTime": "23:00",
        "minimumReward": 10000
      },
      {
        "address": "digvaloper1dv3v662kd3pp6pxfagck4zyysas82adspfvtw4",
        "botAddress": "dig1uwqjtgjhjctjc45ugy7ev5prprhehc7wpfu947",
        "runTime": "21:00",
        "minimumReward": 1000
      },
      {
        "address": "digvaloper1s8kaf75yr6v693lhcdwx9r6d3z0sgs2nns36pq",
        "botAddress": "dig1e44rluarkdw56dy2turnwjtvtg4wqvs02lu047",
        "runTime": "21:00",
        "minimumReward": 1000
      },
      {
        "address": "digvaloper1uc8nz85axexc9svkxjy0ccm28cc0uctvs33ewg",
        "botAddress": "dig1vqhz5g5sq8ku0ka5x9ygal9flkg5vzr9870d5w",
        "runTime": "20:00",
        "minimumReward": 1000000
      },
      {
        "address": "digvaloper1xwazl8ftks4gn00y5x3c47auquc62ssuz3xtv7",
        "botAddress": "dig195mm9y35sekrjk73anw2az9lv9xs5mztzzxd7v",
        "runTime": "every 1 hour",
        "minimumReward": 1000000
      },
      {
        "address": "digvaloper1fhp54fwlfmpwwgrnfwk3v47v53yjtp8fw6nelw",
        "botAddress": "dig1wtcvjqx8097gtkjdemle9c0lm8gczm2a9va2hg",
        "runTime": "11:00",
        "minimumReward": 1000
      }
    ],
    "authzSupport": false
  },
  {
    "name": "bitcanna",
    "restUrl": [
      "https://rest.cosmos.directory/bitcanna"
    ],
    "rpcUrl": [
      "https://rpc.cosmos.directory/bitcanna"
    ],
    "gasPrice": "0.001ubcna",
    "operators": [
      {
        "address": "bcnavaloper1e8twck404wzkfm5sd064dl0ssse3haxau0nqf6",
        "botAddress": "bcna1m7xlymnpxl2d4llu67v08e8xs67dj2fza9r27w",
        "runTime": [
          "09:00",
          "21:00"
        ],
        "minimumReward": 1000
      },
      {
        "address": "bcnavaloper1fghw3chlyavtdtlns22ysza77fwygtmrhwwf6m",
        "botAddress": "bcna15xa7vst3jca9qjkngmlysrdfur8gsex9gdn5j3",
        "runTime": [
          "09:00",
          "21:00"
        ],
        "minimumReward": 1000
      },
      {
        "address": "bcnavaloper1r7up4azsnmprakycclqrh60phvq6zptq8lx8qk",
        "botAddress": "bcna1mjq48r6435aewerpruwc8up3tz3rzan2kfwkf8",
        "runTime": "19:00",
        "minimumReward": 100000
      },
      {
        "address": "bcnavaloper1s43h79qx6j85whr2p6060wvxjuyq9yqdak39dj",
        "botAddress": "bcna1jh0hzxtyu2a2nc5s9xdxx7zr50wvf97zmswkxf",
        "runTime": "every 1 hour",
        "minimumReward": 100000
      },
      {
        "address": "bcnavaloper12wskdt5tcc9yx5ajdx8xjjujuc0fgs5p54j6ug",
        "botAddress": "bcna1m5hgzum68rjf4c7zhezgkj8hlnmr0kghv3t2zz",
        "runTime": "every 1 hour",
        "minimumReward": 100000
      },
      {
        "address": "bcnavaloper1gsq4dsxvgsswkgrsftz0k905rzjc0n2hv26xgj",
        "botAddress": "bcna1hl0jgxre5z0nkyjj07c5vfdy44yk44atr0jd80",
        "runTime": "22:30",
        "minimumReward": 20000000
      },
      {
        "address": "bcnavaloper1xwazl8ftks4gn00y5x3c47auquc62ssuxx8m5k",
        "botAddress": "bcna195mm9y35sekrjk73anw2az9lv9xs5mztqxl859",
        "runTime": "every 1hour",
        "minimumReward": 10000
      },
      {
        "address": "bcnavaloper1gp957czryfgyvxwn3tfnyy2f0t9g2p4pxqv0cj",
        "botAddress": "bcna1xrrfek3qpz4ja8ccrjklfy064asyqq9kfzxwua",
        "runTime": "every 1 hour",
        "minimumReward": 10000000
      },
      {
        "address": "bcnavaloper1t5rvn85jhmul9rxn3qryhrd99fqcddkz5357rz",
        "botAddress": "bcna1zks5qjck40m827v2m83la5r3y6lkudw8ljw4t5",
        "runTime": "08:00",
        "minimumReward": 10000000
      },
      {
        "address": "bcnavaloper1ttkg00prt6w9a9zsgh9ywvftmqm22n4z5xezma",
        "botAddress": "bcna15enapnszjg5en949x326ae3deu35dmw5hjed0z",
        "runTime": "every 30 minutes",
        "minimumReward": 1000000
      }
    ],
    "authzSupport": false
  },
  {
    "name": "emoney",
    "apyEnabled": false,
    "restUrl": [
      "https://rest.cosmos.directory/emoney"
    ],
    "rpcUrl": [
      "https://rpc.cosmos.directory/emoney"
    ],
    "gasPrice": "0.08ungm",
    "operators": [
      {
        "address": "emoneyvaloper1039h52c70xlqwfqh29gmqq70zwwf8xrs3t9mps",
        "botAddress": "emoney1m7xlymnpxl2d4llu67v08e8xs67dj2fzgkflpp",
        "runTime": [
          "09:00",
          "21:00"
        ],
        "minimumReward": 100000
      },
      {
        "address": "emoneyvaloper1xpyajvwsrt6kg68g0uwvy00v9fa7v5f0ygljdp",
        "botAddress": "emoney15xa7vst3jca9qjkngmlysrdfur8gsex9a7epd7",
        "runTime": [
          "09:00",
          "21:00"
        ],
        "minimumReward": 100000
      },
      {
        "address": "emoneyvaloper1z0cwp2wezmaehlhzdmqpx55vhxupuk52d7ucjy",
        "botAddress": "emoney194ytn50yhh67rdha8akhs7c6zulnz4n2x5nhm7",
        "runTime": "every 1 hour",
        "minimumReward": 1000
      },
      {
        "address": "emoneyvaloper1fskgtauswg2d0p79d9gdqj2yjyfulg3d65dtue",
        "botAddress": "emoney1mjq48r6435aewerpruwc8up3tz3rzan2r6yrkg",
        "runTime": "19:00",
        "minimumReward": 2000000
      },
      {
        "address": "emoneyvaloper1ggpn5jtrgf5hhzw79la6k4h9jgcws3erjzccuh",
        "botAddress": "emoney1305e92ng6a9pdh3ttc3ld459ckxupxt3c0qhd6",
        "runTime": "19:15",
        "minimumReward": 10000
      },
      {
        "address": "emoneyvaloper1r7v26mcg7frd8l44p5vr2wfv7eqrhpagffvncl",
        "botAddress": "emoney1v9vae554q55xa4pcfdm0p3kv8nxn50jk40ax65",
        "runTime": "23:00",
        "minimumReward": 10000
      },
      {
        "address": "emoneyvaloper1lxh0u07haj646pt9e0l2l4qc3d8htfx5ev9y8d",
        "botAddress": "emoney1uwqjtgjhjctjc45ugy7ev5prprhehc7wk706qc",
        "runTime": "21:00",
        "minimumReward": 1000
      },
      {
        "address": "emoneyvaloper10rk00srmct4z5huqjh7fc64vgqasl46jwm9g9l",
        "botAddress": "emoney1m5hgzum68rjf4c7zhezgkj8hlnmr0kghezplad",
        "runTime": "every 1 hour",
        "minimumReward": 100000
      },
      {
        "address": "emoneyvaloper1sz7rp920hgupfl0p6c7kwkaes8q8tx3lmzhcrc",
        "botAddress": "emoney1vqhz5g5sq8ku0ka5x9ygal9flkg5vzr9sfujpg",
        "runTime": "20:00",
        "minimumReward": 1000000
      },
      {
        "address": "emoneyvaloper149vyxd36kxpg46rralaw6eejv4d9daqc3nv642",
        "botAddress": "emoney1grfk7t0k42yxpwqhr7kt4te7j73m2a3vdx8ykm",
        "runTime": "13:37",
        "minimumReward": 100000
      },
      {
        "address": "emoneyvaloper1xwazl8ftks4gn00y5x3c47auquc62ssudg660q",
        "botAddress": "emoney195mm9y35sekrjk73anw2az9lv9xs5mzt444jt2",
        "runTime": "every 1 hour",
        "minimumReward": 100000
      }
    ],
    "authzSupport": false
  },
  {
    "name": "kava",
    "apyEnabled": false,
    "restUrl": [
      "https://rest.cosmos.directory/kava"
    ],
    "rpcUrl": [
      "https://rpc.cosmos.directory/kava"
    ],
    "gasPrice": "0.00008ukava",
    "operators": [
      {
        "address": "kavavaloper1m8428ygqwa4yahjtc9ulp9n7eqwt7dn37n8vas",
        "botAddress": "kava142w4wme2n75ggckvxdzhqtlfypxttpt80c7jka",
        "runTime": [
          "09:00",
          "21:00"
        ],
        "minimumReward": 10000
      },
      {
        "address": "kavavaloper1hztgl202pvetspxch0pcchaqzrduw4qq64q08u",
        "botAddress": "kava194ytn50yhh67rdha8akhs7c6zulnz4n24za76y",
        "runTime": "every 1 hour",
        "minimumReward": 1000
      },
      {
        "address": "kavavaloper17jr6wyhm2twyph6d88l5ux945gwmf8vfkhckda",
        "botAddress": "kava1v9vae554q55xa4pcfdm0p3kv8nxn50jkxen0mw",
        "runTime": "23:00",
        "minimumReward": 1000
      },
      {
        "address": "kavavaloper1gd5hf545caremavv28apr9mzf7f7ns395c27mq",
        "botAddress": "kava1mjq48r6435aewerpruwc8up3tz3rzan2sv22hj",
        "runTime": "19:00",
        "minimumReward": 10000
      },
      {
        "address": "kavavaloper125s8t5c6ypwee7ytun90lnhgpls2zl3vta43aj",
        "botAddress": "kava103yfkaqzwl0me0znucd25lrn66hzh0zf4hrpek",
        "runTime": "every 1 hour",
        "minimumReward": 1000000
      }
    ],
    "authzSupport": false
  },
  {
    "name": "desmos",
    "apyEnabled": false,
    "restUrl": [
      "https://rest.cosmos.directory/desmos"
    ],
    "rpcUrl": [
      "https://rpc.cosmos.directory/desmos"
    ],
    "gasPrice": "0.001udsm",
    "operators": [
      {
        "address": "desmosvaloper1zngdx77g9ywnwmwpwvj9w2eqcs6fhw78gn02d8",
        "botAddress": "desmos1pu0pmlvakgdn7lzrwx2rgj6xjvcyln0l4cdfl2",
        "runTime": [
          "09:00",
          "21:00"
        ],
        "minimumReward": 1000000
      },
      {
        "address": "desmosvaloper1xk2kv26fjd9zrg4l3qc7lwxv03w4ydeeppqkkp",
        "botAddress": "desmos1js340eq8082essggjtv8lf9df7qlnny8xuj9ul",
        "runTime": [
          "09:00",
          "21:00"
        ],
        "minimumReward": 1000000
      },
      {
        "address": "desmosvaloper18yazgsq8yvn2f8c734fmnu2ssfrzpw7l8tqckm",
        "botAddress": "desmos1ueyqd3shd7lrpqacjzap8vy6akh2ek8l40fn0y",
        "runTime": [
          "09:00",
          "21:00"
        ],
        "minimumReward": 1000
      },
      {
        "address": "desmosvaloper1xwazl8ftks4gn00y5x3c47auquc62ssu07r7m6",
        "botAddress": "desmos1hcuv07593sxu4luumnh4dy2fujaxyh7xd9rya5",
        "runTime": "every 1 hour",
        "minimumReward": 1000
      },
      {
        "address": "desmosvaloper1np3qcmwdju3rtc4a5mavfyflum5gqsljy2vucp",
        "botAddress": "desmos1v80dwktqstytcnz5esa0hxxam3d83q4xfedj4d",
        "runTime": "every 1 hour",
        "minimumReward": 10000
      },
      {
        "address": "desmosvaloper17ue85ck027c4grv7nuks7k7p4fqnlc55uqhskj",
        "botAddress": "desmos1z0xzvw999jh7ekce7eqnex2fj7cnn6xw6rhufu",
        "runTime": "15 minutes",
        "minimumReward": 1000
      },
      {
        "address": "desmosvaloper1r0emf6ap6y5advzgtsf4uz3g68p5t5484j4alp",
        "botAddress": "desmos1nrt8va6he35w4vclr6sejkqpvsmr4vtas330me",
        "runTime": "22:00",
        "minimumReward": 1000
      },
      {
        "address": "desmosvaloper1lzzctd3a839xxk7vf4cwuhcvgcnmxrhrx7d92e",
        "botAddress": "desmos1mjq48r6435aewerpruwc8up3tz3rzan2cpn8kd",
        "runTime": "19:00",
        "minimumReward": 10000
      },
      {
        "address": "desmosvaloper1lf3fg79gf2qf6ept7ec22kjd8s6gj3swr2ca0v",
        "botAddress": "desmos1e44rluarkdw56dy2turnwjtvtg4wqvs0xnc5qa",
        "runTime": "21:00",
        "minimumReward": 10000
      },
      {
        "address": "desmosvaloper1d6xe3ldswgaurszrp3emspvhspvu7hxm4ty8mv",
        "botAddress": "desmos1jh0hzxtyu2a2nc5s9xdxx7zr50wvf97z4cn8er",
        "runTime": "every 1 hour",
        "minimumReward": 1000000
      },
      {
        "address": "desmosvaloper19c6nnp6afxj82ehxtlejyvg6zh58050jcgpdj6",
        "botAddress": "desmos1m5hgzum68rjf4c7zhezgkj8hlnmr0kghzekmag",
        "runTime": "every 1 hour",
        "minimumReward": 100000
      },
      {
        "address": "desmosvaloper1zm3l7p8n5dxqeadsfxy3rd0j3c2knnx3chg77a",
        "botAddress": "desmos19n0raswpfd9f7779ah637h20ltae0g7ussa8at",
        "runTime": "20:00",
        "minimumReward": 1000000
      },
      {
        "address": "desmosvaloper1s5gnmccngltteh6ugtsz7fdrykc294tnw2e7pz",
        "botAddress": "desmos1hl0jgxre5z0nkyjj07c5vfdy44yk44atd80uc9",
        "runTime": "22:30",
        "minimumReward": 100000
      },
      {
        "address": "desmosvaloper1jrld5g998gqm4yx26l6cvhxz7y5adgxqzfdpes",
        "botAddress": "desmos1hcgxjhvv43g9z6dc58g428jgc8hdlmf7qh4946",
        "runTime": "12:00",
        "minimumReward": 10000
      },
      {
        "address": "desmosvaloper1pe2fwwffxn2qnykeut8wzm20sv6eevxedlgpfu",
        "botAddress": "desmos169n5p9xuhsnn85xunkg7sdmhtwqgwc3jhnzc0u",
        "runTime": "21:00",
        "minimumReward": 10000
      },
      {
        "address": "desmosvaloper1axt95v5rpc97dtnl24mxtfj95gpxu59vn6xyvw",
        "botAddress": "desmos14a78h6202u4xg6phjnd8rmr5fq98zzdl3fa6vc",
        "runTime": "every 4 hour",
        "minimumReward": 10000
      },
      {
        "address": "desmosvaloper1sx0gd08yfjl76knllyqs7vgc8mvcqg88uhspvd",
        "botAddress": "desmos1yqx9sggaw3evt6pwxajf8lh0q7lxlp3yfyd6x4",
        "runTime": "08:00",
        "minimumReward": 1000000
      },
      {
        "address": "desmosvaloper1mzar2v3xh3at49t2azg9qnkuc9nfvyurqmatuv",
        "botAddress": "desmos1g4zywrluj6ac0xpu6f6jqul52rv0am66r8qy5h",
        "runTime": "21:00",
        "minimumReward": 100000
      }
    ],
    "authzSupport": true
  },
  {
    "name": "cryptoorgchain",
    "restUrl": [
      "https://rest.cosmos.directory/cryptoorgchain"
    ],
    "rpcUrl": [
      "https://rpc.cosmos.directory/cryptoorgchain"
    ],
    "gasPrice": "0.025basecro",
    "operators": [
      {
        "address": "crocncl15m2ae4c2ajpkz6hw0d4ucvwfyuwq8ns5z369u8",
        "botAddress": "cro1v9vae554q55xa4pcfdm0p3kv8nxn50jkzh0t3c",
        "runTime": "23:00",
        "minimumReward": 100000
      },
      {
        "address": "crocncl1tkev46yqrjzrjzrqtty30ex68eja2zcltyq2vj",
        "botAddress": "cro1hl0jgxre5z0nkyjj07c5vfdy44yk44atpy24nv",
        "runTime": "22:30",
        "minimumReward": 1000000
      }
    ],
    "authzSupport": true
  },
  {
    "name": "evmos",
    "enabled": false,
    "apyEnabled": false,
    "restUrl": [
      "https://rest.cosmos.directory/evmos"
    ],
    "rpcUrl": [
      "https://rpc.cosmos.directory/evmos"
    ],
    "operators": [
      {
        "address": "evmosvaloper1shvcjzhcxau6qtlz9w82a646ecwp4hq7ayqt0w",
        "botAddress": "evmos194ytn50yhh67rdha8akhs7c6zulnz4n2tkcdkt",
        "runTime": "every 1 hour",
        "minimumReward": 1000
      },
      {
        "address": "evmosvaloper1x5y65hgngh77sxta6s2vpjnfjep3ltllyhf2hs",
        "botAddress": "evmos16e67hq4eqgnfw6pxu8v33mz259z5r30d9v2uq2",
        "runTime": "21:00",
        "minimumReward": 1000
      },
      {
        "address": "evmosvaloper1chx7v975g72xuw8kdpjt94dh35daqqfyc37kys",
        "botAddress": "evmos1k0fpumkxl35p3se0n52e6dc3mh8vy24kn0uqsg",
        "runTime": "21:00",
        "minimumReward": 1000
      },
      {
        "address": "evmosvaloper14zatq4jagqtm9ejgvglnv0t364d88u80futp65",
        "botAddress": "evmos1xul3g9w27tlns7k3d2reqjxqdsgyknkx74prwv",
        "runTime": "21:00",
        "minimumReward": 1001
      },
      {
        "address": "evmosvaloper1pz3mcahcrglf3md4lggax5r95gvmppc6x5w7hw",
        "botAddress": "evmos17va68yw35aleakz62jwqn24s22fd3k545mclkl",
        "runTime": "21:00",
        "minimumReward": 1000
      },
      {
        "address": "evmosvaloper146mfv59nypacvs5l9h0takrcv8jtlk90wr0ggp",
        "botAddress": "evmos17xyeczwsax3st6aykyu4f28s5n3zg6r7eyzu3t",
        "runTime": "21:00",
        "minimumReward": 1000
      },
      {
        "address": "evmosvaloper1qp49y6vh8vvv5yf8ule8fwx6sss82ncz39tunl",
        "botAddress": "evmos10g8dt086qsfw0s27us8uvhnnftf9aanx4afg3h",
        "runTime": "21:05",
        "minimumReward": 1000000000000000000
      },
      {
        "address": "evmosvaloper1f6m9d94lkenw9fy5wmytatt76l849kx6ugdz70",
        "botAddress": "evmos175l97fdm2a6x5xp82psec52elzu8nsl7dmc7an",
        "runTime": "19:00",
        "minimumReward": 1000
      },
      {
        "address": "evmosvaloper1aep37tvd5yh4ydeya2a88g2tkjz6f2lcrfjumh",
        "botAddress": "evmos1v9vae554q55xa4pcfdm0p3kv8nxn50jkcdkuhp",
        "runTime": "23:00",
        "minimumReward": 1000000
      },
      {
        "address": "evmosvaloper1qhazu8zleyn5chrkxymewx3xw5guq2vm6q7zl0",
        "botAddress": "evmos1t8e0n59ta6dnf38vqel7ydme9tajvjegs4jw5g",
        "runTime": "19:15",
        "minimumReward": 10000
      },
      {
        "address": "evmosvaloper18zt355ccyxd3kj23mz5hdz00qqn5lk5kjnj74m",
        "botAddress": "evmos1uwqjtgjhjctjc45ugy7ev5prprhehc7wmuyqdd",
        "runTime": "21:00",
        "minimumReward": 1000
      },
      {
        "address": "evmosvaloper1a36r4jvcprvewxnr2qhfs0h4spec35238s2h7t",
        "botAddress": "evmos1axp36fwjy2vzlaym52urh80wq9l7z2t0shrj2y",
        "runTime": "20:00",
        "minimumReward": 1000000
      },
      {
        "address": "evmosvaloper1ce4vh0e5kanlgc7z0rhcemvd8erjnfzcyfecl7",
        "botAddress": "evmos1grfk7t0k42yxpwqhr7kt4te7j73m2a3vqyv7mw",
        "runTime": "13:37",
        "minimumReward": 1000000
      },
      {
        "address": "evmosvaloper19fxanpnjlggzuur3m3x0puk5ez7j9lrttexwsw",
        "botAddress": "evmos1hl0jgxre5z0nkyjj07c5vfdy44yk44atm7nz44",
        "runTime": "22:30",
        "minimumReward": 1000000
      },
      {
        "address": "evmosvaloper17vze0tk7q7gwpd6jt69p4m5svrty40yw9a88e3",
        "botAddress": "evmos13craf042e76qasxu6f8vl9ds7vtcajyxmr9asz",
        "runTime": "22:30",
        "minimumReward": 1000000
      },
      {
        "address": "evmosvaloper125fkz3mq6qxxpkmphdl3ep92t0d3y969xmt8hz",
        "botAddress": "evmos1spdlljxpvgzn52qky7hafsdqxpchpydqfg403n",
        "runTime": "every 1 hour",
        "minimumReward": 1000000
      },
      {
        "address": "evmosvaloper10qpycc2egucukw8afcz4us7xlxxmfwh6rscvjz",
        "botAddress": "evmos1uzjr9euyy4dflxta40lar6w5jm8jdm8gpeszf0",
        "runTime": "20:00",
        "minimumReward": 1000000000000000
      },
      {
        "address": "evmosvaloper1r4egnngxqudu7nsxa6uygcygn36j30v7w3luh6",
        "botAddress": "evmos1czfankzgd7p2245kyszuse70jy7sjzmnz5qmul",
        "runTime": "every 1 hour",
        "minimumReward": 1000000000000000
      },
      {
        "address": "evmosvaloper1vw76ju5rwt9us7kz8tg42t6yfmq2jftydu74u6",
        "botAddress": "evmos14q8vu02v3npvnrxkt7te05tx6ral53rx4hh80f",
        "runTime": "21:00",
        "minimumReward": 1000000000000000
      },
      {
        "address": "evmosvaloper1rhddecqpwfjdkwmu6lmfzekh936kcu6wxs7jxa",
        "botAddress": "evmos19mgc0j2m7pfzuc9lthqa6r24laxk094d3a979q",
        "runTime": "every 3 hours",
        "minimumReward": 1000000000000000
      },
      {
        "address": "evmosvaloper1rh9uz23gmhr6q92a45qrath4fr9ffefz4eas0z",
        "botAddress": "evmos1w2v6ztzta7hra7q3j3g6g363tqnh02th0mauj3",
        "runTime": "every 1 hour",
        "minimumReward": 1000000000000000000
      },
      {
        "address": "evmosvaloper1tdss4m3x7jy9mlepm2dwy8820l7uv6m2vx6z88",
        "botAddress": "evmos1f54lck35ehjh3x0e62e7gak9h7zn4vl7s7s3cj",
        "runTime": "every 30 minutes",
        "minimumReward": 1000000000000000000
      }
    ],
    "authzSupport": true
  },
  {
    "name": "sifchain",
    "restUrl": [
      "https://rest.cosmos.directory/sifchain"
    ],
    "rpcUrl": [
      "https://rpc.cosmos.directory/sifchain"
    ],
    "operators": [
      {
        "address": "sifvaloper1ecv3sdx8h54ckv8q8u67cyk0nj37rffwpj7cdx",
        "botAddress": "sif1m7xlymnpxl2d4llu67v08e8xs67dj2fzzguaeh",
        "runTime": "21:00",
        "minimumReward": 1000
      },
      {
        "address": "sifvaloper1esnwgt6g6x2d3m37pw9lkgsxgzenc36n3a4n0f",
        "botAddress": "sif15xa7vst3jca9qjkngmlysrdfur8gsex9hqvr4g",
        "runTime": "every 1 hour",
        "minimumReward": 100000
      },
      {
        "address": "sifvaloper1gstrmcv3tqrskdj7uqu4x4tkh8nfw4qp9f85pm",
        "botAddress": "sif1jh0hzxtyu2a2nc5s9xdxx7zr50wvf97zya3pps",
        "runTime": "every 1 hour",
        "minimumReward": 100000000
      },
      {
        "address": "sifvaloper1lnhxf6war6qlldemkqzp0t3g57hpe9a6nh3tyv",
        "botAddress": "sif194ytn50yhh67rdha8akhs7c6zulnz4n2v2x4rg",
        "runTime": "every 1 hour",
        "minimumReward": 1000
      },
      {
        "address": "sifvaloper1uepjmgfuk6rnd0djsglu88w7d0t49lmlmxj56z",
        "botAddress": "sif1weeu5yuj8n23hd87wsdxqqgfmzzz9zt629p9uf",
        "runTime": "21:00",
        "minimumReward": 1000
      },
      {
        "address": "sifvaloper1ej2es5fjztqjcd4pwa0zyvaevtjd2y5w0djvt9",
        "botAddress": "sif1gvgcxwdk4j46gx3knhuackvqr2hta29z0z5yud",
        "runTime": "21:00",
        "minimumReward": 1001
      },
      {
        "address": "sifvaloper1kttxh8lxsmez56pen3cw307raf45fj9vmvwn5j",
        "botAddress": "sif1mjq48r6435aewerpruwc8up3tz3rzan2fy3pw7",
        "runTime": "19:00",
        "minimumReward": 1000
      },
      {
        "address": "sifvaloper1a2ly5lyry8l4wvx27fzdu6ha5mj53sxceu4uvj",
        "botAddress": "sif1m8d834ykcy3dgrdve4xhxky3u3c2tl9dh9us2v",
        "runTime": "21:00",
        "minimumReward": 1000
      },
      {
        "address": "sifvaloper1r9ssdmc2xm3kv2y5m35mhrvnqms4pjw27umt2l",
        "botAddress": "sif1hl0jgxre5z0nkyjj07c5vfdy44yk44atuzd6qk",
        "runTime": "22:30",
        "minimumReward": 100000
      },
      {
        "address": "sifvaloper1gp957czryfgyvxwn3tfnyy2f0t9g2p4pfj2j90",
        "botAddress": "sif1xrrfek3qpz4ja8ccrjklfy064asyqq9kk0eemy",
        "runTime": "every 1 hour",
        "minimumReward": 10000000
      },
      {
        "address": "sifvaloper1n3mhyp9fvcmuu8l0q8qvjy07x0rql8q4nz2r97",
        "botAddress": "sif1jrjdqzxchlt09gj6qvn4ds8suxh9aqwyj744pl",
        "runTime": "every 1 hour",
        "minimumReward": 10000000
      },
      {
        "address": "sifvaloper14un425lvtpe7dd04fnld4s9y0gmeaxu3f0yxlu",
        "botAddress": "sif1330aewfwzu30vznhxw7aevaz0kn35fdymz3mtz",
        "runTime": "every 30 minutes",
        "minimumReward": 10000000
      }
    ],
    "authzSupport": false
  },
  {
    "name": "lumnetwork",
    "restUrl": [
      "https://rest.cosmos.directory/lumnetwork"
    ],
    "rpcUrl": [
      "https://rpc.cosmos.directory/lumnetwork"
    ],
    "operators": [
      {
        "address": "lumvaloper1mpywgfyk6ku9uwfw4t6xhn050cjluhmjck27nx",
        "botAddress": "lum1m7xlymnpxl2d4llu67v08e8xs67dj2fzjlwzrg",
        "runTime": [
          "09:00",
          "21:00"
        ],
        "minimumReward": 1000000
      },
      {
        "address": "lumvaloper1sgeam9kyphrzrcau8l5an729mtngxahte76zkn",
        "botAddress": "lum197yc3g8drkf8fyv6fr4ynddy2n22kauu23ccqt",
        "runTime": "22:00",
        "minimumReward": 100000
      },
      {
        "address": "lumvaloper1xkv494sduqkpadwesqlsp6069yepsj587dvf46",
        "botAddress": "lum1js340eq8082essggjtv8lf9df7qlnny88wzu7n",
        "runTime": [
          "09:00",
          "21:00"
        ],
        "minimumReward": 1000000
      },
      {
        "address": "lumvaloper16w9g7epcvwnmya5khpj2kk9x7k39pjp3ufa3uj",
        "botAddress": "lum15xa7vst3jca9qjkngmlysrdfur8gsex98h7u0h",
        "runTime": [
          "09:00",
          "21:00"
        ],
        "minimumReward": 10000
      },
      {
        "address": "lumvaloper1u6jr0pztvsjpvx77rfzmtw49xwzu9kash9slqs",
        "botAddress": "lum1v9vae554q55xa4pcfdm0p3kv8nxn50jk0x6mca",
        "runTime": "23:00",
        "minimumReward": 1000
      },
      {
        "address": "lumvaloper1ej2es5fjztqjcd4pwa0zyvaevtjd2y5wf0p22w",
        "botAddress": "lum1gvgcxwdk4j46gx3knhuackvqr2hta29zl4xmxj",
        "runTime": "23:00",
        "minimumReward": 1001
      },
      {
        "address": "lumvaloper16xvwljz2vqpsdzuskdlqt25e8gxmlpnfq3dcxh",
        "botAddress": "lum1r8egcurpwxftegr07gjv9gwffw4fk0097djrdh",
        "runTime": "every 1 hour",
        "minimumReward": 1001
      },
      {
        "address": "lumvaloper1txgtzgdj90mqddhyu5gcpkkdeu9g2fu22d85d7",
        "botAddress": "lum1e44rluarkdw56dy2turnwjtvtg4wqvs08pgdz3",
        "runTime": "21:00",
        "minimumReward": 1000
      },
      {
        "address": "lumvaloper1nnl9ygsp04rhkuh3yrr98cnvke586mxlhpfe3w",
        "botAddress": "lum1eml7agwd5x084ennlg6apvskufzrlvnrr687qd",
        "runTime": "21:00",
        "minimumReward": 1000
      },
      {
        "address": "lumvaloper1068lx20jqswpwtykfezssdkn524kqlmlqjeqpa",
        "botAddress": "lum19pqrxrl6n0g0mky4y79hlfzchprmsp5jxdyjew",
        "runTime": "21:00",
        "minimumReward": 1000
      },
      {
        "address": "lumvaloper1v73py5myadey4cal2wh4nlk99h59jh52muuv55",
        "botAddress": "lum1jh0hzxtyu2a2nc5s9xdxx7zr50wvf97z52r7m0",
        "runTime": "every 1 hour",
        "minimumReward": 1000
      },
      {
        "address": "lumvaloper1up3slj4nr5y23gxkvqn8h5ra9mv0pj2vv70zs4",
        "botAddress": "lum17xyeczwsax3st6aykyu4f28s5n3zg6r7w0wm7h",
        "runTime": "21:00",
        "minimumReward": 1000
      },
      {
        "address": "lumvaloper1axqn30kead92gdsg7pusc6ezxx8ltq465r3hv3",
        "botAddress": "lum1mjq48r6435aewerpruwc8up3tz3rzan2enr75p",
        "runTime": "19:00",
        "minimumReward": 1000
      },
      {
        "address": "lumvaloper1kls9ca0h980sqfmt0497jj8kad3lcws6s7gjsg",
        "botAddress": "lum1uecj925gwmagk8je8c2exmnty6t2jm7xt57ww8",
        "runTime": "21:00",
        "minimumReward": 1000
      },
      {
        "address": "lumvaloper1krkmg6f0sjwalkx3nq39yt0upxgys7alme6lps",
        "botAddress": "lum1h666jcyjycu90w3j6q6cpswsmzh9f73t0lwkf6",
        "runTime": "every 1 hour",
        "minimumReward": 1000
      },
      {
        "address": "lumvaloper1y69ary732dmngmj2g2e8m2ssedugya4may0tj5",
        "botAddress": "lum1305e92ng6a9pdh3ttc3ld459ckxupxt3zx820n",
        "runTime": "19:15",
        "minimumReward": 10000
      },
      {
        "address": "lumvaloper1uqw4e63xwwjmxt6ympdl20dsxtjr7lzx2p20hu",
        "botAddress": "lum1vqhz5g5sq8ku0ka5x9ygal9flkg5vzr92qm0rp",
        "runTime": "20:00",
        "minimumReward": 1000000
      },
      {
        "address": "lumvaloper1zs59ua4l0h6a2hnh08v8qn76f6qh7uxc22vey5",
        "botAddress": "lum1hl0jgxre5z0nkyjj07c5vfdy44yk44atv4l96f",
        "runTime": "22:30",
        "minimumReward": 100000
      },
      {
        "address": "lumvaloper1trkdt99yc4je55759s8z4fctrluxf9pmla7k80",
        "botAddress": "lum1327kewr0m28edp6ee022myyxzvlf3g5exxpvr7",
        "runTime": "14:30",
        "minimumReward": 10000
      },
      {
        "address": "lumvaloper1z7ss5slnpjfkceahl323ag9tkf3a6yrs88h4ng",
        "botAddress": "lum1zwjfxr3j9gnnrhxwtt8t6qqr4pdn7cgj43m53p",
        "runTime": "every 1 hour",
        "minimumReward": 10000
      },
      {
        "address": "lumvaloper1xwazl8ftks4gn00y5x3c47auquc62ssu0kjqgq",
        "botAddress": "lum195mm9y35sekrjk73anw2az9lv9xs5mzt0uj0fr",
        "runTime": "every 1 hour",
        "minimumReward": 10000
      },
      {
        "address": "lumvaloper1g239l2skjnz3dszek5s5npquza5gvypdrv6w88",
        "botAddress": "lum1zks5qjck40m827v2m83la5r3y6lkudw8sgrakj",
        "runTime": "08:00",
        "minimumReward": 1000000
      },
      {
        "address": "lumvaloper1qckuz6ks3kgjjnp26gtw3ya3e2l7tdp4hcvyem",
        "botAddress": "lum1g4zywrluj6ac0xpu6f6jqul52rv0am66z4sakm",
        "runTime": "21:00",
        "minimumReward": 100000
      },
      {
        "address": "lumvaloper1lnqradz7whff07t60pzetvkhgqamt9xu9f2j6k",
        "botAddress": "lum14a78h6202u4xg6phjnd8rmr5fq98zzdlsmdrw5",
        "runTime": "every 4 hour",
        "minimumReward": 10000
      },
      {
        "address": "lumvaloper1p4qz6gqr3esugvm9n49jl2rz0zhup7ww286t65",
        "botAddress": "lum1k4hh4mjvtrwq79vhmlrltdsyq08kec7jwvkm30",
        "runTime": "every 4 hour",
        "minimumReward": 10000
      },
      {
        "address": "lumvaloper18rd4dk828pfgw680hr93rxjfmj8zvr5xc03hd3",
        "botAddress": "lum1wtcvjqx8097gtkjdemle9c0lm8gczm2agjfgq8",
        "runTime": "11:00",
        "minimumReward": 1000
      }
    ],
    "authzSupport": true
  },
  {
    "name": "stargaze",
    "apyEnabled": false,
    "restUrl": [
      "https://rest.cosmos.directory/stargaze"
    ],
    "rpcUrl": [
      "https://rpc.cosmos.directory/stargaze"
    ],
    "operators": [
      {
        "address": "starsvaloper1s679uyrt0uhljj8ws905hetwn87jqdz3n33klw",
        "botAddress": "stars15xa7vst3jca9qjkngmlysrdfur8gsex9xp5g3j",
        "runTime": [
          "09:00",
          "21:00"
        ],
        "minimumReward": 1000
      },
      {
        "address": "starsvaloper10wxn2lv29yqnw2uf4jf439kwy5ef00qd0jluj0",
        "botAddress": "stars1xs023g3yj2mavwn3cjclgsh8mlk0kgsjjzetx5",
        "runTime": [
          "00:00",
          "12:00"
        ],
        "minimumReward": 10000
      },
      {
        "address": "starsvaloper1y3cxrze7kmktj93atd42g9rffyg823g0qjqelc",
        "botAddress": "stars1eml7agwd5x084ennlg6apvskufzrlvnrzvd27g",
        "runTime": "21:00",
        "minimumReward": 1000
      },
      {
        "address": "starsvaloper1r4sevyvum9ppqlw75t6h0ex9j4j9dzydyuhsmz",
        "botAddress": "stars17xyeczwsax3st6aykyu4f28s5n3zg6r70ey0qj",
        "runTime": "21:00",
        "minimumReward": 1000
      },
      {
        "address": "starsvaloper12v78y2lrpy2euhuzjtd6ssyzz3zllgs0uqk3nn",
        "botAddress": "stars1305e92ng6a9pdh3ttc3ld459ckxupxt3rsd73k",
        "runTime": "19:15",
        "minimumReward": 10000
      },
      {
        "address": "starsvaloper1mz2qks48v486d9m8wp4l9fxm2e9l0e0kzk79m5",
        "botAddress": "stars1mjq48r6435aewerpruwc8up3tz3rzan2c9f22y",
        "runTime": "19:00",
        "minimumReward": 1000
      },
      {
        "address": "starsvaloper1hr4ag3mdzy08rl6r7pga832kvchqctvmzdneds",
        "botAddress": "stars1m5hgzum68rjf4c7zhezgkj8hlnmr0kghzavkpp",
        "runTime": "every 1 hour",
        "minimumReward": 100000
      },
      {
        "address": "starsvaloper1yskcx5zfkr3nacn6f5zd08yw72zwm4s06x8tpz",
        "botAddress": "stars1hcgxjhvv43g9z6dc58g428jgc8hdlmf7qn0gfn",
        "runTime": "12:00",
        "minimumReward": 10000
      },
      {
        "address": "starsvaloper13agg47uffkehwqpvqeqp86aamjmkvmt4hyt9z7",
        "botAddress": "stars1vqhz5g5sq8ku0ka5x9ygal9flkg5vzr9tk3may",
        "runTime": "20:00",
        "minimumReward": 1000000
      },
      {
        "address": "starsvaloper17h2x3j7u44qkrq0sk8ul0r2qr440rwgjvlln5d",
        "botAddress": "stars14gra89zm8753pfuhvujjulmtkf2qq70fdcp9k9",
        "runTime": "17:28",
        "minimumReward": 1000000
      },
      {
        "address": "starsvaloper1y58hfnm90r4efhlydx0gavz57lvm7k6uulkg3h",
        "botAddress": "stars1grfk7t0k42yxpwqhr7kt4te7j73m2a3vke2d2h",
        "runTime": "13:37",
        "minimumReward": 10000
      },
      {
        "address": "starsvaloper1xru87608vdps23q4s79006lcsm0tfxcl4juuy5",
        "botAddress": "stars1d72r4aaxkv2cpnxjh6xuklv9z4prcj2qmfv40r",
        "runTime": "21:00",
        "minimumReward": 10000
      },
      {
        "address": "starsvaloper1xqum4wt30f3aqw8mmv823ty3x7gpmmde9zfndf",
        "botAddress": "stars1r3g7japkptsvt3gv52gvuudprtcue762n08yrf",
        "runTime": "12:00",
        "minimumReward": 10000
      },
      {
        "address": "starsvaloper1926sz228mm6yjlwye9hfxxh0hh4nm4aqfp29l7",
        "botAddress": "stars1kxd2f28ugzwyv9twexw88kpajvgf94xgfyjr96",
        "runTime": "every 1 hour",
        "minimumReward": 10000
      },
      {
        "address": "starsvaloper162ty3nf7wd5tvqhsu486fexh832fyham0cvphg",
        "botAddress": "stars1zks5qjck40m827v2m83la5r3y6lkudw837ffgh",
        "runTime": "08:00",
        "minimumReward": 1000000
      },
      {
        "address": "starsvaloper1jnum75gr8jsn4xn9u48kc9ma5c4mrmvzsvad6j",
        "botAddress": "stars1s0ncp8tlxwhmvhyrvrglcvl4l2lxd5wqfzrwp6",
        "runTime": "every 1 hour",
        "minimumReward": 10000
      },
      {
        "address": "starsvaloper1n3mhyp9fvcmuu8l0q8qvjy07x0rql8q4qlwk6v",
        "botAddress": "stars1jrjdqzxchlt09gj6qvn4ds8suxh9aqwyrld799",
        "runTime": "every 1 hour",
        "minimumReward": 1000000
      }
    ],
    "authzSupport": true
  },
  {
    "name": "comdex",
    "apyEnabled": false,
    "restUrl": [
      "https://rest.cosmos.directory/comdex"
    ],
    "rpcUrl": [
      "https://rpc.cosmos.directory/comdex"
    ],
    "testAddress": "comdex1yxsmtnxdt6gxnaqrg0j0nudg7et2gqczke9x2p",
    "ownerAddress": "comdexvaloper17f70yjkvmvld379904jaddx9h0f74n32pjtmp6",
    "operators": [
      {
        "address": "comdexvaloper17f70yjkvmvld379904jaddx9h0f74n32pjtmp6",
        "botAddress": "comdex1yxsmtnxdt6gxnaqrg0j0nudg7et2gqczke9x2p",
        "runTime": [
          "09:00",
          "21:00"
        ],
        "minimumReward": 1000
      },
      {
        "address": "comdexvaloper15xevj3n6eq36t62sjjrsvf6hkuryg8w3pmpqy8",
        "botAddress": "comdex1m7xlymnpxl2d4llu67v08e8xs67dj2fzq63f0t",
        "runTime": [
          "09:00",
          "21:00"
        ],
        "minimumReward": 1000
      },
      {
        "address": "comdexvaloper1flh26y7f2vsam4a6snwgrqaxkhe0g2yljstdqm",
        "botAddress": "comdex15xa7vst3jca9qjkngmlysrdfur8gsex94jphr5",
        "runTime": [
          "09:00",
          "21:00"
        ],
        "minimumReward": 1000
      },
      {
        "address": "comdexvaloper195re7mhwh9urewm3rvaj9r7vm6j63c4sd78njd",
        "botAddress": "comdex194ytn50yhh67rdha8akhs7c6zulnz4n2wctp45",
        "runTime": "every 1 hour",
        "minimumReward": 1000
      },
      {
        "address": "comdexvaloper19qz6sgw7llrft2x05lp4swy569e5sla6gl3cuu",
        "botAddress": "comdex1e44rluarkdw56dy2turnwjtvtg4wqvs04yhxwj",
        "runTime": "21:00",
        "minimumReward": 1000
      },
      {
        "address": "comdexvaloper1ej2es5fjztqjcd4pwa0zyvaevtjd2y5wh2dqrg",
        "botAddress": "comdex1gvgcxwdk4j46gx3knhuackvqr2hta29zdses23",
        "runTime": "21:00",
        "minimumReward": 1001
      },
      {
        "address": "comdexvaloper14yh3sqetnphupx2r4jrjctpsqqg7jqmnmzpxc4",
        "botAddress": "comdex1h43hjfxlz8t6y5wewma63jz7melv46gjr47jfp",
        "runTime": "21:00",
        "minimumReward": 1000
      },
      {
        "address": "comdexvaloper1gfe4f7urf866xte5cpmkgsw7q2u97qj06ldtj3",
        "botAddress": "comdex1mjq48r6435aewerpruwc8up3tz3rzan2tku4cz",
        "runTime": "19:00",
        "minimumReward": 1000
      },
      {
        "address": "comdexvaloper12dseyeqwsv3lkxlks45p4fp7et4qnzn5vkavjf",
        "botAddress": "comdex1v9vae554q55xa4pcfdm0p3kv8nxn50jkar9s57",
        "runTime": "23:00",
        "minimumReward": 1000
      },
      {
        "address": "comdexvaloper10d87jx68zygmwagu9ggzxpept07zs7nmcpyjr6",
        "botAddress": "comdex1305e92ng6a9pdh3ttc3ld459ckxupxt3srcprs",
        "runTime": "19:15",
        "minimumReward": 10000
      },
      {
        "address": "comdexvaloper1lxh0u07haj646pt9e0l2l4qc3d8htfx59hp5ft",
        "botAddress": "comdex1uwqjtgjhjctjc45ugy7ev5prprhehc7w7jhvwj",
        "runTime": "21:00",
        "minimumReward": 1000
      },
      {
        "address": "comdexvaloper120g4zfrj75ezl6cmd466tk0rj9h3dkskc5tvkh",
        "botAddress": "comdex1m5hgzum68rjf4c7zhezgkj8hlnmr0kgh3wefn8",
        "runTime": "every 1 hour",
        "minimumReward": 100000
      },
      {
        "address": "comdexvaloper1gp957czryfgyvxwn3tfnyy2f0t9g2p4p3447dz",
        "botAddress": "comdex1xrrfek3qpz4ja8ccrjklfy064asyqq9k5a5ddc",
        "runTime": "every 1 hour",
        "minimumReward": 1000000
      }
    ],
    "authzSupport": false
  },
  {
    "name": "cheqd",
    "restUrl": [
      "https://rest.cosmos.directory/cheqd"
    ],
    "rpcUrl": [
      "https://rpc.cosmos.directory/cheqd"
    ],
    "gasPrice": "25ncheq",
    "operators": [
      {
        "address": "cheqdvaloper1ny8gd9tsyqhm56agp4vkpa6fldr2n4guthcvfj",
        "botAddress": "cheqd1m7xlymnpxl2d4llu67v08e8xs67dj2fzfhltad",
        "runTime": "21:00",
        "minimumReward": 1000
      },
      {
        "address": "cheqdvaloper1m0f5mdkusqq24zhf8azjn2j5v2jqwqlt3ukrc0",
        "botAddress": "cheqd1ypntyymvjg90ntxwes3hxtmuvvh4fcr8w082sd",
        "runTime": "every 1 hour",
        "minimumReward": 100000000
      },
      {
        "address": "cheqdvaloper1qsp3a2qd6km9g0hczsac8279wcwmzmvzgvre8w",
        "botAddress": "cheqd1e44rluarkdw56dy2turnwjtvtg4wqvs0ufeyu5",
        "runTime": "21:00",
        "minimumReward": 1000
      },
      {
        "address": "cheqdvaloper1xwazl8ftks4gn00y5x3c47auquc62ssu5r5utr",
        "botAddress": "cheqd195mm9y35sekrjk73anw2az9lv9xs5mzt55rxhx",
        "runTime": "every 1 hour",
        "minimumReward": 10000000
      },
      {
        "address": "cheqdvaloper19f0w9svr905fhefusyx4z8sf83j6et0g3rjhkl",
        "botAddress": "cheqd1etsdevgm5ps240lrw9mg3p2j32tj96ktqafpeu",
        "runTime": "every 1 hour",
        "minimumReward": 1000000
      },
      {
        "address": "cheqdvaloper1ttw6u36w7jxjpadt5eh8vnt5a8wpx6ju2wkuj6",
        "botAddress": "cheqd1wve3tc8sj42yl3trw3lt0rcyp5medvyaa0jdrf",
        "runTime": "22:00",
        "minimumReward": 1000000
      }
    ],
    "authzSupport": true
  },
  {
    "name": "umee",
    "restUrl": [
      "https://rest.cosmos.directory/umee"
    ],
    "rpcUrl": [
      "https://rpc.cosmos.directory/umee"
    ],
    "operators": [
      {
        "address": "umeevaloper10nsytn9zmtfnhk37hqfe2h9v599ld3h5zs9fqj",
        "botAddress": "umee1yq67lj5nnkcc2jk9ngfe3v6mt5ra0n9d45v3nc",
        "runTime": "every 1 hour",
        "minimumReward": 100000
      },
      {
        "address": "umeevaloper18s567a3dxf09q7erpcp8q20dpauugxwx8xsrcc",
        "botAddress": "umee1upe9xslwkqmmd8m7f7nuyhedhjc6saqhy4pldd",
        "runTime": "15 minutes",
        "minimumReward": 100000
      },
      {
        "address": "umeevaloper14vmuhgm04ffvzts9jxm2wy5d538g96ru9fsg5v",
        "botAddress": "umee1m5hgzum68rjf4c7zhezgkj8hlnmr0kghyhx5wz",
        "runTime": "every 1 hour",
        "minimumReward": 100000
      },
      {
        "address": "umeevaloper1py60fpud4w468zn7mthfa25xnzuawjum7w90q2",
        "botAddress": "umee194ytn50yhh67rdha8akhs7c6zulnz4n2mp5ug3",
        "runTime": "every 1 hour",
        "minimumReward": 1
      },
      {
        "address": "umeevaloper1gvt9l5tshr0fp8ksl2tuem584z69eyvt9m8yh6",
        "botAddress": "umee19pqrxrl6n0g0mky4y79hlfzchprmsp5jp3yygg",
        "runTime": "every 6 hours",
        "minimumReward": 10000
      },
      {
        "address": "umeevaloper1q5z5vdxtvqmf4eq37pm2xnytc69st382cadf0x",
        "botAddress": "umee1mmg6pqqnu6ktl4yp0afwzz6g33w8kpw3wajxln",
        "runTime": "every 1 hour",
        "minimumReward": 10000
      },
      {
        "address": "umeevaloper142xnwdgpmpzgsyckxwyd5c9ppmmvqa9k7c4fh8",
        "botAddress": "umee1kxd2f28ugzwyv9twexw88kpajvgf94xg0wcp2e",
        "runTime": "every 1 hour",
        "minimumReward": 10000
      },
      {
        "address": "umeevaloper1sex685w68vvv563nsyv8nezawq4hhg7qjkyhzg",
        "botAddress": "umee1s0ncp8tlxwhmvhyrvrglcvl4l2lxd5wq0gfvwe",
        "runTime": "every 1 hour",
        "minimumReward": 10000
      },
      {
        "address": "umeevaloper19yy0u0ttam2p9k874vsh2u4tt7e6cmq8h2w9nv",
        "botAddress": "umee1rjvyczwh5akp2ylg06dr4s2vlx0jmdwvwhhfqa",
        "runTime": "21:00",
        "minimumReward": 10000
      },
      {
        "address": "umeevaloper1sm5a00zlr5wkhr2259shqk9lk3w307jazmf0e5",
        "botAddress": "umee1m2g72wffh3l65sjlpxvsgmns3y7z58dyurdzyd",
        "runTime": "every 3 hours",
        "minimumReward": 50000
      },
      {
        "address": "umeevaloper1n3mhyp9fvcmuu8l0q8qvjy07x0rql8q4d0h0la",
        "botAddress": "umee1jrjdqzxchlt09gj6qvn4ds8suxh9aqwy948u2x",
        "runTime": "every 1 hour",
        "minimumReward": 1000000
      },
      {
        "address": "umeevaloper10ckmqvzeycglg0hrcnepa0la5kw2q9ys6gquku",
        "botAddress": "umee1330aewfwzu30vznhxw7aevaz0kn35fdyvfrjqm",
        "runTime": "every 30 minutes",
        "minimumReward": 1000000
      }
    ],
    "authzSupport": true
  },
  {
    "name": "bitsong",
    "restUrl": [
      "https://rest.cosmos.directory/bitsong"
    ],
    "rpcUrl": [
      "https://rpc.cosmos.directory/bitsong"
    ],
    "operators": [
      {
        "address": "bitsongvaloper1pn6mhrwq8vdhns366jwxkggmhmxypuhrrc4huu",
        "botAddress": "bitsong1vn2fc2cdt2r5kseptl86rstqudxly2c3jxw4x7",
        "runTime": [
          "09:00",
          "21:00"
        ],
        "minimumReward": 1000
      },
      {
        "address": "bitsongvaloper10uv3t6yru5dryz2yy9em2pzmqezyhsp0gkkxd2",
        "botAddress": "bitsong1js340eq8082essggjtv8lf9df7qlnny87ddafg",
        "runTime": [
          "09:00",
          "21:00"
        ],
        "minimumReward": 1000000
      },
      {
        "address": "bitsongvaloper1mvpx2jnq7vnur3dehwesddg6as5eua0jy2a99s",
        "botAddress": "bitsong1wdc6rmm2ng2jkeytt4ptas3vhx2t94yjvcg4g4",
        "runTime": [
          "09:00",
          "21:00"
        ],
        "minimumReward": 1000
      },
      {
        "address": "bitsongvaloper129y6g55wz7mz9vs2nudfvfdaun80fuphnltfpf",
        "botAddress": "bitsong14td30sayes36tm042gcrwpynky927x2c434c06",
        "runTime": "20:00",
        "minimumReward": 1000000
      },
      {
        "address": "bitsongvaloper1mceksy7l3xenuyx4dzl64erf3fh29a3r2ercnz",
        "botAddress": "bitsong1m5hgzum68rjf4c7zhezgkj8hlnmr0kgh6gfrgl",
        "runTime": "every 1 hour",
        "minimumReward": 100000
      },
      {
        "address": "bitsongvaloper18wf0w252jxk3kgl5vlst8ttat8xzfnvejuftk2",
        "botAddress": "bitsong16swn43y3wt70jex2l0dzcf987w8000psq7mpu8",
        "runTime": "21:00",
        "minimumReward": 100000
      },
      {
        "address": "bitsongvaloper1xwazl8ftks4gn00y5x3c47auquc62ssugxgm5z",
        "botAddress": "bitsong1kxv5szlqgt8p7w95w76m7ahgjt58ultqkmpjja",
        "runTime": "every 1 hour",
        "minimumReward": 100000
      },
      {
        "address": "bitsongvaloper1pqlxe507avzg2hq8ylcju037ywyh3myfsv9wln",
        "botAddress": "bitsong1jh0hzxtyu2a2nc5s9xdxx7zr50wvf97zdfvlv5",
        "runTime": "every 1 hour",
        "minimumReward": 100000
      },
      {
        "address": "bitsongvaloper1ech3swu5jeuenxzgd0rq9xz6yz3yn6t0v2x0tw",
        "botAddress": "bitsong1m52073hvnza73uwrf45avgdwljyqx7p04qh3yw",
        "runTime": "every 1 hour",
        "minimumReward": 100000
      },
      {
        "address": "bitsongvaloper1fk4up90cx352jwr6clug8pkg5jt28ha9whf6pu",
        "botAddress": "bitsong14a78h6202u4xg6phjnd8rmr5fq98zzdlfczze0",
        "runTime": "every 4 hour",
        "minimumReward": 100000
      },
      {
        "address": "bitsongvaloper1vtc6xlwpeuf9r5ee5hxq40hcllxcad9pnl99xn",
        "botAddress": "bitsong1g4zywrluj6ac0xpu6f6jqul52rv0am66mklupq",
        "runTime": "21:00",
        "minimumReward": 100000
      },
      {
        "address": "bitsongvaloper1ltu429emv4tkn34n7795dxmeagl78ffqazwf9c",
        "botAddress": "bitsong197yc3g8drkf8fyv6fr4ynddy2n22kauunjhehs",
        "runTime": "22:00",
        "minimumReward": 100000
      }
    ],
    "authzSupport": true
  },
  {
    "name": "persistence",
    "restUrl": [
      "https://rest.cosmos.directory/persistence"
    ],
    "rpcUrl": [
      "https://rpc.cosmos.directory/persistence"
    ],
    "operators": [
      {
        "address": "persistencevaloper1rxjmg3l0myaz6fzzvkum82lzyqz5acyxqqc08l",
        "botAddress": "persistence1qzvhepyemfctq3wmc50f2ps06ldx3fnpsf03zp",
        "runTime": "20:00",
        "minimumReward": 10000
      },
      {
        "address": "persistencevaloper1pdse5rr5njkkka6qeu5m8u704h6z67w5r700vn",
        "botAddress": "persistence1atgss2zpwl9m8fmm32gzrkjtqw3tdawguqw6tk",
        "runTime": "20:00",
        "minimumReward": 1000000
      },
      {
        "address": "persistencevaloper1nchnrey36nrvzjslscu0c3l8j0r4z92hlsz3gk",
        "botAddress": "persistence1v9vae554q55xa4pcfdm0p3kv8nxn50jk5qpprd",
        "runTime": "23:00",
        "minimumReward": 10000
      },
      {
        "address": "persistencevaloper10sc98vt6saux8asexnsp2hgvkgmjmful8w5cuw",
        "botAddress": "persistence1n8htrjks32y59u3fxwuy6fnz868n667k8ltezs",
        "runTime": "every 1 hour",
        "minimumReward": 10000
      },
      {
        "address": "persistencevaloper1f9p23ru4sw8p2044237ckfhwdpklrn0ahdaujg",
        "botAddress": "persistence1m5hgzum68rjf4c7zhezgkj8hlnmr0kghcdacy5",
        "runTime": "every 1 hour",
        "minimumReward": 100000
      },
      {
        "address": "persistencevaloper1r7gdc8ag4ktmrvhed2xp09n3klrjuznwdzsru2",
        "botAddress": "persistence1cuzmc99n343he6mvj3mzq7fnc4ncqlau3zter9",
        "runTime": "21:00",
        "minimumReward": 100000
      }
    ],
    "authzSupport": true
  },
  {
    "name": "agoric",
    "apyEnabled": false,
    "restUrl": [
      "https://rest.cosmos.directory/agoric"
    ],
    "rpcUrl": [
      "https://rpc.cosmos.directory/agoric"
    ],
    "operators": [
      {
        "address": "agoricvaloper1kh8nwuee2y353u6nmv8jffpvhtzs7xu8f4klam",
        "botAddress": "agoric148kutx4cag3js995cesc0rpuwpe85hq7zk5ry3",
        "runTime": "20:00",
        "minimumReward": 1000000
      },
      {
        "address": "agoricvaloper1mxhgvj2c93xahahx9d9fc7rwwtufqza5cn6uhn",
        "botAddress": "agoric1hl0jgxre5z0nkyjj07c5vfdy44yk44attzqnlt",
        "runTime": "22:30",
        "minimumReward": 100000
      },
      {
        "address": "agoricvaloper1n3mhyp9fvcmuu8l0q8qvjy07x0rql8q4acufxj",
        "botAddress": "agoric1cwe4fgnmvdzx6kefxs8alldtwhywctnxt7mdr5",
        "runTime": "every 1 hour",
        "minimumReward": 1000000
      },
      {
        "address": "agoricvaloper1xvz54pusznw8t76985kl3v2epduhyuscr4zxx3",
        "botAddress": "agoric14jhnyzfa9sf3jq879y5rp5324klh4av3vwezmm",
        "runTime": "every 30 minutes",
        "minimumReward": 1000000
      }
    ],
    "authzSupport": true
  },
  {
    "name": "impacthub",
    "restUrl": [
      "https://rest.cosmos.directory/impacthub"
    ],
    "rpcUrl": [
      "https://rpc.cosmos.directory/impacthub"
    ],
    "gasPrice": "0.025uixo",
    "operators": [
      {
        "address": "ixovaloper1m3kz9q3hp50udyq5tt4rawrexnay4y7jpyvtr9",
        "botAddress": "ixo1vqhz5g5sq8ku0ka5x9ygal9flkg5vzr9qlc5jx",
        "runTime": "20:00",
        "minimumReward": 1000000
      },
      {
        "address": "ixovaloper1a3qpp5ff9cgnusxwufdkmnvn83446lf9vq88ga",
        "botAddress": "ixo1m5hgzum68rjf4c7zhezgkj8hlnmr0kghf59ewr",
        "runTime": "every 1 hour",
        "minimumReward": 100000
      },
      {
        "address": "ixovaloper1ktjjvaurdupt7nvmfkgycn7mv0jcx5frz0dwzf",
        "botAddress": "ixo1mjq48r6435aewerpruwc8up3tz3rzan2nvq99x",
        "runTime": "21:00",
        "minimumReward": 100000
      },
      {
        "address": "ixovaloper1n3mhyp9fvcmuu8l0q8qvjy07x0rql8q42frukn",
        "botAddress": "ixo1jrjdqzxchlt09gj6qvn4ds8suxh9aqwygky328",
        "runTime": "every 1 hour",
        "minimumReward": 100000
      }
    ],
    "authzSupport": false
  },
  {
    "name": "kichain",
    "restUrl": [
      "https://rest.cosmos.directory/kichain"
    ],
    "rpcUrl": [
      "https://rpc.cosmos.directory/kichain"
    ],
    "gasPrice": "0.025uxki",
    "operators": [
      {
        "address": "kivaloper19seaxuh9wp3zum42w6flrjsr5raptxhy3l8qvw",
        "botAddress": "ki1m7xlymnpxl2d4llu67v08e8xs67dj2fzkczyjg",
        "runTime": [
          "09:00",
          "21:00"
        ],
        "minimumReward": 1000
      },
      {
        "address": "kivaloper183ak9rcvfazp5rtljve6v06tyue3dfrglvpfux",
        "botAddress": "ki15xa7vst3jca9qjkngmlysrdfur8gsex9rsj67h",
        "runTime": [
          "09:00",
          "21:00"
        ],
        "minimumReward": 1000
      },
      {
        "address": "kivaloper1n5cpxhwm5rpgellky5njz67sx8sp0t6ejyxevq",
        "botAddress": "ki1vqhz5g5sq8ku0ka5x9ygal9flkg5vzr9w8hfjp",
        "runTime": "20:00",
        "minimumReward": 1000000
      },
      {
        "address": "kivaloper14932eu6d398f0ycqj6xtmy9xhaewzegkhz2eap",
        "botAddress": "ki1jh0hzxtyu2a2nc5s9xdxx7zr50wvf97zsd0c20",
        "runTime": "every 1 hour",
        "minimumReward": 1000000
      },
      {
        "address": "kivaloper1lykm0h574w0r3jm545hhlfnd8937a70022xlwl",
        "botAddress": "ki1v9vae554q55xa4pcfdm0p3kv8nxn50jktpkafa",
        "runTime": "23:00",
        "minimumReward": 100000
      },
      {
        "address": "kivaloper14g4ztk36q529vx8ash7y8hr047kgzxlvyh2ch5",
        "botAddress": "ki1mjq48r6435aewerpruwc8up3tz3rzan2a50c9p",
        "runTime": "21:00",
        "minimumReward": 100000
      },
      {
        "address": "kivaloper14932eu6d398f0ycqj6xtmy9xhaewzegkhz2eap",
        "botAddress": "ki1jh0hzxtyu2a2nc5s9xdxx7zr50wvf97zsd0c20",
        "runTime": "every 1 hour",
        "minimumReward": 1000000
      },
      {
        "address": "kivaloper1gp957czryfgyvxwn3tfnyy2f0t9g2p4pq8jud7",
        "botAddress": "ki1xrrfek3qpz4ja8ccrjklfy064asyqq9kzl8qsm",
        "runTime": "every 1 hour",
        "minimumReward": 5000000
      }
    ],
    "authzSupport": false
  },
  {
    "name": "sommelier",
    "restUrl": [
      "https://rest.cosmos.directory/sommelier"
    ],
    "rpcUrl": [
      "https://rpc.cosmos.directory/sommelier"
    ],
    "operators": [
      {
        "address": "sommvaloper1cgdlryczzgrk7d4kkeawqg7t6ldz4x84yu305c",
        "botAddress": "somm1vqhz5g5sq8ku0ka5x9ygal9flkg5vzr9nkf28l",
        "runTime": "20:00",
        "minimumReward": 1000000
      }
    ]
  },
  {
    "name": "konstellation",
    "restUrl": [
      "https://rest.cosmos.directory/konstellation"
    ],
    "rpcUrl": [
      "https://rpc.cosmos.directory/konstellation"
    ],
    "image": "https://raw.githubusercontent.com/Konstellation/DARC_token/main/darctoken.svg",
    "operators": [
      {
        "address": "darcvaloper1txzc42vl5qel54tyuck8z8pfg979hwk867z30z",
        "botAddress": "darc1m7xlymnpxl2d4llu67v08e8xs67dj2fzc586mt",
        "runTime": "21:00",
        "minimumReward": 100000
      },
      {
        "address": "darcvaloper14kuh954mw4xp7gz5kvr3vtul0lpz5xt3tecpep",
        "botAddress": "darc194ytn50yhh67rdha8akhs7c6zulnz4n2kkajp5",
        "runTime": "every 1 hour",
        "minimumReward": 100000
      },
      {
        "address": "darcvaloper1cmtxucuhf0hysjrx02p9fvzjr5kkcgcj9nxwhc",
        "botAddress": "darc1v9vae554q55xa4pcfdm0p3kv8nxn50jk9dnrq7",
        "runTime": "23:00",
        "minimumReward": 100000
      },
      {
        "address": "darcvaloper1yww5jnu4y39vyea47xs4z7r45yz9rl5dpxg67v",
        "botAddress": "darc1m8d834ykcy3dgrdve4xhxky3u3c2tl9dde8hgs",
        "runTime": "21:00",
        "minimumReward": 100000
      },
      {
        "address": "darcvaloper1pk8e47hdlw9mtnphz3klhkeed8wlq8gwjw7m0w",
        "botAddress": "darc1mjq48r6435aewerpruwc8up3tz3rzan2nc2xvz",
        "runTime": "21:00",
        "minimumReward": 100000
      },
      {
        "address": "darcvaloper17h628d2wtlw6844nzv0ktnq9qtm5qm3p6uxnx5",
        "botAddress": "darc1uc877qk45e23hxxx364dxsp8rehu5addv6sdr0",
        "runTime": "every 15 minutes",
        "minimumReward": 100000
      },
      {
        "address": "darcvaloper1jt9w26mpxxjsk63mvd4m2ynj0af09csldy6sgw",
        "botAddress": "darc1xrrfek3qpz4ja8ccrjklfy064asyqq9kvnz7ec",
        "runTime": "every 1 hour",
        "minimumReward": 10000000
      },
      {
        "address": "darcvaloper17w25mz7gvf8f84fevy3akzhaugjewp4dd8f5rj",
        "botAddress": "darc1vkayq65xn0tguetzm6r2ejal7zmlwgemf8ncwq",
        "runTime": "every 3 hours",
        "minimumReward": 1000000
      }
    ],
    "authzSupport": false
  },
  {
    "name": "fetchhub",
    "restUrl": [
      "https://rest.cosmos.directory/fetchhub"
    ],
    "rpcUrl": [
      "https://rpc.cosmos.directory/fetchhub"
    ],
    "operators": [
      {
        "address": "fetchvaloper1a7l5xar7vyymvahfelar6vtkdar5x9a54l7zvc",
        "botAddress": "fetch1v9vae554q55xa4pcfdm0p3kv8nxn50jkf3wk07",
        "runTime": "23:00",
        "minimumReward": 10000000000000000
      },
      {
        "address": "fetchvaloper13uwrjldm8m45cuarjdvgk9qwnysf835rgrugc6",
        "botAddress": "fetch1m5hgzum68rjf4c7zhezgkj8hlnmr0kgh9uj0g8",
        "runTime": "every 1 hour",
        "minimumReward": 10000000000000000
      },
      {
        "address": "fetchvaloper1mr8tqsr3cjp4vh30j8h32uluh5nhnjnh8lkef0",
        "botAddress": "fetch1mjq48r6435aewerpruwc8up3tz3rzan2lyhnrz",
        "runTime": "21:00",
        "minimumReward": 10000000000000000
      },
      {
        "address": "fetchvaloper132elwf5n6pjhxjh464khn8m2rzzr7wv4rlkwev",
        "botAddress": "fetch14a78h6202u4xg6phjnd8rmr5fq98zzdlkveweh",
        "runTime": "every 4 hour",
        "minimumReward": 10000000000000000
      }
    ],
    "authzSupport": false
  },
  {
    "name": "cerberus",
    "restUrl": [
      "https://rest.cosmos.directory/cerberus"
    ],
    "rpcUrl": [
      "https://rpc.cosmos.directory/cerberus"
    ],
    "gasPrice": "0.025ucrbrus",
    "autostake": {
      "batchTxs": 100
    },
    "testAddress": "cerberus1yxsmtnxdt6gxnaqrg0j0nudg7et2gqczd38dxa",
    "ownerAddress": "cerberusvaloper1tat2cy3f9djtq9z7ly262sqngcarvaktr0w78f",
    "operators": [
      {
        "address": "cerberusvaloper1xjgspyv73d3k3ewygu0v2gcwwplwxkxg03reqy",
        "botAddress": "cerberus1m7xlymnpxl2d4llu67v08e8xs67dj2fzmjnzrh",
        "runTime": "21:00",
        "minimumReward": 10000
      },
      {
        "address": "cerberusvaloper1xkv494sduqkpadwesqlsp6069yepsj58axja5l",
        "botAddress": "cerberus1js340eq8082essggjtv8lf9df7qlnny8wrlu7v",
        "runTime": "every 5 minutes",
        "minimumReward": 50000000
      },
      {
        "address": "cerberusvaloper1ga0xxzst2hjyjtfqnffz2mapn8vk8ufysqsn30",
        "botAddress": "cerberus15xa7vst3jca9qjkngmlysrdfur8gsex9w6ru0g",
        "runTime": "every 5 minutes",
        "minimumReward": 10000
      },
      {
        "address": "cerberusvaloper18twaqg4vaextnm5dddgmlm5quwymaswkchqt3a",
        "botAddress": "cerberus1uxwnhyjd2m5y6mpqsdg95y4ty0a5jtfrjhkgq5",
        "runTime": "every 4 minutes",
        "minimumReward": 10000000
      },
      {
        "address": "cerberusvaloper1ej2es5fjztqjcd4pwa0zyvaevtjd2y5w2yl7tt",
        "botAddress": "cerberus1ftaxf307mumu6gwg05q360xeryspcgsq6fvnyc",
        "runTime": "every 5 minutes",
        "minimumReward": 1000000
      },
      {
        "address": "cerberusvaloper1u7m9kwj8tvwjaxympp3r8xq7d0pf5la994x7u8",
        "botAddress": "cerberus1r8egcurpwxftegr07gjv9gwffw4fk009hq0rdg",
        "runTime": "every 15 minutes",
        "minimumReward": 100000000
      },
      {
        "address": "cerberusvaloper1tat2cy3f9djtq9z7ly262sqngcarvaktr0w78f",
        "botAddress": "cerberus1yxsmtnxdt6gxnaqrg0j0nudg7et2gqczd38dxa",
        "runTime": "every 15 minutes",
        "minimumReward": 100000000
      },
      {
        "address": "cerberusvaloper1uvl2g9nd8qttjjyxjs30x7fj878d3wt4lt4juq",
        "botAddress": "cerberus1e7tcnlaen39yafqxcj5zhnd0m8r8xlzyq92vrv",
        "runTime": "every 15 minutes",
        "minimumReward": 1000000
      },
      {
        "address": "cerberusvaloper18g9868awp4dtxn5n5cjd7e30y8djevc80hqyad",
        "botAddress": "cerberus1h43hjfxlz8t6y5wewma63jz7melv46gjcaue9a",
        "runTime": "every 3 minutes",
        "minimumReward": 10000
      },
      {
        "address": "cerberusvaloper1g3d36rfxfqtlnz3hzd05cs2wrjgykcz2g649a8",
        "botAddress": "cerberus1e44rluarkdw56dy2turnwjtvtg4wqvs0wv4dzw",
        "runTime": "every 3 minutes",
        "minimumReward": 10000
      },
      {
        "address": "cerberusvaloper1td92z5qwl39f407gxf6lu2x80enat7t3jfefnf",
        "botAddress": "cerberus1zwjfxr3j9gnnrhxwtt8t6qqr4pdn7cgjuux537",
        "runTime": "every 1 hour",
        "minimumReward": 100000000
      },
      {
        "address": "cerberusvaloper1r34mlqewsxrde38vp3tzwh3rk5vt6ez0slzuvu",
        "botAddress": "cerberus16r56awgxe7mkrwpsnurjexfdg0n3f4f3dgf090",
        "runTime": "15 minutes",
        "minimumReward": 10000
      },
      {
        "address": "cerberusvaloper1lxz6ucd5qydhpwtpatn9wu83fc002v08tek6zh",
        "botAddress": "cerberus1305e92ng6a9pdh3ttc3ld459ckxupxt3tt620v",
        "runTime": "every 20 minutes",
        "minimumReward": 10000
      },
      {
        "address": "cerberusvaloper1y3thykrje2fmdcf8wva8l8kphmwpx89ur4erq3",
        "botAddress": "cerberus1v9vae554q55xa4pcfdm0p3kv8nxn50jkxt8mcz",
        "runTime": "every 15 minutes",
        "minimumReward": 10000
      },
      {
        "address": "cerberusvaloper1evv5y2ake002n9l27t5qhqcwhgwd6up2m2yhcy",
        "botAddress": "cerberus1m8d834ykcy3dgrdve4xhxky3u3c2tl9dwln0sv",
        "runTime": "every 1 hour",
        "minimumReward": 100000000
      },
      {
        "address": "cerberusvaloper1s3k0rhxxt8jl0tgyn2sule8rkzkx58x04a900g",
        "botAddress": "cerberus1x9e5qkjzzmfhw4dt05aludazwvd5x6340zl42n",
        "runTime": "every 1 hour",
        "minimumReward": 1000000
      },
      {
        "address": "cerberusvaloper16cfkt9n0pcftg0ky3rk9aegqdp383uwge38rdl",
        "botAddress": "cerberus1mjq48r6435aewerpruwc8up3tz3rzan2s77757",
        "runTime": "21:00",
        "minimumReward": 1000000
      },
      {
        "address": "cerberusvaloper10ypajp3q5zu5yxfud3ayd95th0k7467k3s5vh7",
        "botAddress": "cerberus13yfd74cezsrjcmhvmh6wkfwfuj7fds5eenhn64",
        "runTime": "every 15 minutes",
        "minimumReward": 100000000
      },
      {
        "address": "cerberusvaloper1c4pewt03f0fnwrf4vcgawzl6pllm3l9kfffu7l",
        "botAddress": "cerberus1jsmtq9z9qpeda0pyff9w8u66mkxrtzser8cjew",
        "runTime": "every 15 minutes",
        "minimumReward": 100000
      },
      {
        "address": "cerberusvaloper1cy9jhuf3cx2z33duxld7p57gtege6hfhrar9g9",
        "botAddress": "cerberus1hpwxnnrtsc6zjx4glup77tfe5z54lmtqe3tusv",
        "runTime": "every 17 minutes",
        "minimumReward": 1000000
      },
      {
        "address": "cerberusvaloper1zl4vt84hya03e8hu7dx4q4cvn2ts2xdrrnnufr",
        "botAddress": "cerberus1weeu5yuj8n23hd87wsdxqqgfmzzz9zt6nlw6xf",
        "runTime": "every 15 minutes",
        "minimumReward": 1000000
      },
      {
        "address": "cerberusvaloper1xwazl8ftks4gn00y5x3c47auquc62ssuvav5f9",
        "botAddress": "cerberus195mm9y35sekrjk73anw2az9lv9xs5mztx300fu",
        "runTime": "every 15 minutes",
        "minimumReward": 1000000
      },
      {
        "address": "cerberusvaloper1dh25k2zuf0tgz8dsp3v0utw0xch2ljxu3lnsct",
        "botAddress": "cerberus12yeq3h92ew3e00tt2kma5q0t7tmangvy9ydsxn",
        "runTime": "every 15 minutes",
        "minimumReward": 1000000
      },
      {
        "address": "cerberusvaloper1q9d3algfdhuyggwtr3svgdmu22yke9yuy6nye3",
        "botAddress": "cerberus1zf8gz27gs5py3ua9lpu958w24j0jyj0t7jzmra",
        "runTime": "every 15 minutes",
        "minimumReward": 100000000
      },
      {
        "address": "cerberusvaloper1l6kfy4xvy0a34fseyhvc6f6k8asukfdz8462mg",
        "botAddress": "cerberus17xyeczwsax3st6aykyu4f28s5n3zg6r78znm7g",
        "runTime": "every 5 minutes",
        "minimumReward": 10000000
      },
      {
        "address": "cerberusvaloper13uz8x0rgm950639yklqq5tnjh6gwfpfhu67yyk",
        "botAddress": "cerberus106n92ygqknaw5wcgl2e9v0duxxux6ntt2cf87q",
        "runTime": "every 1 hour",
        "minimumReward": 100000000
      },
      {
        "address": "cerberusvaloper1j80fpcsumfkxypvydvtwtz3j4sdwr8c2x9fw5y",
        "botAddress": "cerberus1zr3hn5faf8tjdc2h576qt02g8t5h9pevz478ge",
        "runTime": "every 1 hour",
        "minimumReward": 1000000
      },
      {
        "address": "cerberusvaloper1g2k6a7akrmm9jwa0n8eg2vfe70j2u5l4myw8lt",
        "botAddress": "cerberus17xs4md6flec0klct07874ntqppg78ane2dm4f3",
        "runTime": "every 15 minutes",
        "minimumReward": 100000000
      },
      {
        "address": "cerberusvaloper1krkmg6f0sjwalkx3nq39yt0upxgys7alcjytq4",
        "botAddress": "cerberus1h666jcyjycu90w3j6q6cpswsmzh9f73txjnkf9",
        "runTime": "every 2 minutes",
        "minimumReward": 1000000
      },
      {
        "address": "cerberusvaloper1gk0q0vfxcz04sqchtjxyc038n8x06pd6s5yshf",
        "botAddress": "cerberus12s3ys786fatss7ngyrq7cqlcth7au4n3fww5a8",
        "runTime": "every 15 minutes",
        "minimumReward": 100000000
      },
      {
        "address": "cerberusvaloper1gh20fpn3jg6yv5csljpy2zwellksyuxcxztcy9",
        "botAddress": "cerberus1f5exrqqv9q2cy3sannyu42u94ght7zcwmgdggr",
        "runTime": "every 1 hour",
        "minimumReward": 1000000
      },
      {
        "address": "cerberusvaloper140l6y2gp3gxvay6qtn70re7z2s0gn57z90e2f5",
        "botAddress": "cerberus12xpq68caw2aqdu70jm4k792g0v9prhrpuyxd4n",
        "runTime": "every 15 minutes",
        "minimumReward": 100000000
      },
      {
        "address": "cerberusvaloper1ge32slufqfqy206mlvcszcgtg570thgke0rdhs",
        "botAddress": "cerberus1h5kwkrrny99qjejnymgvzxpyktudnqa76uhe8e",
        "runTime": "every 15 minutes",
        "minimumReward": 100000000
      },
      {
        "address": "cerberusvaloper198ljzq359ygqauxargj7je28sxlnj0tj2h7m73",
        "botAddress": "cerberus1sfh2p794yrfte06h2ue3qg30ekdrf84e5za2s5",
        "runTime": "every 15 minutes",
        "minimumReward": 100000000
      },
      {
        "address": "cerberusvaloper1krc59rqye9ptzurkyuccu6ykse895m9culxzwy",
        "botAddress": "cerberus1d72r4aaxkv2cpnxjh6xuklv9z4prcj2qnjmp3e",
        "runTime": "every 15 minutes",
        "minimumReward": 100000000
      },
      {
        "address": "cerberusvaloper1d0pk9sx7gfthuwmcepvuq9wcreqdr5cxmaj6et",
        "botAddress": "cerberus1usypwpuwuvwmks4ymqz5s4csya00xttuqf4fcr",
        "runTime": "every 1 hour",
        "minimumReward": 100000000
      },
      {
        "address": "cerberusvaloper1m5dzr80ag23sqmw2cnzelj73xmsd62qtnswujc",
        "botAddress": "cerberus1q200ut9chx7t0nnde4h526vdxwudktgkrz9muf",
        "runTime": "every 15 minutes",
        "minimumReward": 100000
      },
      {
        "address": "cerberusvaloper19f0w9svr905fhefusyx4z8sf83j6et0gfa2l5e",
        "botAddress": "cerberus1etsdevgm5ps240lrw9mg3p2j32tj96ktjc9g8x",
        "runTime": "every 15 minutes",
        "minimumReward": 100000000
      },
      {
        "address": "cerberusvaloper1j5f0gy8qa79v2eddmh32ef0z827345w04utym0",
        "botAddress": "cerberus1vqhz5g5sq8ku0ka5x9ygal9flkg5vzr9rdx0r7",
        "runTime": "every 15 minutes",
        "minimumReward": 100000000
      },
      {
        "address": "cerberusvaloper1j5dmnpyk4hghkph33c5fz9nqw2tkj43u2lmw0w",
        "botAddress": "cerberus1fat08u2m6a4nqqqh55agp82gx4r6hzwwh0705f",
        "runTime": "every 10 minutes",
        "minimumReward": 25000000
      },
      {
        "address": "cerberusvaloper13pdq3ee636ak6tytg5htyf0jcp20vfuxekeaeq",
        "botAddress": "cerberus1r3g7japkptsvt3gv52gvuudprtcue762m5ssan",
        "runTime": "every 15 minutes",
        "minimumReward": 100000000
      },
      {
        "address": "cerberusvaloper1gp957czryfgyvxwn3tfnyy2f0t9g2p4pvm8q9p",
        "botAddress": "cerberus1xrrfek3qpz4ja8ccrjklfy064asyqq9k04kxpy",
        "runTime": "every 15 minutes",
        "minimumReward": 100000000
      },
      {
        "address": "cerberusvaloper13r2avh5y99w2duw4wpsh3vtx77j0s9h5zp2q3q",
        "botAddress": "cerberus1cvj2yu8fmtr2my4a7y4r5rnt69flqvcvk5jjsd",
        "runTime": "every 15 minutes",
        "minimumReward": 100000000
      },
      {
        "address": "cerberusvaloper1kdqjzvznnufaykuwpu2glu9g33jshw8w2zxpsr",
        "botAddress": "cerberus1w3pe97xn72djdhdvmk7wm3ylzht7z3kcdk7j0s",
        "runTime": "every 15 minutes",
        "minimumReward": 50000000
      },
      {
        "address": "cerberusvaloper1wmanxw8y2s4cauegx5lagq5gxgqzpuuccwascc",
        "botAddress": "cerberus1uc877qk45e23hxxx364dxsp8rehu5add0uy4mn",
        "runTime": "every 15 minutes",
        "minimumReward": 100000000
      },
      {
        "address": "cerberusvaloper1n507lrafyk934tuyu903pxyrqedzencv2kvqu7",
        "botAddress": "cerberus15enapnszjg5en949x326ae3deu35dmw539f9jm",
        "runTime": "every 30 minutes",
        "minimumReward": 10000000
      },
      {
        "address": "cerberusvaloper1pzqjgfd25qsyfdtmx9elrqx6zjjvnc9stqd7h0",
        "botAddress": "cerberus1jrjdqzxchlt09gj6qvn4ds8suxh9aqwyty62ml",
        "runTime": "every 1 hour",
        "minimumReward": 10000000
      },
      {
        "address": "cerberusvaloper1jkf678dyg8k6ewkfu6xwvtl2sz68gfh3ys4s2h",
        "botAddress": "cerberus1k4hh4mjvtrwq79vhmlrltdsyq08kec7j8ptm3s",
        "runTime": "every 30 minutes",
        "minimumReward": 10000000
      },
      {
        "address": "cerberusvaloper1tksh2f6fgwdpn2p73e8wvc2zkl9ey6e95vgvwd",
        "botAddress": "cerberus1v4xvyv2yar2ytrj7d78dk9e253s9g7n07qyew3",
        "runTime": "every 15 minutes",
        "minimumReward": 10000000
      },
      {
        "address": "cerberusvaloper14vq30fa9mkw00vhnvmtlqxwwnxucl7may9ran2",
        "botAddress": "cerberus197yc3g8drkf8fyv6fr4ynddy2n22kauuru9cq5",
        "runTime": "22:00",
        "minimumReward": 100000
      },
      {
        "address": "cerberusvaloper1tnmjjj5ugcunyy75q3c3pn62qpwnf50pnf2xm0",
        "botAddress": "cerberus1330aewfwzu30vznhxw7aevaz0kn35fdyzc7y3z",
        "runTime": "every 30 minutes",
        "minimumReward": 10000000
      },
      {
<<<<<<< HEAD
        "address": "cerberusvaloper1gypqhk3hszgcg08h9kj5fja8xzl63txmt3m6k6",
        "botAddress": "cerberus1wve3tc8sj42yl3trw3lt0rcyp5medvya027yan",
        "runTime": "22:00",
        "minimumReward": 10000000
=======
        "address": "cerberusvaloper15ms93f3m2h8rmzfkngxh06mklujrxprpl84pyr",
        "botAddress": "cerberus1ajvn5l50lvuy5ej5sqhwthve26au0qs56gfa0r",
        "runTime": "every 15 minutes",
        "minimumReward": 100000000
>>>>>>> 48388284
      }
    ],
    "authzSupport": true
  },
  {
    "name": "secretnetwork",
    "restUrl": [
      "https://rest.cosmos.directory/secretnetwork"
    ],
    "rpcUrl": [
      "https://rpc.cosmos.directory/secretnetwork"
    ],
    "gasPrice": "0.025uscrt",
    "testAddress": "secret1mpf7w0yyz9n3dh42un2zqu2dmsqv7dhkdlh78e",
    "ownerAddress": "",
    "operators": [
      {
        "address": "secretvaloper1jjlfeshltdy6ngnf5tg6aeaygsvf0kxg8wck04",
        "botAddress": "secret185yhf2a4a94en9t8qzwp8qkwx3dfx48m4k3lk7",
        "runTime": "21:00",
        "minimumReward": 100000
      },
      {
        "address": "secretvaloper16k26akna7h295rfjx3278s7xusnt736vy437y8",
        "botAddress": "secret1e44rluarkdw56dy2turnwjtvtg4wqvs0swpd2e",
        "runTime": "every 1 hour",
        "minimumReward": 100000
      },
      {
        "address": "secretvaloper1vzkdmu0sa8gaj686jh5all7hpmmsp8x87vyz8z",
        "botAddress": "secret1hl0jgxre5z0nkyjj07c5vfdy44yk44atm6k9jp",
        "runTime": "22:30",
        "minimumReward": 100000
      },
      {
        "address": "secretvaloper182dg8p7nshdjjt5sypcx6hw9p8vlwqpntpm5k6",
        "botAddress": "secret14gra89zm8753pfuhvujjulmtkf2qq70fmpz3qg",
        "runTime": "21:00",
        "minimumReward": 100000
      },
      {
        "address": "secretvaloper1t5wtcuwjkdct9qkw2h6m48zu2hectpd6ulmekk",
        "botAddress": "secret18zzklau04kf3qtwrnnzlf20xrxpx3a89dqu42m",
        "runTime": "21:00",
        "minimumReward": 100000
      },
      {
        "address": "secretvaloper12y30xefd0wg53xtyv9lw7mjcdvf8nxgzzva3sr",
        "botAddress": "secret194ytn50yhh67rdha8akhs7c6zulnz4n2tja23l",
        "runTime": "every 1 hour",
        "minimumReward": 100000
      },
      {
        "address": "secretvaloper16w5hlcf389le2n60t32eqf43plp539ged9sruy",
        "botAddress": "secret1mjq48r6435aewerpruwc8up3tz3rzan2wu27uf",
        "runTime": "21:00",
        "minimumReward": 100000
      },
      {
        "address": "secretvaloper14mwwdad00y7lwwmmk3yw2l2qhn6jzjpy28fmfw",
        "botAddress": "secret13x5lkafjz2x7ue468cqc65ea6uajq7uctnadgl",
        "runTime": "15:00",
        "minimumReward": 100000
      },
      {
        "address": "secretvaloper1ahawe276d250zpxt0xgpfg63ymmu63a0svuvgw",
        "botAddress": "secret1cpzlkfep9z8wjthvk5csxfkmjhmqncsl963pqg",
        "runTime": "21:00",
        "minimumReward": 100000
      },
      {
        "address": "secretvaloper17m3c795fz4f36zjgjhr3vkf7e9pn3xxuryeww9",
        "botAddress": "secret14hqn2mr82kyacele3nmaw8hmfczfpy37kjpqun",
        "runTime": "21:00",
        "minimumReward": 100000
      },
      {
        "address": "secretvaloper1q0rth4fu4svxnw63vjd7w74nadzsdp0fmkhj3d",
        "botAddress": "secret1zpmzxljkuzjqg20dvfwf9lnuk3pcxme5rkup7h",
        "runTime": "21:00",
        "minimumReward": 100000
      }
    ],
    "authzSupport": true
  }
]<|MERGE_RESOLUTION|>--- conflicted
+++ resolved
@@ -3119,17 +3119,16 @@
         "minimumReward": 10000000
       },
       {
-<<<<<<< HEAD
         "address": "cerberusvaloper1gypqhk3hszgcg08h9kj5fja8xzl63txmt3m6k6",
         "botAddress": "cerberus1wve3tc8sj42yl3trw3lt0rcyp5medvya027yan",
         "runTime": "22:00",
         "minimumReward": 10000000
-=======
+      },
+      {
         "address": "cerberusvaloper15ms93f3m2h8rmzfkngxh06mklujrxprpl84pyr",
         "botAddress": "cerberus1ajvn5l50lvuy5ej5sqhwthve26au0qs56gfa0r",
         "runTime": "every 15 minutes",
         "minimumReward": 100000000
->>>>>>> 48388284
       }
     ],
     "authzSupport": true
