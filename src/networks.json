[
  {
    "name": "osmosis",
    "gasPrice": "0.0025uosmo",
    "ownerAddress": "osmovaloper1u5v0m74mql5nzfx2yh43s2tke4mvzghr6m2n5t",
    "default": true,
    "maxPerDay": 1,
    "apiVersions": {
      "gov": "v1beta1"
    }
  },
  {
    "name": "juno",
    "gasPrice": "0.0750ujuno",
    "ownerAddress": "junovaloper19ur8r2l25qhsy9xvej5zgpuc5cpn6syydmwtrt",
    "autostake": {
      "batchTxs": 25
    }
  },
  {
    "name": "cosmoshub",
    "ownerAddress": "cosmosvaloper1a37ze3yrr2y9nn98l6frhjskmufvd40cpyd0gq",
    "gasPrice": "0.0025uatom"
  },
  {
    "name": "akash",
    "ownerAddress": "akashvaloper1xgnd8aach3vawsl38snpydkng2nv8a4kqgs8hf"
  },
  {
    "name": "chihuahua",
    "ownerAddress": "chihuahuavaloper19vwcee000fhazmpt4ultvnnkhfh23ppwxll8zz",
    "gasPrice": "500uhuahua",
    "gasPricePrefer": "500uhuahua"
  },
  {
    "name": "gravitybridge",
    "gasPrice": "0.025ugraviton"
  },
  {
    "name": "regen",
    "gasPrice": "0.03uregen",
    "ownerAddress": "regenvaloper1c4y3j05qx652rnxm5mg4yesqdkmhz2f6dl7hhk",
    "autostake": {
      "batchTxs": 5
    }
  },
  {
    "name": "terra",
    "gasPrice": "28.325uluna"
  },
  {
    "name": "terra2",
    "gasPrice": "0.015uluna"
  },
  {
    "name": "sentinel",
    "gasPrice": "0.02udvpn"
  },
  {
    "name": "dig",
    "gasPrice": "0.01udig",
    "ownerAddress": "digvaloper136avwnuvvy94dqmtnaue2nfvjes8xr37h9rzay"
  },
  {
    "name": "bitcanna",
    "gasPrice": "0.001ubcna"
  },
  {
    "name": "emoney",
    "gasPrice": "0.08ungm"
  },
  {
    "name": "kava",
    "gasPrice": "0.001ukava"
  },
  {
    "name": "desmos",
    "gasPrice": "0.001udsm",
    "authzSupport": true,
    "authzAminoSupport": true
  },
  {
    "name": "cryptoorgchain",
    "gasPrice": "0.025basecro",
    "ownerAddress": "crocncl10mfs428fyntu296dgh5fmhvdzrr2stlaekcrp9"
  },
  {
    "name": "evmos",
    "txTimeout": 120000,
    "ownerAddress": "evmosvaloper1umk407eed7af6anvut6llg2zevnf0dn0feqqny",
    "maxPerDay": 1,
    "authzAminoSupport": false
  },
  {
    "name": "sifchain",
    "gasPrice": "1500000000000rowan",
    "ownerAddress": "sifvaloper19t5nk5ceq5ga75epwdqhnupwg0v9339p096ydz"
  },
  {
    "name": "lumnetwork"
  },
  {
    "name": "stargaze"
  },
  {
    "name": "comdex",
    "ownerAddress": "comdexvaloper17f70yjkvmvld379904jaddx9h0f74n32pjtmp6"
  },
  {
    "name": "cheqd",
    "gasPrice": "25ncheq"
  },
  {
    "name": "umee",
    "gasPrice": "0.1uumee"
  },
  {
    "name": "bitsong"
  },
  {
    "name": "persistence"
  },
  {
    "name": "agoric"
  },
  {
    "name": "impacthub",
    "gasPrice": "0.025uixo",
    "gasPricePrefer": "0.1uixo"
  },
  {
    "name": "kichain",
    "gasPrice": "0.025uxki"
  },
  {
    "name": "sommelier"
  },
  {
    "name": "konstellation",
    "image": "https://raw.githubusercontent.com/Konstellation/DARC_token/main/darctoken.svg"
  },
  {
    "name": "fetchhub",
    "gasPriceStep": {
      "low": 0.025,
      "average": 0.025,
      "high": 0.035
    }
  },
  {
    "name": "cerberus",
    "gasPrice": "0.025ucrbrus",
    "autostake": {
      "batchTxs": 100
    },
    "ownerAddress": "cerberusvaloper1tat2cy3f9djtq9z7ly262sqngcarvaktr0w78f"
  },
  {
    "name": "secretnetwork",
    "gasPrice": "0.025uscrt",
    "gasPricePrefer": "0.05uscrt",
    "authzAminoSupport": true
  },
  {
    "name": "bostrom",
    "gasPrice": "0boot"
  },
  {
    "name": "starname",
    "gasPrice": "10uvoi"
  },
  {
    "name": "rizon",
    "gasPrice": "0.0001uatolo"
  },
  {
    "name": "decentr",
    "gasPrice": "0.025udec"
  },
  {
    "name": "assetmantle",
    "gasPrice": "0.025umntl",
    "gasPriceStep": {
      "low": 0,
      "average": 0.025,
      "high": 0.04
    },
    "ownerAddress": "mantlevaloper1fqs7gakxdmujtk0qufdzth5pfyspus3yx394zd"
  },
  {
    "name": "crescent",
    "gasPrice": "0.025ucre",
    "gasPriceStep": {
      "low": 0,
      "average": 0.025,
      "high": 0.04
    }
  },
  {
    "name": "meme",
    "gasPrice": "0.025umeme"
  },
  {
    "name": "cronos",
    "enabled": false
  },
  {
    "name": "harpoon",
    "ownerAddress": "kujiravaloper1vue5lawr3s0au9zj0aqeft5aknx6cjq6w5ghca",
    "testnet": true
  },
  {
    "name": "kujira",
    "ownerAddress": "kujiravaloper1vue5lawr3s0au9zj0aqeft5aknx6cjq6w5ghca"
  },
  {
    "name": "genesisl1",
    "txTimeout": 120000,
    "gasPrice": "51000000000el1"
  },
  {
    "name": "tgrade",
    "enabled": false
  },
  {
    "name": "aioz",
    "enabled": false
  },
  {
    "name": "echelon",
    "keplrFeatures": ["ibc-transfer", "ibc-go", "eth-address-gen", "eth-key-sign"]
  },
  {
    "name": "kichaintestnet",
    "testnet": true
  },
  {
    "name": "likecoin",
    "gasPrice": "10000nanolike"
  },
  {
    "name": "passage",
    "ownerAddress": "pasgvaloper196rujtjehu0dfc7y85lkcaps6tel76g3l9knjy"
  },
  {
    "name": "stride",
    "ownerAddress": "stridevaloper1x2kta40h5rnymtjn6ys7vk2d87xu7y6zfu9j3r",
    "authzSupport": false,
    "gasPriceStep": {
      "low": 0,
      "average": 0.025,
      "high": 0.04
    }
  },
  {
    "name": "pulsar",
    "testnet": true
  },
  {
    "name": "teritori",
    "ownerAddress": "torivaloper1d5u07lhelk6lal44a0myvufurvsqk5d499h9hz",
    "gasPriceStep": {
      "low": 0,
      "average": 0.025,
      "high": 0.04
    }
  },
  {
    "name": "rebus"
  },
  {
    "name": "jackal",
    "ownerAddress": "jklvaloper1rdyunvvqg2l3723hlyjvvsnkd4vg338uar8q2s"
  },
  {
    "name": "oraichain",
    "gasPrice": "0.0000025orai"
  },
  {
    "name": "acrechain"
  },
  {
    "name": "mars",
    "ownerAddress": "marsvaloper1hvtaqw9mlwc0a4cdx6g3klk8acfc6z3yazzk8a",
    "gasPrice": "0umars"
  },
  {
    "name": "planq",
    "gasPrice": "30000000000aplanq"
  },
  {
    "name": "injective",
    "ownerAddress": "injvaloper1vqz7mgm47xhx25xu5g9qagnz48naks6pk6fmg2"
  },
  {
    "name": "xpla",
    "gasPrice": "850000000000axpla"
  },
  {
    "name": "kyve",
    "ownerAddress": "kyvevaloper1egqphd8yjdfv84fl825grwgna0pf2emagdmnz8",
    "gasPrice": "0.02ukyve"
  },
  {
    "name": "quicksilver",
    "gasPrice": "0.0001uqck",
    "gasPriceStep": {
      "low": 0.0001,
      "average": 0.0001,
      "high": 0.00025
    }
  },
  {
    "name": "chain4energy"
  },
  {
    "name": "coreum",
    "ownerAddress": "corevaloper1py9v5f7e4aaka55lwtthk30scxhnqfa6agwxt8",
    "gasPrice": "0.0625ucore"
  },
  {
<<<<<<< HEAD
    "name": "coreumtestnet",
    "testnet": true
=======
    "name": "source",
    "gasPrice": "0.05usource"
  },
  {
    "name": "nolus",
    "gasPrice": "0.0025unls"
  },
  {
    "name": "realio",
    "gasPrice": "1000000000ario"
>>>>>>> 8c5719aa
  }
]<|MERGE_RESOLUTION|>--- conflicted
+++ resolved
@@ -228,7 +228,12 @@
   },
   {
     "name": "echelon",
-    "keplrFeatures": ["ibc-transfer", "ibc-go", "eth-address-gen", "eth-key-sign"]
+    "keplrFeatures": [
+      "ibc-transfer",
+      "ibc-go",
+      "eth-address-gen",
+      "eth-key-sign"
+    ]
   },
   {
     "name": "kichaintestnet",
@@ -319,10 +324,21 @@
     "gasPrice": "0.0625ucore"
   },
   {
-<<<<<<< HEAD
     "name": "coreumtestnet",
-    "testnet": true
-=======
+    "testnet": true,
+    "gasPrice": "0.0625ucore"
+  },
+  {
+    "name": "shido",
+    "ownerAddress": "corevaloper1py9v5f7e4aaka55lwtthk30scxhnqfa6agwxt8",
+    "gasPrice": "0.250000000000000000shido"
+  },
+  {
+    "name": "shidotestnet",
+    "testnet": true,
+    "gasPrice": "0.250000000000000000shido"
+  },
+  {
     "name": "source",
     "gasPrice": "0.05usource"
   },
@@ -333,6 +349,5 @@
   {
     "name": "realio",
     "gasPrice": "1000000000ario"
->>>>>>> 8c5719aa
   }
 ]