--- conflicted
+++ resolved
@@ -73,15 +73,15 @@
         "minimumReward": 10000
       },
       {
-<<<<<<< HEAD
         "address": "osmovaloper16q8xd335y38xk2ul67mjg27vdnrcnklt4wx6kt",
         "botAddress": "osmo1mjq48r6435aewerpruwc8up3tz3rzan2yzd8h8",
         "runTime": "19:00",
-=======
+        "minimumReward": 10000
+      },
+      {
         "address": "osmovaloper1h2c47vd943scjlfum6yc5frvu2l279lwjep5d6",
         "botAddress": "osmo1305e92ng6a9pdh3ttc3ld459ckxupxt3lhfnv4",
         "runTime": "17:25",
->>>>>>> 02dd1f2a
         "minimumReward": 10000
       }
     ],
@@ -166,15 +166,15 @@
         "minimumReward": 10000
       },
       {
-<<<<<<< HEAD
         "address": "junovaloper1la7th9kc3gdltl53cedxxqpkyk5runudrzwx55",
         "botAddress": "juno1mjq48r6435aewerpruwc8up3tz3rzan26tavxf",
         "runTime": "19:00",
-=======
+        "minimumReward": 10000
+      },
+      {
         "address": "junovaloper1ncu32g0lzhk0epzdar7smd3qv9da2n8w8mwn4k",
         "botAddress": "juno1305e92ng6a9pdh3ttc3ld459ckxupxt3p7ecam",
         "runTime": "17:25",
->>>>>>> 02dd1f2a
         "minimumReward": 10000
       }
     ],
@@ -218,17 +218,16 @@
         "minimumReward": 10000
       },
       {
-<<<<<<< HEAD
         "address": "cosmosvaloper1gpx52r9h3zeul45amvcy2pysgvcwddxrgx6cnv",
         "botAddress": "cosmos1mjq48r6435aewerpruwc8up3tz3rzan2ve7hp4",
         "runTime": "19:00",
         "minimumReward": 500000
-=======
+      },
+      {
         "address": "cosmosvaloper14qazscc80zgzx3m0m0aa30ths0p9hg8vdglqrc",
         "botAddress": "cosmos1305e92ng6a9pdh3ttc3ld459ckxupxt3hv6r68",
         "runTime": "17:25",
         "minimumReward": 10000
->>>>>>> 02dd1f2a
       }
     ],
     "authzSupport": true
@@ -320,7 +319,6 @@
     "gasPrice": "0.025uhuahua",
     "ownerAddress": "chihuahuavaloper19vwcee000fhazmpt4ultvnnkhfh23ppwxll8zz",
     "testAddress": "chihuahua1yxsmtnxdt6gxnaqrg0j0nudg7et2gqczjr22j5",
-    "gasPrice": "0.025uhuahua",
     "operators": [
       {
         "address": "chihuahuavaloper1tzk3kzjy7fj4w37hm5v48c2t8vvgukzcqgkz8k",
@@ -365,7 +363,6 @@
         "minimumReward": 1000
       },
       {
-<<<<<<< HEAD
         "address": "chihuahuavaloper1zl4vt84hya03e8hu7dx4q4cvn2ts2xdr685p5g",
         "botAddress": "chihuahua1weeu5yuj8n23hd87wsdxqqgfmzzz9zt6vdrajq",
         "runTime": "22:00",
@@ -376,12 +373,12 @@
         "botAddress": "chihuahua1mjq48r6435aewerpruwc8up3tz3rzan20vneqh",
         "runTime": "19:00",
         "minimumReward": 10000000
-=======
+      },
+      {
         "address": "chihuahuavaloper166ks8xvs36m0ggyxwavv7rj4d9nqwthgq5g7s8",
         "botAddress": "chihuahua1305e92ng6a9pdh3ttc3ld459ckxupxt35ehdm9",
         "runTime": "17:25",
         "minimumReward": 10000
->>>>>>> 02dd1f2a
       }
     ],
     "authzSupport": false
@@ -403,7 +400,6 @@
       "45.138.49.222:26657"
     ],
     "image": "https://raw.githubusercontent.com/Gravity-Bridge/Gravity-Docs/main/assets/Graviton-Blue.svg",
-    "gasPrice": "0ugraviton",
     "testAddress": "gravity1yxsmtnxdt6gxnaqrg0j0nudg7et2gqcz4x4uk7",
     "gasPrice": "0.025ugraviton",
     "operators": [
@@ -420,15 +416,15 @@
         "minimumReward": 1000
       },
       {
-<<<<<<< HEAD
         "address": "gravityvaloper1d63hvdgwy64sfex2kyujd0xyfhmu7r7cgxt5ru",
         "botAddress": "gravity1mjq48r6435aewerpruwc8up3tz3rzan2gfv0ya",
         "runTime": "19:00",
-=======
+        "minimumReward": 10000
+      },
+      {
         "address": "gravityvaloper1452twnqn0z4l34c9uxudeaetk6hudpqpm0w32x",
         "botAddress": "gravity1305e92ng6a9pdh3ttc3ld459ckxupxt3nugml0",
         "runTime": "17:25",
->>>>>>> 02dd1f2a
         "minimumReward": 10000
       }
     ],
@@ -484,22 +480,19 @@
     ],
     "image": "https://raw.githubusercontent.com/osmosis-labs/assetlists/main/images/luna.svg",
     "testAddress": "terra1rnszu7kumz5lmgdk3fv2pmzt3s8vhcddqep7d4",
-<<<<<<< HEAD
+    "gasPrice": "170ukrw",
     "operators": [
       {
         "address": "terravaloper1f2t96sz9hnwsqnneux6v28xfgn07pkxjduvwjz",
         "botAddress": "terra1awqjfv0znyemkv8v89vyp3hte54ayrt97tng8d",
         "runTime": "22:00",
         "minimumReward": 1000
-=======
-    "gasPrice": "170ukrw",
-    "operators": [
+      },
       {
         "address": "terravaloper13slfa8cc7zvmjt4wkap2lwmlkp4h3azwltlj6s",
         "botAddress": "terra1305e92ng6a9pdh3ttc3ld459ckxupxt33gqrc8",
         "runTime": "17:25",
         "minimumReward": 10000
->>>>>>> 02dd1f2a
       }
     ],
     "authzSupport": true
@@ -551,7 +544,6 @@
       "https://rpc-2-dig.notional.ventures"
     ],
     "image": "https://raw.githubusercontent.com/osmosis-labs/assetlists/main/images/dig.png",
-<<<<<<< HEAD
     "gasPrice": "0.0025udig",
     "operators": [
       {
@@ -559,14 +551,12 @@
         "botAddress": "dig1mjq48r6435aewerpruwc8up3tz3rzan25dhurw",
         "runTime": "19:00",
         "minimumReward": 100000
-=======
-    "operators": [
+      },
       {
         "address": "digvaloper184tx500pdv53uua98ezu2vy2zcfp5nfwrsjnz7",
         "botAddress": "dig1305e92ng6a9pdh3ttc3ld459ckxupxt30cngcu",
         "runTime": "17:25",
         "minimumReward": 10000
->>>>>>> 02dd1f2a
       }
     ],
     "authzSupport": false
@@ -611,7 +601,6 @@
       "https://emoney.validator.network"
     ],
     "image": "https://raw.githubusercontent.com/osmosis-labs/assetlists/main/images/ngm.svg",
-<<<<<<< HEAD
     "gasPrice": "0.08ungm",
     "operators": [
       {
@@ -619,15 +608,12 @@
         "botAddress": "emoney1mjq48r6435aewerpruwc8up3tz3rzan2r6yrkg",
         "runTime": "19:00",
         "minimumReward": 2000000
-=======
-    "gasPrice": "0.25ungm",
-    "operators": [
+      },
       {
         "address": "emoneyvaloper1ggpn5jtrgf5hhzw79la6k4h9jgcws3erjzccuh",
         "botAddress": "emoney1305e92ng6a9pdh3ttc3ld459ckxupxt3c0qhd6",
         "runTime": "17:25",
         "minimumReward": 10000
->>>>>>> 02dd1f2a
       }
     ],
     "authzSupport": false
