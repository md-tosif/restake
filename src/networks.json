[
  {
    "name": "osmosis",
    "restUrl": [
      "https://rest.cosmos.directory/osmosis"
    ],
    "rpcUrl": [
      "https://rpc.cosmos.directory/osmosis"
    ],
    "gasPrice": "0uosmo",
    "testAddress": "osmo1yxsmtnxdt6gxnaqrg0j0nudg7et2gqczed559y",
    "ownerAddress": "osmovaloper1u5v0m74mql5nzfx2yh43s2tke4mvzghr6m2n5t",
    "operators": [
      {
        "address": "osmovaloper122yaxffys6rmv03nwwkmn3rvr5skzxl9lry2a5",
        "botAddress": "osmo1m7xlymnpxl2d4llu67v08e8xs67dj2fz0wqmqw",
        "runTime": [
          "09:00",
          "21:00"
        ],
        "minimumReward": 10
      },
      {
        "address": "osmovaloper17mggn4znyeyg25wd7498qxl7r2jhgue8td054x",
        "botAddress": "osmo1ks0uf2zxgv6qjyzjwfvfxyv5vp2m6nk5p5wwvc",
        "runTime": "18:00",
        "minimumReward": 1000
      },
      {
        "address": "osmovaloper1pxphtfhqnx9ny27d53z4052e3r76e7qq495ehm",
        "botAddress": "osmo194ytn50yhh67rdha8akhs7c6zulnz4n2pv6n63",
        "runTime": "every 1 hour",
        "minimumReward": 1
      },
      {
        "address": "osmovaloper1u5v0m74mql5nzfx2yh43s2tke4mvzghr6m2n5t",
        "botAddress": "osmo1yxsmtnxdt6gxnaqrg0j0nudg7et2gqczed559y",
        "runTime": [
          "09:00",
          "21:00"
        ],
        "minimumReward": 1000
      },
      {
        "address": "osmovaloper1zfcmwh56kmz4wqqg2t8pxrm228dx2c6hhzhtx7",
        "botAddress": "osmo1z0xzvw999jh7ekce7eqnex2fj7cnn6xwxqfugk",
        "runTime": "21:00",
        "minimumReward": 1000
      },
      {
        "address": "osmovaloper1vrw2c99yvu5t9gugzuj38w35vmhmazzgx7dckk",
        "botAddress": "osmo1yl54sf2ekqsc7y7r33267vhc546trx3fwz6yld",
        "runTime": "21:00",
        "minimumReward": 1000
      },
      {
        "address": "osmovaloper1md9f5524vtmrn64lyv2pdfn7cnkjkklf44vtjz",
        "botAddress": "osmo1e44rluarkdw56dy2turnwjtvtg4wqvs06sx5ph",
        "runTime": "21:00",
        "minimumReward": 10000
      },
      {
        "address": "osmovaloper1t8qckan2yrygq7kl9apwhzfalwzgc2429p8f0s",
        "botAddress": "osmo1eml7agwd5x084ennlg6apvskufzrlvnr7tf8rt",
        "runTime": "21:00",
        "minimumReward": 10000
      },
      {
        "address": "osmovaloper16n0t7lmy4wnhjytzkncjdkxrsu9yfjm3ex7hxr",
        "botAddress": "osmo106n92ygqknaw5wcgl2e9v0duxxux6ntt7y67ae",
        "runTime": "21:00",
        "minimumReward": 10000
      },
      {
        "address": "osmovaloper1ej2es5fjztqjcd4pwa0zyvaevtjd2y5w37wr9t",
        "botAddress": "osmo1gvgcxwdk4j46gx3knhuackvqr2hta29zzygz95",
        "runTime": "21:00",
        "minimumReward": 5000
      },
      {
        "address": "osmovaloper1xwazl8ftks4gn00y5x3c47auquc62ssuh8af89",
        "botAddress": "osmo195mm9y35sekrjk73anw2az9lv9xs5mztjduk29",
        "runTime": "17:30",
        "minimumReward": 10000
      },
      {
        "address": "osmovaloper1u6jr0pztvsjpvx77rfzmtw49xwzu9kas05lk04",
        "botAddress": "osmo1v9vae554q55xa4pcfdm0p3kv8nxn50jkjh5zmm",
        "runTime": "23:00",
        "minimumReward": 10000
      },
      {
        "address": "osmovaloper1glmy88g0uf6vmw29pyxu3yq0pxpjqtzqr5e57n",
        "botAddress": "osmo12xpq68caw2aqdu70jm4k792g0v9prhrpgc45k2",
        "runTime": "22:00",
        "minimumReward": 10000
      },
      {
        "address": "osmovaloper16q8xd335y38xk2ul67mjg27vdnrcnklt4wx6kt",
        "botAddress": "osmo1mjq48r6435aewerpruwc8up3tz3rzan2yzd8h8",
        "runTime": "19:00",
        "minimumReward": 10000
      },
      {
        "address": "osmovaloper1h2c47vd943scjlfum6yc5frvu2l279lwjep5d6",
        "botAddress": "osmo1305e92ng6a9pdh3ttc3ld459ckxupxt3lhfnv4",
        "runTime": "17:25",
        "minimumReward": 10000
      },
      {
        "address": "osmovaloper16gm3cvhluf9xfurkx9qgxq7pldvd479l0j6zms",
        "botAddress": "osmo17xyeczwsax3st6aykyu4f28s5n3zg6r7n7qza3",
        "runTime": "21:00",
        "minimumReward": 10000
      },
      {
        "address": "osmovaloper1kls9ca0h980sqfmt0497jj8kad3lcws6g08mld",
        "botAddress": "osmo1uecj925gwmagk8je8c2exmnty6t2jm7xk9shdp",
        "runTime": "21:00",
        "minimumReward": 1000
      },
      {
        "address": "osmovaloper10ymws40tepmjcu3a2wuy266ddna4ktas0zuzm4",
        "botAddress": "osmo1uwqjtgjhjctjc45ugy7ev5prprhehc7w3xx7ph",
        "runTime": "21:00",
        "minimumReward": 1000
      },
      {
        "address": "osmovaloper1feh2keupglep6mvxf5c96eulh3puujjryj2h8v",
        "botAddress": "osmo1vqhz5g5sq8ku0ka5x9ygal9flkg5vzr9h34kq8",
        "runTime": "20:00",
        "minimumReward": 1000000
      },
      {
        "address": "osmovaloper125kjmvuv5sv7qct2t6wc99h3mp7hpyxw37dcgg",
        "botAddress": "osmo1tah24yf5pndrwwc8hsdmjahgyf4s5s7nherfmw",
        "runTime": "1:00",
        "minimumReward": 1000
      },
      {
        "address": "osmovaloper1z5xyynz9ewuf044uaweswldut34z34z3cwpt7y",
        "botAddress": "osmo1hl0jgxre5z0nkyjj07c5vfdy44yk44at3y3ue0",
        "runTime": "22:30",
        "minimumReward": 1000
      },
      {
        "address": "osmovaloper17h2x3j7u44qkrq0sk8ul0r2qr440rwgjp38f93",
        "botAddress": "osmo14gra89zm8753pfuhvujjulmtkf2qq70f3l9gtx",
        "runTime": "17:28",
        "minimumReward": 100000
      },
      {
        "address": "osmovaloper1xf9zpq5kpxks49cg606tzd8qstaykxgt2vs0d5",
        "botAddress": "osmo19pqrxrl6n0g0mky4y79hlfzchprmsp5jmu2t6g",
        "runTime": "19:31",
        "minimumReward": 1000
      },
      {
        "address": "osmovaloper1e8238v24qccht9mqc2w0r4luq462yxttfpaeam",
        "botAddress": "osmo1zwjfxr3j9gnnrhxwtt8t6qqr4pdn7cgjgq4dj8",
        "runTime": "every 1 hour",
        "minimumReward": 10000
      },
      {
        "address": "osmovaloper13tk45jkxgf7w0nxquup3suwaz2tx483xe832ge",
        "botAddress": "osmo1grfk7t0k42yxpwqhr7kt4te7j73m2a3v27wqh5",
        "runTime": "13:37",
        "minimumReward": 10000
      },
      {
        "address": "osmovaloper1vmkt6ysppk8m4rhlq78tpqyh429lhlsah4mn3y",
        "botAddress": "osmo1syc66updwkat9nhmfplzzvflh5789phc3z4kgk",
        "runTime": "21:00",
        "minimumReward": 1000
      },
      {
        "address": "osmovaloper15czt5nhlnvayqq37xun9s9yus0d6y26d5jws45",
        "botAddress": "osmo1mmg6pqqnu6ktl4yp0afwzz6g33w8kpw35sufdn",
        "runTime": "21:00",
        "minimumReward": 1000
      },
      {
        "address": "osmovaloper1y0us8xvsvfvqkk9c6nt5cfyu5au5tww24nrlnx",
        "botAddress": "osmo1rjvyczwh5akp2ylg06dr4s2vlx0jmdwv56exja",
        "runTime": "21:00",
        "minimumReward": 1000
      },
      {
        "address": "osmovaloper1n3mhyp9fvcmuu8l0q8qvjy07x0rql8q4d3kvts",
        "botAddress": "osmo1jrjdqzxchlt09gj6qvn4ds8suxh9aqwylcfncx",
        "runTime": "every 1 hour",
        "minimumReward": 1000000
      }
    ],
    "authzSupport": true
  },
  {
    "name": "juno",
    "apyEnabled": false,
    "restUrl": [
      "https://rest.cosmos.directory/juno"
    ],
    "rpcUrl": [
      "https://rpc.cosmos.directory/juno"
    ],
    "gasPrice": "0.0025ujuno",
    "testAddress": "juno1yxsmtnxdt6gxnaqrg0j0nudg7et2gqcz8yyl52",
    "operators": [
      {
        "address": "junovaloper1ty96k6wly7k9ualepv2hs258u29esn6mq02yd4",
        "botAddress": "juno15xa7vst3jca9qjkngmlysrdfur8gsex9y0qwal",
        "runTime": [
          "09:00",
          "21:00"
        ],
        "minimumReward": 10000
      },
      {
        "address": "junovaloper17mggn4znyeyg25wd7498qxl7r2jhgue8swpngk",
        "botAddress": "juno1ks0uf2zxgv6qjyzjwfvfxyv5vp2m6nk5la79ak",
        "runTime": "18:00",
        "minimumReward": 1000
      },
      {
        "address": "junovaloper1zxx8j75ngm8m38v9l5wreaavwnsuun7gcq5cu8",
        "botAddress": "juno1n3m6rj0w9lgzg7leppnaru2xguraxhqcn4eyv6",
        "runTime": "21:00",
        "minimumReward": 10000
      },
      {
        "address": "junovaloper1ej2es5fjztqjcd4pwa0zyvaevtjd2y5w2aqycm",
        "botAddress": "juno1gvgcxwdk4j46gx3knhuackvqr2hta29zudcf56",
        "runTime": "20:00",
        "minimumReward": 10001
      },
      {
        "address": "junovaloper1x8u2ypdr35802tjyjqyxan8x85fzxe6sk0qmh8",
        "botAddress": "juno1r8egcurpwxftegr07gjv9gwffw4fk009a4v3ll",
        "runTime": "every 1 hour",
        "minimumReward": 20000
      },
      {
        "address": "junovaloper10wxn2lv29yqnw2uf4jf439kwy5ef00qdelfp7r",
        "botAddress": "juno1xs023g3yj2mavwn3cjclgsh8mlk0kgsjsvdd2e",
        "runTime": [
          "00:00",
          "12:00"
        ],
        "minimumReward": 10000
      },
      {
        "address": "junovaloper193xl2tqh2tjkld2zv49ku5s44ee4qmgr65jcep",
        "botAddress": "juno1e44rluarkdw56dy2turnwjtvtg4wqvs0yeklse",
        "runTime": "every 45 minutes",
        "minimumReward": 9999
      },
      {
        "address": "junovaloper17n3w6v5q3n0tws4xv8upd9ul4qqes0nlg7q0xd",
        "botAddress": "juno1eml7agwd5x084ennlg6apvskufzrlvnrqzevj9",
        "runTime": "21:00",
        "minimumReward": 10000
      },
      {
        "address": "junovaloper1gwd9l44t22e3nteu68akfgykuxu6lq6m6u786d",
        "botAddress": "juno1jh0hzxtyu2a2nc5s9xdxx7zr50wvf97zhjavf8",
        "runTime": "every 1 hour",
        "minimumReward": 10000
      },
      {
        "address": "junovaloper10y7ucn6jhjtakwchgpw32y0tgaku6yn255z7gm",
        "botAddress": "juno106n92ygqknaw5wcgl2e9v0duxxux6nttqd24vh",
        "runTime": "every 1 hour",
        "minimumReward": 10000
      },
      {
        "address": "junovaloper1xwazl8ftks4gn00y5x3c47auquc62ssuvynw64",
        "botAddress": "juno195mm9y35sekrjk73anw2az9lv9xs5mztvyvamt",
        "runTime": "every 1 hour",
        "minimumReward": 10000
      },
      {
        "address": "junovaloper1mzqqrctm0hvkghf66jruxjtggd5j447dmugz0j",
        "botAddress": "juno1l7je4yr3ffs6d8v6ck49fmueqqndvgpw79c8jp",
        "runTime": "14:00",
        "minimumReward": 10000
      },
      {
        "address": "junovaloper1p0r4znp29547d8ra5k8t6ls0ztm3tj74ak38wz",
        "botAddress": "juno1v9vae554q55xa4pcfdm0p3kv8nxn50jkv7yf24",
        "runTime": "23:00",
        "minimumReward": 10000
      },
      {
        "address": "junovaloper1wd02ktcvpananlvd9u6jm3x3ap3vmw59jv9vez",
        "botAddress": "juno12xpq68caw2aqdu70jm4k792g0v9prhrpk39l8y",
        "runTime": "14:00",
        "minimumReward": 10000
      },
      {
        "address": "junovaloper1la7th9kc3gdltl53cedxxqpkyk5runudrzwx55",
        "botAddress": "juno1mjq48r6435aewerpruwc8up3tz3rzan26tavxf",
        "runTime": "19:00",
        "minimumReward": 10000
      },
      {
        "address": "junovaloper1ncu32g0lzhk0epzdar7smd3qv9da2n8w8mwn4k",
        "botAddress": "juno1305e92ng6a9pdh3ttc3ld459ckxupxt3p7ecam",
        "runTime": "19:15",
        "minimumReward": 10000
      },
      {
        "address": "junovaloper16gm3cvhluf9xfurkx9qgxq7pldvd479l5359xq",
        "botAddress": "juno17xyeczwsax3st6aykyu4f28s5n3zg6r7dhsfvl",
        "runTime": "21:00",
        "minimumReward": 10000
      },
      {
        "address": "junovaloper1am80fauk3gnzcr76ylg0yju4f0chen5x6zmq7q",
        "botAddress": "juno1hpwxnnrtsc6zjx4glup77tfe5z54lmtqnygwzm",
        "runTime": "every 12 hours",
        "minimumReward": 10000
      },
      {
        "address": "junovaloper1297950qqq6yxhgsms6t5dks66gyk6sctplnyd7",
        "botAddress": "juno1q200ut9chx7t0nnde4h526vdxwudktgkfhxfw7",
        "runTime": "21:00",
        "minimumReward": 10000
      },
      {
        "address": "junovaloper106y6thy7gphzrsqq443hl69vfdvntgz260uxlc",
        "botAddress": "juno1uwqjtgjhjctjc45ugy7ev5prprhehc7w00k4se",
        "runTime": "21:00",
        "minimumReward": 1000
      },
      {
        "address": "junovaloper1z3svprqzmquw6mckh6rgyt0dmd4yhv7c6l58qc",
        "botAddress": "juno1m5hgzum68rjf4c7zhezgkj8hlnmr0kghqncsdv",
        "runTime": "every 1 hour",
        "minimumReward": 10000
      },
      {
        "address": "junovaloper1gp957czryfgyvxwn3tfnyy2f0t9g2p4pvzc6k3",
        "botAddress": "juno1xrrfek3qpz4ja8ccrjklfy064asyqq9k9q45nn",
        "runTime": "every 1 hour",
        "minimumReward": 50000
      },
      {
        "address": "junovaloper124maqmcqv8tquy764ktz7cu0gxnzfw54l2d073",
        "botAddress": "juno1vqhz5g5sq8ku0ka5x9ygal9flkg5vzr9fc9a3f",
        "runTime": "20:00",
        "minimumReward": 1000000
      },
      {
        "address": "junovaloper1hx9yj7qgnp8zhkrqfanvz74mcsg9d8eyskvsxg",
        "botAddress": "juno1hl0jgxre5z0nkyjj07c5vfdy44yk44at0dphgp",
        "runTime": "22:30",
        "minimumReward": 100000
      },
      {
        "address": "junovaloper17h2x3j7u44qkrq0sk8ul0r2qr440rwgj6jfwcp",
        "botAddress": "juno14gra89zm8753pfuhvujjulmtkf2qq70f0k4r6g",
        "runTime": "17:28",
        "minimumReward": 100000
      },
      {
        "address": "junovaloper1e8238v24qccht9mqc2w0r4luq462yxttjzn7qt",
        "botAddress": "juno1zwjfxr3j9gnnrhxwtt8t6qqr4pdn7cgjkf9xrf",
        "runTime": "every 1 hour",
        "minimumReward": 10000
      },
      {
        "address": "junovaloper1quqxfrxkycr0uzt4yk0d57tcq3zk7srm7sm6r8",
        "botAddress": "juno1grfk7t0k42yxpwqhr7kt4te7j73m2a3v5h7tx6",
        "runTime": "13:37",
        "minimumReward": 10000
      },
      {
        "address": "junovaloper166r5ylkp70xe0ysq2hjxn26m4q9vfn8q3lv46c",
        "botAddress": "juno1d72r4aaxkv2cpnxjh6xuklv9z4prcj2qe8cnrw",
        "runTime": "21:00",
        "minimumReward": 10000
      },
      {
        "address": "junovaloper1ka8v934kgrw6679fs9cuu0kesyl0ljjy2kdtrl",
        "botAddress": "juno1ka6r58g5h27x6gyyjkzxtpdk95k2yurf4ge0fl",
        "runTime": "01:00",
        "minimumReward": 10000
      },
      {
        "address": "junovaloper1fj75m0v53ezdd8mlknzgdg4l3hvwh0h20sg4a8",
        "botAddress": "juno1zks5qjck40m827v2m83la5r3y6lkudw8nsa0y6",
        "runTime": "08:00",
        "minimumReward": 10000
      },
      {
        "address": "junovaloper1y0us8xvsvfvqkk9c6nt5cfyu5au5tww2wsdcwk",
        "botAddress": "juno1rjvyczwh5akp2ylg06dr4s2vlx0jmdwv2nfdrn",
        "runTime": "21:00",
        "minimumReward": 10000
      },
      {
        "address": "junovaloper1n3mhyp9fvcmuu8l0q8qvjy07x0rql8q4kjctkq",
        "botAddress": "juno1jrjdqzxchlt09gj6qvn4ds8suxh9aqwyp3ecfg",
        "runTime": "every 1 hour",
        "minimumReward": 1000000
      }
    ],
    "authzSupport": true
  },
  {
    "name": "cosmoshub",
    "restUrl": [
      "https://rest.cosmos.directory/cosmoshub"
    ],
    "rpcUrl": [
      "https://rpc.cosmos.directory/cosmoshub"
    ],
    "gasPrice": "0.0025uatom",
    "testAddress": "cosmos1yxsmtnxdt6gxnaqrg0j0nudg7et2gqcz3k8ynk",
    "operators": [
      {
        "address": "cosmosvaloper17mggn4znyeyg25wd7498qxl7r2jhgue8u4qjcq",
        "botAddress": "cosmos1ks0uf2zxgv6qjyzjwfvfxyv5vp2m6nk5f0a762",
        "runTime": "18:00",
        "minimumReward": 1000
      },
      {
        "address": "cosmosvaloper1vvwtk805lxehwle9l4yudmq6mn0g32px9xtkhc",
        "botAddress": "cosmos1eml7agwd5x084ennlg6apvskufzrlvnrks6h4e",
        "runTime": "21:00",
        "minimumReward": 10000
      },
      {
        "address": "cosmosvaloper1fsg635n5vgc7jazz9sx5725wnc3xqgr7awxaag",
        "botAddress": "cosmos1v9vae554q55xa4pcfdm0p3kv8nxn50jk6v8jdf",
        "runTime": "23:00",
        "minimumReward": 10000
      },
      {
        "address": "cosmosvaloper140l6y2gp3gxvay6qtn70re7z2s0gn57zfd832j",
        "botAddress": "cosmos12xpq68caw2aqdu70jm4k792g0v9prhrpqrxyqc",
        "runTime": "21:00",
        "minimumReward": 10000
      },
      {
        "address": "cosmosvaloper1gpx52r9h3zeul45amvcy2pysgvcwddxrgx6cnv",
        "botAddress": "cosmos1mjq48r6435aewerpruwc8up3tz3rzan2ve7hp4",
        "runTime": "19:00",
        "minimumReward": 500000
      },
      {
        "address": "cosmosvaloper14qazscc80zgzx3m0m0aa30ths0p9hg8vdglqrc",
        "botAddress": "cosmos1305e92ng6a9pdh3ttc3ld459ckxupxt3hv6r68",
        "runTime": "19:15",
        "minimumReward": 10000
      },
      {
        "address": "cosmosvaloper16yupepagywvlk7uhpfchtwa0stu5f8cyhh54f2",
        "botAddress": "cosmos1hl0jgxre5z0nkyjj07c5vfdy44yk44atelzv0a",
        "runTime": "22:30",
        "minimumReward": 100000
      },
      {
        "address": "cosmosvaloper15r4tc0m6hc7z8drq3dzlrtcs6rq2q9l2nvwher",
        "botAddress": "cosmos1dg8u5qll7fjm9nnwqns0ullhtc6g552ugd0eqj",
        "runTime": "9:00",
        "minimumReward": 10000
      },
      {
        "address": "cosmosvaloper124maqmcqv8tquy764ktz7cu0gxnzfw54n3vww8",
        "botAddress": "cosmos1vqhz5g5sq8ku0ka5x9ygal9flkg5vzr9l2xxk4",
        "runTime": "20:00",
        "minimumReward": 1000000
      },
      {
        "address": "cosmosvaloper199mlc7fr6ll5t54w7tts7f4s0cvnqgc59nmuxf",
        "botAddress": "cosmos19pqrxrl6n0g0mky4y79hlfzchprmsp5jn8emv6",
        "runTime": "19:30",
        "minimumReward": 10000
      },
      {
        "address": "cosmosvaloper17h2x3j7u44qkrq0sk8ul0r2qr440rwgjkfg0gh",
        "botAddress": "cosmos14gra89zm8753pfuhvujjulmtkf2qq70feykca5",
        "runTime": "17:28",
        "minimumReward": 100000
      },
      {
        "address": "cosmosvaloper157v7tczs40axfgejp2m43kwuzqe0wsy0rv8puv",
        "botAddress": "cosmos1zwjfxr3j9gnnrhxwtt8t6qqr4pdn7cgjqmxay4",
        "runTime": "every 1 hour",
        "minimumReward": 10000
      },
      {
        "address": "cosmosvaloper1y0us8xvsvfvqkk9c6nt5cfyu5au5tww2ztve7q",
        "botAddress": "cosmos1rjvyczwh5akp2ylg06dr4s2vlx0jmdwvup2ky0",
        "runTime": "21:00",
        "minimumReward": 10000
      },
      {
        "address": "cosmosvaloper1n3mhyp9fvcmuu8l0q8qvjy07x0rql8q46fe2xk",
        "botAddress": "cosmos1jrjdqzxchlt09gj6qvn4ds8suxh9aqwyhr6rw5",
        "runTime": "every 1 hour",
        "minimumReward": 1000000
      }
    ],
    "authzSupport": true
  },
  {
    "name": "akash",
    "restUrl": [
      "https://rest.cosmos.directory/akash"
    ],
    "rpcUrl": [
      "https://rpc.cosmos.directory/akash"
    ],
    "testAddress": "akash1yxsmtnxdt6gxnaqrg0j0nudg7et2gqczud2r2v",
    "ownerAddress": "akashvaloper1xgnd8aach3vawsl38snpydkng2nv8a4kqgs8hf",
    "operators": [
      {
        "address": "akashvaloper1strxz39h5fapp7zvn5mvf8xm0ea9aajqjstv6g",
        "botAddress": "akash194ytn50yhh67rdha8akhs7c6zulnz4n2yvyy4e",
        "runTime": "every 1 hour",
        "minimumReward": 10000
      },
      {
        "address": "akashvaloper1xgnd8aach3vawsl38snpydkng2nv8a4kqgs8hf",
        "botAddress": "akash1yxsmtnxdt6gxnaqrg0j0nudg7et2gqczud2r2v",
        "runTime": [
          "09:00",
          "21:00"
        ],
        "minimumReward": 1000
      },
      {
        "address": "akashvaloper1qwpnhmdlfj6gfyh0e29fjudh0ytfe5l7tjttul",
        "botAddress": "akash1yl54sf2ekqsc7y7r33267vhc546trx3ftzyns9",
        "runTime": "21:00",
        "minimumReward": 10000
      },
      {
        "address": "akashvaloper1zfcmwh56kmz4wqqg2t8pxrm228dx2c6hzh0ewm",
        "botAddress": "akash1z0xzvw999jh7ekce7eqnex2fj7cnn6xwrqht87",
        "runTime": "21:00",
        "minimumReward": 10000
      },
      {
        "address": "akashvaloper1enhj36w6clcm5fjnp87jnffnkthfux2uj88l6h",
        "botAddress": "akash1eml7agwd5x084ennlg6apvskufzrlvnrmthsvr",
        "runTime": "21:00",
        "minimumReward": 10000
      },
      {
        "address": "akashvaloper140l6y2gp3gxvay6qtn70re7z2s0gn57ztqs903",
        "botAddress": "akash12xpq68caw2aqdu70jm4k792g0v9prhrpdctrez",
        "runTime": "21:00",
        "minimumReward": 10000
      },
      {
        "address": "akashvaloper1uepjmgfuk6rnd0djsglu88w7d0t49lmlsqkfuf",
        "botAddress": "akash1weeu5yuj8n23hd87wsdxqqgfmzzz9zt6zrr52c",
        "runTime": "21:00",
        "minimumReward": 10000
      },
      {
        "address": "akashvaloper1dgxdep80th2qm8xxk8h3j3g93npsd3a8jg60gz",
        "botAddress": "akash1mjq48r6435aewerpruwc8up3tz3rzan2pznsc0",
        "runTime": "19:00",
        "minimumReward": 100000
      },
      {
        "address": "akashvaloper1r4sevyvum9ppqlw75t6h0ex9j4j9dzydu8hczm",
        "botAddress": "akash17xyeczwsax3st6aykyu4f28s5n3zg6r7k774je",
        "runTime": "21:00",
        "minimumReward": 10000
      },
      {
        "address": "akashvaloper1lxh0u07haj646pt9e0l2l4qc3d8htfx5kk698d",
        "botAddress": "akash1uwqjtgjhjctjc45ugy7ev5prprhehc7w5xcfwl",
        "runTime": "21:00",
        "minimumReward": 1000
      },
      {
        "address": "akashvaloper1epnrvkylqpk0f2d3us3cvx7x9tlycz42lwf0v6",
        "botAddress": "akash1vqhz5g5sq8ku0ka5x9ygal9flkg5vzr9j3tp00",
        "runTime": "20:00",
        "minimumReward": 1000000
      },
      {
        "address": "akashvaloper1gp957czryfgyvxwn3tfnyy2f0t9g2p4pz5w0ry",
        "botAddress": "akash1xrrfek3qpz4ja8ccrjklfy064asyqq9k7fmgd4",
        "runTime": "every 1 hour",
        "minimumReward": 1000000
      },
      {
        "address": "akashvaloper1n3mhyp9fvcmuu8l0q8qvjy07x0rql8q4cyw7r4",
        "botAddress": "akash1jrjdqzxchlt09gj6qvn4ds8suxh9aqwy6chyhw",
        "runTime": "every 1 hour",
        "minimumReward": 1000000
      }
    ],
    "authzSupport": false
  },
  {
    "name": "chihuahua",
    "restUrl": [
      "https://rest.cosmos.directory/chihuahua"
    ],
    "rpcUrl": [
      "https://rpc.cosmos.directory/chihuahua"
    ],
    "gasPrice": "0.025uhuahua",
    "testAddress": "chihuahua1yxsmtnxdt6gxnaqrg0j0nudg7et2gqczjr22j5",
    "ownerAddress": "chihuahuavaloper19vwcee000fhazmpt4ultvnnkhfh23ppwxll8zz",
    "operators": [
      {
        "address": "chihuahuavaloper1wnu86qppv7gwtgz8xul5grs80s3vd6uqzr6jzq",
        "botAddress": "chihuahua15xa7vst3jca9qjkngmlysrdfur8gsex93gwmmp",
        "runTime": "every 1 hour",
        "minimumReward": 1000
      },
      {
        "address": "chihuahuavaloper1m4jcru5nsmtzgt4ha8fj4egau3w89cqzdrngnh",
        "botAddress": "chihuahua1uxwnhyjd2m5y6mpqsdg95y4ty0a5jtfrd9m05a",
        "runTime": "every 10 minutes",
        "minimumReward": 10000000
      },
      {
        "address": "chihuahuavaloper1tzk3kzjy7fj4w37hm5v48c2t8vvgukzcqgkz8k",
        "botAddress": "chihuahua1r8egcurpwxftegr07gjv9gwffw4fk009gjzyep",
        "runTime": "every 15 minutes",
        "minimumReward": 1000
      },
      {
        "address": "chihuahuavaloper1ej2es5fjztqjcd4pwa0zyvaevtjd2y5wnscrkq",
        "botAddress": "chihuahua1gvgcxwdk4j46gx3knhuackvqr2hta29zf2kujy",
        "runTime": "21:00",
        "minimumReward": 1001
      },
      {
        "address": "chihuahuavaloper1y6m72uxs6hhsudxqpq73rsdgkjh6nhkqef8pej",
        "botAddress": "chihuahua1z0xzvw999jh7ekce7eqnex2fj7cnn6xwdwhzlx",
        "runTime": "21:00",
        "minimumReward": 1001
      },
      {
        "address": "chihuahuavaloper10wxn2lv29yqnw2uf4jf439kwy5ef00qdqj3xsc",
        "botAddress": "chihuahua1xs023g3yj2mavwn3cjclgsh8mlk0kgsj9trcv8",
        "runTime": "21:00",
        "minimumReward": 1000
      },
      {
        "address": "chihuahuavaloper19vwcee000fhazmpt4ultvnnkhfh23ppwxll8zz",
        "botAddress": "chihuahua1yxsmtnxdt6gxnaqrg0j0nudg7et2gqczjr22j5",
        "runTime": [
          "09:00",
          "21:00"
        ],
        "minimumReward": 1000
      },
      {
        "address": "chihuahuavaloper1glk94taeyhfpje4zaz8dsfxmn4yr3g8kkzv4x5",
        "botAddress": "chihuahua106n92ygqknaw5wcgl2e9v0duxxux6ntt42yq2f",
        "runTime": "21:00",
        "minimumReward": 1000
      },
      {
        "address": "chihuahuavaloper1xwazl8ftks4gn00y5x3c47auquc62ssu4ftf5w",
        "botAddress": "chihuahua195mm9y35sekrjk73anw2az9lv9xs5mzterzga4",
        "runTime": "every 1 hour",
        "minimumReward": 1000
      },
      {
        "address": "chihuahuavaloper18jlk0pkpr8cnnpjtgu3dqxjvpvlnj6r4e2dtvf",
        "botAddress": "chihuahua1v9vae554q55xa4pcfdm0p3kv8nxn50jkee2uvt",
        "runTime": "23:00",
        "minimumReward": 1000
      },
      {
        "address": "chihuahuavaloper1t85yx95l5pajl9hwkeztawqf8sg9uh4lglgu9w",
        "botAddress": "chihuahua1h43hjfxlz8t6y5wewma63jz7melv46gj803735",
        "runTime": "21:00",
        "minimumReward": 1000
      },
      {
        "address": "chihuahuavaloper140l6y2gp3gxvay6qtn70re7z2s0gn57zum7h5l",
        "botAddress": "chihuahua12xpq68caw2aqdu70jm4k792g0v9prhrprkt2p6",
        "runTime": "22:00",
        "minimumReward": 1000
      },
      {
        "address": "chihuahuavaloper1zl4vt84hya03e8hu7dx4q4cvn2ts2xdr685p5g",
        "botAddress": "chihuahua1weeu5yuj8n23hd87wsdxqqgfmzzz9zt6vdrajq",
        "runTime": "22:00",
        "minimumReward": 1000
      },
      {
        "address": "chihuahuavaloper13c2hcctczy695gfs5gc637tc844n6a9unlkaqv",
        "botAddress": "chihuahua1mjq48r6435aewerpruwc8up3tz3rzan20vneqh",
        "runTime": "19:00",
        "minimumReward": 10000000
      },
      {
        "address": "chihuahuavaloper166ks8xvs36m0ggyxwavv7rj4d9nqwthgq5g7s8",
        "botAddress": "chihuahua1305e92ng6a9pdh3ttc3ld459ckxupxt35ehdm9",
        "runTime": "19:15",
        "minimumReward": 10000
      },
      {
        "address": "chihuahuavaloper1m2dxkn94t97m7ah65hv4tg2xu0j2a2k4fdee20",
        "botAddress": "chihuahua1e44rluarkdw56dy2turnwjtvtg4wqvs037c2k8",
        "runTime": "21:00",
        "minimumReward": 1000
      },
      {
        "address": "chihuahuavaloper1s7xrzju6p9dms958j6zkddr7yqg6hmves2qgu4",
        "botAddress": "chihuahua1juv28kuzuv85hzl5s3scz5rvlv7c9d5cszruv0",
        "runTime": "22:00",
        "minimumReward": 1000
      },
      {
        "address": "chihuahuavaloper1l6kfy4xvy0a34fseyhvc6f6k8asukfdz7pahxr",
        "botAddress": "chihuahua17xyeczwsax3st6aykyu4f28s5n3zg6r7cs7u2p",
        "runTime": "21:00",
        "minimumReward": 1000
      },
      {
        "address": "chihuahuavaloper1cy9jhuf3cx2z33duxld7p57gtege6hfh6fyc4w",
        "botAddress": "chihuahua1hpwxnnrtsc6zjx4glup77tfe5z54lmtqxrxmy9",
        "runTime": "10:40",
        "minimumReward": 1000
      },
      {
        "address": "chihuahuavaloper1jdlfdu2gaj0tlchzjhdnh5r7lfzt6l0zxlhkr6",
        "botAddress": "chihuahua1q200ut9chx7t0nnde4h526vdxwudktgkusgugq",
        "runTime": "21:00",
        "minimumReward": 1000
      },
      {
        "address": "chihuahuavaloper1lxh0u07haj646pt9e0l2l4qc3d8htfx5pd5hur",
        "botAddress": "chihuahua1uwqjtgjhjctjc45ugy7ev5prprhehc7w6gcqk8",
        "runTime": "21:00",
        "minimumReward": 1000
      },
      {
        "address": "chihuahuavaloper1fm68jvjpk0g7dvdq75czjynyszeaduxt5lc0a8",
        "botAddress": "chihuahua1zwjfxr3j9gnnrhxwtt8t6qqr4pdn7cgjrwtn9h",
        "runTime": "every 1 hour",
        "minimumReward": 1000
      },
      {
        "address": "chihuahuavaloper1x8drn3260ezg3se6j7w7wqhy090u4wsjt9raj8",
        "botAddress": "chihuahua1x9e5qkjzzmfhw4dt05aludazwvd5x634ssjj76",
        "runTime": "16:00",
        "minimumReward": 10000000
      },
      {
        "address": "chihuahuavaloper16kctxuen3x2avvjj2mdwsl6g8n7d4vjkq6c6q9",
        "botAddress": "chihuahua1m8d834ykcy3dgrdve4xhxky3u3c2tl9d3d7gy9",
        "runTime": "21:00",
        "minimumReward": 1000
      },
      {
        "address": "chihuahuavaloper1y53zdszvt87fjg9hn50kg78850el26k0l9wxwl",
        "botAddress": "chihuahua1cvj2yu8fmtr2my4a7y4r5rnt69flqvcvfxl4yy",
        "runTime": "every 15 minutes",
        "minimumReward": 100000000
      },
      {
        "address": "chihuahuavaloper17h628d2wtlw6844nzv0ktnq9qtm5qm3pym0k44",
        "botAddress": "chihuahua1uc877qk45e23hxxx364dxsp8rehu5addswfj06",
        "runTime": "every 15 minutes",
        "minimumReward": 100000000
      },
      {
        "address": "chihuahuavaloper1gp957czryfgyvxwn3tfnyy2f0t9g2p4p40qac2",
        "botAddress": "chihuahua1xrrfek3qpz4ja8ccrjklfy064asyqq9ks8mp4d",
        "runTime": "every 15 minutes",
        "minimumReward": 100000000
      },
      {
        "address": "chihuahuavaloper1pzqjgfd25qsyfdtmx9elrqx6zjjvnc9sj52r2y",
        "botAddress": "chihuahua1jrjdqzxchlt09gj6qvn4ds8suxh9aqwy5khd0k",
        "runTime": "every 1 hour",
        "minimumReward": 100000000
      }
    ],
    "authzSupport": false
  },
  {
    "name": "gravitybridge",
    "restUrl": [
      "https://rest.cosmos.directory/gravitybridge"
    ],
    "rpcUrl": [
      "https://rpc.cosmos.directory/gravitybridge"
    ],
    "testAddress": "gravity1yxsmtnxdt6gxnaqrg0j0nudg7et2gqcz4x4uk7",
    "gasPrice": "0.025ugraviton",
    "operators": [
      {
        "address": "gravityvaloper187reejg4et24jpggqt55vnc47l926w0p8w70mh",
        "botAddress": "gravity1v9vae554q55xa4pcfdm0p3kv8nxn50jk7u42gp",
        "runTime": "23:00",
        "minimumReward": 1000
      },
      {
        "address": "gravityvaloper1zfcmwh56kmz4wqqg2t8pxrm228dx2c6hs487gh",
        "botAddress": "gravity1z0xzvw999jh7ekce7eqnex2fj7cnn6xw2tg5mv",
        "runTime": "23:00",
        "minimumReward": 1000
      },
      {
        "address": "gravityvaloper140l6y2gp3gxvay6qtn70re7z2s0gn57zezczfa",
        "botAddress": "gravity12xpq68caw2aqdu70jm4k792g0v9prhrpyn5u9s",
        "runTime": "22:00",
        "minimumReward": 1000
      },
      {
        "address": "gravityvaloper1d63hvdgwy64sfex2kyujd0xyfhmu7r7cgxt5ru",
        "botAddress": "gravity1mjq48r6435aewerpruwc8up3tz3rzan2gfv0ya",
        "runTime": "19:00",
        "minimumReward": 10000
      },
      {
        "address": "gravityvaloper1452twnqn0z4l34c9uxudeaetk6hudpqpm0w32x",
        "botAddress": "gravity1305e92ng6a9pdh3ttc3ld459ckxupxt3nugml0",
        "runTime": "19:15",
        "minimumReward": 10000
      },
      {
        "address": "gravityvaloper1728s3k0mgzmc38eswpu9seghl0yczupyhc695s",
        "botAddress": "gravity1uwqjtgjhjctjc45ugy7ev5prprhehc7wad8kjd",
        "runTime": "21:00",
        "minimumReward": 1000
      },
      {
        "address": "gravityvaloper1uuzcgwd0yerq6yfk2fewfknl0rf6aqgdd0p3a3",
        "botAddress": "gravity1hcgxjhvv43g9z6dc58g428jgc8hdlmf7sl2d82",
        "runTime": "12:00",
        "minimumReward": 1000
      },
      {
        "address": "gravityvaloper14vaak0zdjtnvh92hw9ypwxj76093yrgzmuguar",
        "botAddress": "gravity1vqhz5g5sq8ku0ka5x9ygal9flkg5vzr9m657na",
        "runTime": "20:00",
        "minimumReward": 1000000
      },
      {
        "address": "gravityvaloper122mak6mduuzyww573jlpgv57qhk96aqgu7sd8g",
        "botAddress": "gravity1jh0hzxtyu2a2nc5s9xdxx7zr50wvf97z9sv0tn",
        "runTime": "every 1 hour",
        "minimumReward": 100000
      },
      {
        "address": "gravityvaloper1epfpvqsc34sfserdx8x4t3aszdkar3w684fwr6",
        "botAddress": "gravity1zwjfxr3j9gnnrhxwtt8t6qqr4pdn7cgjyt59pa",
        "runTime": "every 1 hour",
        "minimumReward": 100000
      },
      {
        "address": "gravityvaloper1vyd4k5j636erx5y5kdqghdu3rfjtwc48vdc7r6",
        "botAddress": "gravity1grfk7t0k42yxpwqhr7kt4te7j73m2a3vx40gyw",
        "runTime": "13:37",
        "minimumReward": 10000
      },
      {
        "address": "gravityvaloper10m848yf5f66qytun249z9k56nvtvknwenp0dts",
        "botAddress": "gravity1kxd2f28ugzwyv9twexw88kpajvgf94xgeghxtr",
        "runTime": "every 1 hour",
        "minimumReward": 10000
      },
      {
        "address": "gravityvaloper1xf869399xq4pnxsllzvnwdcra8ly3huj5cnwh5",
        "botAddress": "gravity1zks5qjck40m827v2m83la5r3y6lkudw8pjvvxw",
        "runTime": "08:00",
        "minimumReward": 1000000
      },
      {
        "address": "gravityvaloper1pv7ae4kvlyme7r443xl07e2mjuulqr3cs0v89w",
        "botAddress": "gravity1s0ncp8tlxwhmvhyrvrglcvl4l2lxd5wqewxt0r",
        "runTime": "every 1 hour",
        "minimumReward": 10000
      },
      {
        "address": "gravityvaloper1z5nxs28a8krdhv6z6jw7gs5k6qr43xycr8wc6k",
        "botAddress": "gravity1rjvyczwh5akp2ylg06dr4s2vlx0jmdwvc3cwp8",
        "runTime": "21:00",
        "minimumReward": 10000
      },
      {
        "address": "gravityvaloper14vaak0zdjtnvh92hw9ypwxj76093yrgzmuguar",
        "botAddress": "gravity1vqhz5g5sq8ku0ka5x9ygal9flkg5vzr9m657na",
        "runTime": "every 3 hours",
        "minimumReward": 100000
      },
      {
        "address": "gravityvaloper1h4w306x3tm39gas6evu326c9ycxwrvk4drnv5t",
        "botAddress": "gravity1jrjdqzxchlt09gj6qvn4ds8suxh9aqwynngmtu",
        "runTime": "every 1 hour",
        "minimumReward": 1000000
      }
    ],
    "authzSupport": true
  },
  {
    "name": "regen",
    "restUrl": [
      "https://rest.cosmos.directory/regen"
    ],
    "rpcUrl": [
      "https://rpc.cosmos.directory/regen"
    ],
    "gasPrice": "0.03uregen",
    "testAddress": "regen1yxsmtnxdt6gxnaqrg0j0nudg7et2gqczw5vc9j",
    "operators": [
      {
        "address": "regenvaloper1gjvu75cq6qxyrtdv66lx9xe92jw9gqdetagaze",
        "botAddress": "regen1mjq48r6435aewerpruwc8up3tz3rzan2nm4th3",
        "runTime": "19:00",
        "minimumReward": 10000
      },
      {
        "address": "regenvaloper1ceunjpth8nds7sfmfd9yjmh97vxmwqfyf7r2cn",
        "botAddress": "regen1vqhz5g5sq8ku0ka5x9ygal9flkg5vzr9qgd6q3",
        "runTime": "20:00",
        "minimumReward": 1000000
      },
      {
        "address": "regenvaloper1kzhxmgp8z05zrj90nd8h5qx9pm949an5y7nwsz",
        "botAddress": "regen1hl0jgxre5z0nkyjj07c5vfdy44yk44atxafsee",
        "runTime": "22:30",
        "minimumReward": 2000000
      },
      {
        "address": "regenvaloper1vnxgn4uwtr0ug8z3u07c26chxn5a95lggwxtzv",
        "botAddress": "regen1zks5qjck40m827v2m83la5r3y6lkudw86q4g4z",
        "runTime": "08:00",
        "minimumReward": 1000000
      },
      {
        "address": "regenvaloper1n3mhyp9fvcmuu8l0q8qvjy07x0rql8q4ucmxys",
        "botAddress": "regen1jrjdqzxchlt09gj6qvn4ds8suxh9aqwygp3lcs",
        "runTime": "every 1 hour",
        "minimumReward": 1000000
      }
    ],
    "authzSupport": true
  },
  {
    "name": "terra",
    "apyEnabled": false,
    "restUrl": [
      "https://rest.cosmos.directory/terra"
    ],
    "rpcUrl": [
      "https://rpc.cosmos.directory/terra"
    ],
    "testAddress": "terra1rnszu7kumz5lmgdk3fv2pmzt3s8vhcddqep7d4",
    "gasPrice": "0.015uluna",
    "operators": [
      {
        "address": "terravaloper1f2t96sz9hnwsqnneux6v28xfgn07pkxjduvwjz",
        "botAddress": "terra194ytn50yhh67rdha8akhs7c6zulnz4n20nnrwr",
        "runTime": "every 1 hour",
        "minimumReward": 10000
      },
      {
        "address": "terravaloper13slfa8cc7zvmjt4wkap2lwmlkp4h3azwltlj6s",
        "botAddress": "terra1305e92ng6a9pdh3ttc3ld459ckxupxt33gqrc8",
        "runTime": "19:15",
        "minimumReward": 10000
      },
      {
        "address": "terravaloper108lmrztvc3pc3w774shgvpry4d3lf79k2ummna",
        "botAddress": "terra1hl0jgxre5z0nkyjj07c5vfdy44yk44atlmcvda",
        "runTime": "22:30",
        "minimumReward": 10000
      },
      {
        "address": "terravaloper1audgfvmgt0js54p3s8kj3r40uwej6vy2tv6rrw",
        "botAddress": "terra1hz2dutqm7e0t7q3h5cm9d8lchztskm8pekadus",
        "runTime": "17:28",
        "minimumReward": 50000
      },
      {
        "address": "terravaloper12079m57cew2v02zs624zvyed5479an9wxh03fy",
        "botAddress": "terra1knhcrmhcm4d6apcj4vglelax7sz4fm8759s6mj",
        "runTime": "every 1 hour",
        "minimumReward": 1000000
      }
    ],
    "authzSupport": true
  },
  {
    "name": "sentinel",
    "restUrl": [
      "https://rest.cosmos.directory/sentinel"
    ],
    "rpcUrl": [
      "https://rpc.cosmos.directory/sentinel"
    ],
    "gasPrice": "0.02udvpn",
    "testAddress": "sent1yxsmtnxdt6gxnaqrg0j0nudg7et2gqcz2d3ahe",
    "operators": [
      {
        "address": "sentvaloper138dhtmfslt0ls4ec0jumj8tyajry4dfuv27jay",
        "botAddress": "sent194ytn50yhh67rdha8akhs7c6zulnz4n2jvl6gv",
        "runTime": "every 1 hour",
        "minimumReward": 1000
      },
      {
        "address": "sentvaloper10y0044zsacejntznk6eatvz7mcekqv357fhl7q",
        "botAddress": "sent1n3m6rj0w9lgzg7leppnaru2xguraxhqc7uvx0f",
        "runTime": "21:00",
        "minimumReward": 100000
      },
      {
        "address": "sentvaloper1gwqt4jzhtvms8u57gpl4tzxjxqq8fss2j3hx48",
        "botAddress": "sent1mjq48r6435aewerpruwc8up3tz3rzan2hzgw96",
        "runTime": "19:00",
        "minimumReward": 1000000
      },
      {
        "address": "sentvaloper1tjgec0ssfrlldmut69xsp8vzljugg0g306aae2",
        "botAddress": "sent1e44rluarkdw56dy2turnwjtvtg4wqvs0fsran2",
        "runTime": "21:00",
        "minimumReward": 1000
      },
      {
        "address": "sentvaloper18mtspwzngrtvtg0l7vuls3dhwp96jsf2t4zcd5",
        "botAddress": "sent17xyeczwsax3st6aykyu4f28s5n3zg6r7q79t0v",
        "runTime": "21:00",
        "minimumReward": 1000
      },
      {
        "address": "sentvaloper1lxh0u07haj646pt9e0l2l4qc3d8htfx543ss9m",
        "botAddress": "sent1uwqjtgjhjctjc45ugy7ev5prprhehc7wzxrhn2",
        "runTime": "21:00",
        "minimumReward": 1000
      },
      {
        "address": "sentvaloper1wd944at7mn6eqm7c7m5lfd9ej3g6astqawjnqn",
        "botAddress": "sent1m5hgzum68rjf4c7zhezgkj8hlnmr0kghd6djwl",
        "runTime": "every 1 hour",
        "minimumReward": 100000
      }
    ],
    "authzSupport": false
  },
  {
    "name": "dig",
    "restUrl": [
      "https://rest.cosmos.directory/dig"
    ],
    "rpcUrl": [
      "https://rpc.cosmos.directory/dig"
    ],
    "gasPrice": "0.0025udig",
    "testAddress": "dig1yxsmtnxdt6gxnaqrg0j0nudg7et2gqczfzw03d",
    "ownerAddress": "digvaloper136avwnuvvy94dqmtnaue2nfvjes8xr37h9rzay",
    "operators": [
      {
        "address": "digvaloper136avwnuvvy94dqmtnaue2nfvjes8xr37h9rzay",
        "botAddress": "dig1yxsmtnxdt6gxnaqrg0j0nudg7et2gqczfzw03d",
        "runTime": [
          "09:00",
          "21:00"
        ],
        "minimumReward": 1000
      },
      {
        "address": "digvaloper1mcm5pj79epddgms7e4r4f93w2m5lxh496tv8h2",
        "botAddress": "dig1mjq48r6435aewerpruwc8up3tz3rzan25dhurw",
        "runTime": "19:00",
        "minimumReward": 100000
      },
      {
        "address": "digvaloper184tx500pdv53uua98ezu2vy2zcfp5nfwrsjnz7",
        "botAddress": "dig1305e92ng6a9pdh3ttc3ld459ckxupxt30cngcu",
        "runTime": "19:15",
        "minimumReward": 10000
      },
      {
        "address": "digvaloper1up3slj4nr5y23gxkvqn8h5ra9mv0pj2vpemf5t",
        "botAddress": "dig17xyeczwsax3st6aykyu4f28s5n3zg6r7r36efc",
        "runTime": "21:00",
        "minimumReward": 10000
      },
      {
        "address": "digvaloper1j80fpcsumfkxypvydvtwtz3j4sdwr8c2gfr33l",
        "botAddress": "dig1zr3hn5faf8tjdc2h576qt02g8t5h9pevxxh9lf",
        "runTime": "22:00",
        "minimumReward": 10000
      },
      {
        "address": "digvaloper1zqp8f7ehuf64psmg0tz3cydacgk2nshg338e8m",
        "botAddress": "dig1v9vae554q55xa4pcfdm0p3kv8nxn50jkzcwe0j",
        "runTime": "23:00",
        "minimumReward": 10000
      },
      {
        "address": "digvaloper1dv3v662kd3pp6pxfagck4zyysas82adspfvtw4",
        "botAddress": "dig1uwqjtgjhjctjc45ugy7ev5prprhehc7wpfu947",
        "runTime": "21:00",
        "minimumReward": 1000
      },
      {
        "address": "digvaloper1s8kaf75yr6v693lhcdwx9r6d3z0sgs2nns36pq",
        "botAddress": "dig1e44rluarkdw56dy2turnwjtvtg4wqvs02lu047",
        "runTime": "21:00",
        "minimumReward": 1000
      },
      {
        "address": "digvaloper1uc8nz85axexc9svkxjy0ccm28cc0uctvs33ewg",
        "botAddress": "dig1vqhz5g5sq8ku0ka5x9ygal9flkg5vzr9870d5w",
        "runTime": "20:00",
        "minimumReward": 1000000
      },
      {
        "address": "digvaloper1xwazl8ftks4gn00y5x3c47auquc62ssuz3xtv7",
        "botAddress": "dig195mm9y35sekrjk73anw2az9lv9xs5mztzzxd7v",
        "runTime": "every 1 hour",
        "minimumReward": 1000000
      }
    ],
    "authzSupport": false
  },
  {
    "name": "bitcanna",
    "restUrl": [
      "https://rest.cosmos.directory/bitcanna"
    ],
    "rpcUrl": [
      "https://rpc.cosmos.directory/bitcanna"
    ],
    "gasPrice": "0.001ubcna",
    "operators": [
      {
        "address": "bcnavaloper1fghw3chlyavtdtlns22ysza77fwygtmrhwwf6m",
        "botAddress": "bcna15xa7vst3jca9qjkngmlysrdfur8gsex9gdn5j3",
        "runTime": [
          "09:00",
          "21:00"
        ],
        "minimumReward": 1000
      },
      {
        "address": "bcnavaloper1r7up4azsnmprakycclqrh60phvq6zptq8lx8qk",
        "botAddress": "bcna1mjq48r6435aewerpruwc8up3tz3rzan2kfwkf8",
        "runTime": "19:00",
        "minimumReward": 100000
      },
      {
        "address": "bcnavaloper1s43h79qx6j85whr2p6060wvxjuyq9yqdak39dj",
        "botAddress": "bcna1jh0hzxtyu2a2nc5s9xdxx7zr50wvf97zmswkxf",
        "runTime": "every 1 hour",
        "minimumReward": 100000
      },
      {
        "address": "bcnavaloper12wskdt5tcc9yx5ajdx8xjjujuc0fgs5p54j6ug",
        "botAddress": "bcna1m5hgzum68rjf4c7zhezgkj8hlnmr0kghv3t2zz",
        "runTime": "every 1 hour",
        "minimumReward": 100000
      },
      {
        "address": "bcnavaloper1gsq4dsxvgsswkgrsftz0k905rzjc0n2hv26xgj",
        "botAddress": "bcna1hl0jgxre5z0nkyjj07c5vfdy44yk44atr0jd80",
        "runTime": "22:30",
        "minimumReward": 20000000
      },
      {
        "address": "bcnavaloper1xwazl8ftks4gn00y5x3c47auquc62ssuxx8m5k",
        "botAddress": "bcna195mm9y35sekrjk73anw2az9lv9xs5mztqxl859",
        "runTime": "every 1hour",
        "minimumReward": 10000
      },
      {
        "address": "bcnavaloper1gp957czryfgyvxwn3tfnyy2f0t9g2p4pxqv0cj",
        "botAddress": "bcna1xrrfek3qpz4ja8ccrjklfy064asyqq9kfzxwua",
        "runTime": "every 1 hour",
        "minimumReward": 10000000
      },
      {
        "address": "bcnavaloper1t5rvn85jhmul9rxn3qryhrd99fqcddkz5357rz",
        "botAddress": "bcna1zks5qjck40m827v2m83la5r3y6lkudw8ljw4t5",
        "runTime": "08:00",
        "minimumReward": 10000000
      },
      {
        "address": "bcnavaloper1ttkg00prt6w9a9zsgh9ywvftmqm22n4z5xezma",
        "botAddress": "bcna15enapnszjg5en949x326ae3deu35dmw5hjed0z",
        "runTime": "every 30 minutes",
        "minimumReward": 1000000
      }
    ],
    "authzSupport": false
  },
  {
    "name": "emoney",
    "apyEnabled": false,
    "restUrl": [
      "https://rest.cosmos.directory/emoney"
    ],
    "rpcUrl": [
      "https://rpc.cosmos.directory/emoney"
    ],
    "gasPrice": "0.08ungm",
    "operators": [
      {
        "address": "emoneyvaloper1xpyajvwsrt6kg68g0uwvy00v9fa7v5f0ygljdp",
        "botAddress": "emoney15xa7vst3jca9qjkngmlysrdfur8gsex9a7epd7",
        "runTime": [
          "09:00",
          "21:00"
        ],
        "minimumReward": 100000
      },
      {
        "address": "emoneyvaloper1z0cwp2wezmaehlhzdmqpx55vhxupuk52d7ucjy",
        "botAddress": "emoney194ytn50yhh67rdha8akhs7c6zulnz4n2x5nhm7",
        "runTime": "every 1 hour",
        "minimumReward": 1000
      },
      {
        "address": "emoneyvaloper1fskgtauswg2d0p79d9gdqj2yjyfulg3d65dtue",
        "botAddress": "emoney1mjq48r6435aewerpruwc8up3tz3rzan2r6yrkg",
        "runTime": "19:00",
        "minimumReward": 2000000
      },
      {
        "address": "emoneyvaloper1ggpn5jtrgf5hhzw79la6k4h9jgcws3erjzccuh",
        "botAddress": "emoney1305e92ng6a9pdh3ttc3ld459ckxupxt3c0qhd6",
        "runTime": "19:15",
        "minimumReward": 10000
      },
      {
        "address": "emoneyvaloper1r7v26mcg7frd8l44p5vr2wfv7eqrhpagffvncl",
        "botAddress": "emoney1v9vae554q55xa4pcfdm0p3kv8nxn50jk40ax65",
        "runTime": "23:00",
        "minimumReward": 10000
      },
      {
        "address": "emoneyvaloper1lxh0u07haj646pt9e0l2l4qc3d8htfx5ev9y8d",
        "botAddress": "emoney1uwqjtgjhjctjc45ugy7ev5prprhehc7wk706qc",
        "runTime": "21:00",
        "minimumReward": 1000
      },
      {
        "address": "emoneyvaloper10rk00srmct4z5huqjh7fc64vgqasl46jwm9g9l",
        "botAddress": "emoney1m5hgzum68rjf4c7zhezgkj8hlnmr0kghezplad",
        "runTime": "every 1 hour",
        "minimumReward": 100000
      },
      {
        "address": "emoneyvaloper1sz7rp920hgupfl0p6c7kwkaes8q8tx3lmzhcrc",
        "botAddress": "emoney1vqhz5g5sq8ku0ka5x9ygal9flkg5vzr9sfujpg",
        "runTime": "20:00",
        "minimumReward": 1000000
      },
      {
        "address": "emoneyvaloper149vyxd36kxpg46rralaw6eejv4d9daqc3nv642",
        "botAddress": "emoney1grfk7t0k42yxpwqhr7kt4te7j73m2a3vdx8ykm",
        "runTime": "13:37",
        "minimumReward": 100000
      },
      {
        "address": "emoneyvaloper1xwazl8ftks4gn00y5x3c47auquc62ssudg660q",
        "botAddress": "emoney195mm9y35sekrjk73anw2az9lv9xs5mzt444jt2",
        "runTime": "every 1 hour",
        "minimumReward": 100000
      }
    ],
    "authzSupport": false
  },
  {
    "name": "kava",
    "apyEnabled": false,
    "restUrl": [
      "https://rest.cosmos.directory/kava"
    ],
    "rpcUrl": [
      "https://rpc.cosmos.directory/kava"
    ],
    "gasPrice": "0.00008ukava",
    "operators": [
      {
        "address": "kavavaloper1m8428ygqwa4yahjtc9ulp9n7eqwt7dn37n8vas",
        "botAddress": "kava142w4wme2n75ggckvxdzhqtlfypxttpt80c7jka",
        "runTime": [
          "09:00",
          "21:00"
        ],
        "minimumReward": 10000
      },
      {
        "address": "kavavaloper1hztgl202pvetspxch0pcchaqzrduw4qq64q08u",
        "botAddress": "kava194ytn50yhh67rdha8akhs7c6zulnz4n24za76y",
        "runTime": "every 1 hour",
        "minimumReward": 1000
      },
      {
        "address": "kavavaloper17jr6wyhm2twyph6d88l5ux945gwmf8vfkhckda",
        "botAddress": "kava1v9vae554q55xa4pcfdm0p3kv8nxn50jkxen0mw",
        "runTime": "23:00",
        "minimumReward": 1000
      },
      {
        "address": "kavavaloper1gd5hf545caremavv28apr9mzf7f7ns395c27mq",
        "botAddress": "kava1mjq48r6435aewerpruwc8up3tz3rzan2sv22hj",
        "runTime": "19:00",
        "minimumReward": 10000
      },
      {
        "address": "kavavaloper125s8t5c6ypwee7ytun90lnhgpls2zl3vta43aj",
        "botAddress": "kava103yfkaqzwl0me0znucd25lrn66hzh0zf4hrpek",
        "runTime": "every 1 hour",
        "minimumReward": 1000000
      }
    ],
    "authzSupport": false
  },
  {
    "name": "desmos",
    "apyEnabled": false,
    "restUrl": [
      "https://rest.cosmos.directory/desmos"
    ],
    "rpcUrl": [
      "https://rpc.cosmos.directory/desmos"
    ],
    "gasPrice": "0.001udsm",
    "operators": [
      {
        "address": "desmosvaloper1xk2kv26fjd9zrg4l3qc7lwxv03w4ydeeppqkkp",
        "botAddress": "desmos1js340eq8082essggjtv8lf9df7qlnny8xuj9ul",
        "runTime": [
          "09:00",
          "21:00"
        ],
        "minimumReward": 1000000
      },
      {
        "address": "desmosvaloper18yazgsq8yvn2f8c734fmnu2ssfrzpw7l8tqckm",
        "botAddress": "desmos1ueyqd3shd7lrpqacjzap8vy6akh2ek8l40fn0y",
        "runTime": [
          "09:00",
          "21:00"
        ],
        "minimumReward": 1000
      },
      {
        "address": "desmosvaloper1xwazl8ftks4gn00y5x3c47auquc62ssu07r7m6",
        "botAddress": "desmos1hcuv07593sxu4luumnh4dy2fujaxyh7xd9rya5",
        "runTime": "every 1 hour",
        "minimumReward": 1000
      },
      {
        "address": "desmosvaloper1np3qcmwdju3rtc4a5mavfyflum5gqsljy2vucp",
        "botAddress": "desmos1v80dwktqstytcnz5esa0hxxam3d83q4xfedj4d",
        "runTime": "every 1 hour",
        "minimumReward": 10000
      },
      {
        "address": "desmosvaloper17ue85ck027c4grv7nuks7k7p4fqnlc55uqhskj",
        "botAddress": "desmos1z0xzvw999jh7ekce7eqnex2fj7cnn6xw6rhufu",
        "runTime": "22:00",
        "minimumReward": 1000
      },
      {
        "address": "desmosvaloper1r0emf6ap6y5advzgtsf4uz3g68p5t5484j4alp",
        "botAddress": "desmos1nrt8va6he35w4vclr6sejkqpvsmr4vtas330me",
        "runTime": "22:00",
        "minimumReward": 1000
      },
      {
        "address": "desmosvaloper1lzzctd3a839xxk7vf4cwuhcvgcnmxrhrx7d92e",
        "botAddress": "desmos1mjq48r6435aewerpruwc8up3tz3rzan2cpn8kd",
        "runTime": "19:00",
        "minimumReward": 10000
      },
      {
        "address": "desmosvaloper1lf3fg79gf2qf6ept7ec22kjd8s6gj3swr2ca0v",
        "botAddress": "desmos1e44rluarkdw56dy2turnwjtvtg4wqvs0xnc5qa",
        "runTime": "21:00",
        "minimumReward": 10000
      },
      {
        "address": "desmosvaloper1d6xe3ldswgaurszrp3emspvhspvu7hxm4ty8mv",
        "botAddress": "desmos1jh0hzxtyu2a2nc5s9xdxx7zr50wvf97z4cn8er",
        "runTime": "every 1 hour",
        "minimumReward": 1000000
      },
      {
        "address": "desmosvaloper19c6nnp6afxj82ehxtlejyvg6zh58050jcgpdj6",
        "botAddress": "desmos1m5hgzum68rjf4c7zhezgkj8hlnmr0kghzekmag",
        "runTime": "every 1 hour",
        "minimumReward": 100000
      },
      {
        "address": "desmosvaloper1zm3l7p8n5dxqeadsfxy3rd0j3c2knnx3chg77a",
        "botAddress": "desmos19n0raswpfd9f7779ah637h20ltae0g7ussa8at",
        "runTime": "20:00",
        "minimumReward": 1000000
      },
      {
        "address": "desmosvaloper1s5gnmccngltteh6ugtsz7fdrykc294tnw2e7pz",
        "botAddress": "desmos1hl0jgxre5z0nkyjj07c5vfdy44yk44atd80uc9",
        "runTime": "22:30",
        "minimumReward": 100000
      },
      {
        "address": "desmosvaloper1jrld5g998gqm4yx26l6cvhxz7y5adgxqzfdpes",
        "botAddress": "desmos1hcgxjhvv43g9z6dc58g428jgc8hdlmf7qh4946",
        "runTime": "12:00",
        "minimumReward": 10000
      },
      {
        "address": "desmosvaloper1pe2fwwffxn2qnykeut8wzm20sv6eevxedlgpfu",
        "botAddress": "desmos169n5p9xuhsnn85xunkg7sdmhtwqgwc3jhnzc0u",
        "runTime": "21:00",
        "minimumReward": 10000
      },
      {
        "address": "desmosvaloper1axt95v5rpc97dtnl24mxtfj95gpxu59vn6xyvw",
        "botAddress": "desmos14a78h6202u4xg6phjnd8rmr5fq98zzdl3fa6vc",
        "runTime": "every 4 hour",
        "minimumReward": 10000
      },
      {
        "address": "desmosvaloper1sx0gd08yfjl76knllyqs7vgc8mvcqg88uhspvd",
        "botAddress": "desmos1yqx9sggaw3evt6pwxajf8lh0q7lxlp3yfyd6x4",
        "runTime": "08:00",
        "minimumReward": 1000000
      },
      {
        "address": "desmosvaloper1mzar2v3xh3at49t2azg9qnkuc9nfvyurqmatuv",
        "botAddress": "desmos1g4zywrluj6ac0xpu6f6jqul52rv0am66r8qy5h",
        "runTime": "21:00",
        "minimumReward": 100000
      }
    ],
    "authzSupport": true
  },
  {
    "name": "cryptoorgchain",
    "restUrl": [
      "https://rest.cosmos.directory/cryptoorgchain"
    ],
    "rpcUrl": [
      "https://rpc.cosmos.directory/cryptoorgchain"
    ],
    "gasPrice": "0.025basecro",
    "operators": [
      {
        "address": "crocncl15m2ae4c2ajpkz6hw0d4ucvwfyuwq8ns5z369u8",
        "botAddress": "cro1v9vae554q55xa4pcfdm0p3kv8nxn50jkzh0t3c",
        "runTime": "23:00",
        "minimumReward": 100000
      },
      {
        "address": "crocncl1tkev46yqrjzrjzrqtty30ex68eja2zcltyq2vj",
        "botAddress": "cro1hl0jgxre5z0nkyjj07c5vfdy44yk44atpy24nv",
        "runTime": "22:30",
        "minimumReward": 1000000
      }
    ],
    "authzSupport": true
  },
  {
    "name": "evmos",
    "enabled": false,
    "apyEnabled": false,
    "restUrl": [
      "https://rest.cosmos.directory/evmos"
    ],
    "rpcUrl": [
      "https://rpc.cosmos.directory/evmos"
    ],
    "operators": [
      {
        "address": "evmosvaloper1shvcjzhcxau6qtlz9w82a646ecwp4hq7ayqt0w",
        "botAddress": "evmos194ytn50yhh67rdha8akhs7c6zulnz4n2tkcdkt",
        "runTime": "every 1 hour",
        "minimumReward": 1000
      },
      {
        "address": "evmosvaloper1x5y65hgngh77sxta6s2vpjnfjep3ltllyhf2hs",
        "botAddress": "evmos16e67hq4eqgnfw6pxu8v33mz259z5r30d9v2uq2",
        "runTime": "21:00",
        "minimumReward": 1000
      },
      {
        "address": "evmosvaloper1chx7v975g72xuw8kdpjt94dh35daqqfyc37kys",
        "botAddress": "evmos1k0fpumkxl35p3se0n52e6dc3mh8vy24kn0uqsg",
        "runTime": "21:00",
        "minimumReward": 1000
      },
      {
        "address": "evmosvaloper14zatq4jagqtm9ejgvglnv0t364d88u80futp65",
        "botAddress": "evmos1xul3g9w27tlns7k3d2reqjxqdsgyknkx74prwv",
        "runTime": "21:00",
        "minimumReward": 1001
      },
      {
        "address": "evmosvaloper1pz3mcahcrglf3md4lggax5r95gvmppc6x5w7hw",
        "botAddress": "evmos17va68yw35aleakz62jwqn24s22fd3k545mclkl",
        "runTime": "21:00",
        "minimumReward": 1000
      },
      {
        "address": "evmosvaloper146mfv59nypacvs5l9h0takrcv8jtlk90wr0ggp",
        "botAddress": "evmos17xyeczwsax3st6aykyu4f28s5n3zg6r7eyzu3t",
        "runTime": "21:00",
        "minimumReward": 1000
      },
      {
        "address": "evmosvaloper1qp49y6vh8vvv5yf8ule8fwx6sss82ncz39tunl",
        "botAddress": "evmos10g8dt086qsfw0s27us8uvhnnftf9aanx4afg3h",
        "runTime": "21:05",
        "minimumReward": 1000000000000000000
      },
      {
        "address": "evmosvaloper1f6m9d94lkenw9fy5wmytatt76l849kx6ugdz70",
        "botAddress": "evmos175l97fdm2a6x5xp82psec52elzu8nsl7dmc7an",
        "runTime": "19:00",
        "minimumReward": 1000
      },
      {
        "address": "evmosvaloper1aep37tvd5yh4ydeya2a88g2tkjz6f2lcrfjumh",
        "botAddress": "evmos1v9vae554q55xa4pcfdm0p3kv8nxn50jkcdkuhp",
        "runTime": "23:00",
        "minimumReward": 1000000
      },
      {
        "address": "evmosvaloper1qhazu8zleyn5chrkxymewx3xw5guq2vm6q7zl0",
        "botAddress": "evmos1t8e0n59ta6dnf38vqel7ydme9tajvjegs4jw5g",
        "runTime": "19:15",
        "minimumReward": 10000
      },
      {
        "address": "evmosvaloper18zt355ccyxd3kj23mz5hdz00qqn5lk5kjnj74m",
        "botAddress": "evmos1uwqjtgjhjctjc45ugy7ev5prprhehc7wmuyqdd",
        "runTime": "21:00",
        "minimumReward": 1000
      },
      {
        "address": "evmosvaloper1a36r4jvcprvewxnr2qhfs0h4spec35238s2h7t",
        "botAddress": "evmos1axp36fwjy2vzlaym52urh80wq9l7z2t0shrj2y",
        "runTime": "20:00",
        "minimumReward": 1000000
      },
      {
        "address": "evmosvaloper1ce4vh0e5kanlgc7z0rhcemvd8erjnfzcyfecl7",
        "botAddress": "evmos1grfk7t0k42yxpwqhr7kt4te7j73m2a3vqyv7mw",
        "runTime": "13:37",
        "minimumReward": 1000000
      },
      {
        "address": "evmosvaloper19fxanpnjlggzuur3m3x0puk5ez7j9lrttexwsw",
        "botAddress": "evmos1hl0jgxre5z0nkyjj07c5vfdy44yk44atm7nz44",
        "runTime": "22:30",
        "minimumReward": 1000000
      },
      {
        "address": "evmosvaloper17vze0tk7q7gwpd6jt69p4m5svrty40yw9a88e3",
        "botAddress": "evmos13craf042e76qasxu6f8vl9ds7vtcajyxmr9asz",
        "runTime": "22:30",
        "minimumReward": 1000000
      },
      {
        "address": "evmosvaloper125fkz3mq6qxxpkmphdl3ep92t0d3y969xmt8hz",
        "botAddress": "evmos1spdlljxpvgzn52qky7hafsdqxpchpydqfg403n",
        "runTime": "every 1 hour",
        "minimumReward": 1000000
      },
      {
        "address": "evmosvaloper10qpycc2egucukw8afcz4us7xlxxmfwh6rscvjz",
        "botAddress": "evmos1uzjr9euyy4dflxta40lar6w5jm8jdm8gpeszf0",
        "runTime": "20:00",
        "minimumReward": 1000000000000000
      },
      {
        "address": "evmosvaloper1r4egnngxqudu7nsxa6uygcygn36j30v7w3luh6",
        "botAddress": "evmos1czfankzgd7p2245kyszuse70jy7sjzmnz5qmul",
        "runTime": "every 1 hour",
        "minimumReward": 1000000000000000
      },
      {
        "address": "evmosvaloper1vw76ju5rwt9us7kz8tg42t6yfmq2jftydu74u6",
        "botAddress": "evmos14q8vu02v3npvnrxkt7te05tx6ral53rx4hh80f",
        "runTime": "21:00",
        "minimumReward": 1000000000000000
      },
      {
        "address": "evmosvaloper1rhddecqpwfjdkwmu6lmfzekh936kcu6wxs7jxa",
        "botAddress": "evmos19mgc0j2m7pfzuc9lthqa6r24laxk094d3a979q",
        "runTime": "every 3 hours",
        "minimumReward": 1000000000000000
      },
      {
        "address": "evmosvaloper1rh9uz23gmhr6q92a45qrath4fr9ffefz4eas0z",
        "botAddress": "evmos1w2v6ztzta7hra7q3j3g6g363tqnh02th0mauj3",
        "runTime": "every 1 hour",
        "minimumReward": 1000000000000000000
      }
    ],
    "authzSupport": true
  },
  {
    "name": "sifchain",
    "restUrl": [
      "https://rest.cosmos.directory/sifchain"
    ],
    "rpcUrl": [
      "https://rpc.cosmos.directory/sifchain"
    ],
    "operators": [
      {
        "address": "sifvaloper1esnwgt6g6x2d3m37pw9lkgsxgzenc36n3a4n0f",
        "botAddress": "sif15xa7vst3jca9qjkngmlysrdfur8gsex9hqvr4g",
        "runTime": "every 1 hour",
        "minimumReward": 100000
      },
      {
        "address": "sifvaloper1gstrmcv3tqrskdj7uqu4x4tkh8nfw4qp9f85pm",
        "botAddress": "sif1jh0hzxtyu2a2nc5s9xdxx7zr50wvf97zya3pps",
        "runTime": "every 1 hour",
        "minimumReward": 100000000
      },
      {
        "address": "sifvaloper1lnhxf6war6qlldemkqzp0t3g57hpe9a6nh3tyv",
        "botAddress": "sif194ytn50yhh67rdha8akhs7c6zulnz4n2v2x4rg",
        "runTime": "every 1 hour",
        "minimumReward": 1000
      },
      {
        "address": "sifvaloper1uepjmgfuk6rnd0djsglu88w7d0t49lmlmxj56z",
        "botAddress": "sif1weeu5yuj8n23hd87wsdxqqgfmzzz9zt629p9uf",
        "runTime": "21:00",
        "minimumReward": 1000
      },
      {
        "address": "sifvaloper1ej2es5fjztqjcd4pwa0zyvaevtjd2y5w0djvt9",
        "botAddress": "sif1gvgcxwdk4j46gx3knhuackvqr2hta29z0z5yud",
        "runTime": "21:00",
        "minimumReward": 1001
      },
      {
        "address": "sifvaloper1kttxh8lxsmez56pen3cw307raf45fj9vmvwn5j",
        "botAddress": "sif1mjq48r6435aewerpruwc8up3tz3rzan2fy3pw7",
        "runTime": "19:00",
        "minimumReward": 1000
      },
      {
        "address": "sifvaloper1a2ly5lyry8l4wvx27fzdu6ha5mj53sxceu4uvj",
        "botAddress": "sif1m8d834ykcy3dgrdve4xhxky3u3c2tl9dh9us2v",
        "runTime": "21:00",
        "minimumReward": 1000
      },
      {
        "address": "sifvaloper1r9ssdmc2xm3kv2y5m35mhrvnqms4pjw27umt2l",
        "botAddress": "sif1hl0jgxre5z0nkyjj07c5vfdy44yk44atuzd6qk",
        "runTime": "22:30",
        "minimumReward": 100000
      },
      {
        "address": "sifvaloper1gp957czryfgyvxwn3tfnyy2f0t9g2p4pfj2j90",
        "botAddress": "sif1xrrfek3qpz4ja8ccrjklfy064asyqq9kk0eemy",
        "runTime": "every 1 hour",
        "minimumReward": 10000000
      },
      {
        "address": "sifvaloper1n3mhyp9fvcmuu8l0q8qvjy07x0rql8q4nz2r97",
        "botAddress": "sif1jrjdqzxchlt09gj6qvn4ds8suxh9aqwyj744pl",
        "runTime": "every 1 hour",
        "minimumReward": 10000000
      }
    ],
    "authzSupport": false
  },
  {
    "name": "lumnetwork",
    "restUrl": [
      "https://rest.cosmos.directory/lumnetwork"
    ],
    "rpcUrl": [
      "https://rpc.cosmos.directory/lumnetwork"
    ],
    "operators": [
      {
        "address": "lumvaloper1xkv494sduqkpadwesqlsp6069yepsj587dvf46",
        "botAddress": "lum1js340eq8082essggjtv8lf9df7qlnny88wzu7n",
        "runTime": [
          "09:00",
          "21:00"
        ],
        "minimumReward": 1000000
      },
      {
        "address": "lumvaloper16w9g7epcvwnmya5khpj2kk9x7k39pjp3ufa3uj",
        "botAddress": "lum15xa7vst3jca9qjkngmlysrdfur8gsex98h7u0h",
        "runTime": [
          "09:00",
          "21:00"
        ],
        "minimumReward": 10000
      },
      {
        "address": "lumvaloper1u6jr0pztvsjpvx77rfzmtw49xwzu9kash9slqs",
        "botAddress": "lum1v9vae554q55xa4pcfdm0p3kv8nxn50jk0x6mca",
        "runTime": "23:00",
        "minimumReward": 1000
      },
      {
        "address": "lumvaloper1ej2es5fjztqjcd4pwa0zyvaevtjd2y5wf0p22w",
        "botAddress": "lum1gvgcxwdk4j46gx3knhuackvqr2hta29zl4xmxj",
        "runTime": "23:00",
        "minimumReward": 1001
      },
      {
        "address": "lumvaloper16xvwljz2vqpsdzuskdlqt25e8gxmlpnfq3dcxh",
        "botAddress": "lum1r8egcurpwxftegr07gjv9gwffw4fk0097djrdh",
        "runTime": "every 1 hour",
        "minimumReward": 1001
      },
      {
        "address": "lumvaloper1txgtzgdj90mqddhyu5gcpkkdeu9g2fu22d85d7",
        "botAddress": "lum1e44rluarkdw56dy2turnwjtvtg4wqvs08pgdz3",
        "runTime": "21:00",
        "minimumReward": 1000
      },
      {
        "address": "lumvaloper1nnl9ygsp04rhkuh3yrr98cnvke586mxlhpfe3w",
        "botAddress": "lum1eml7agwd5x084ennlg6apvskufzrlvnrr687qd",
        "runTime": "21:00",
        "minimumReward": 1000
      },
      {
        "address": "lumvaloper1068lx20jqswpwtykfezssdkn524kqlmlqjeqpa",
        "botAddress": "lum19pqrxrl6n0g0mky4y79hlfzchprmsp5jxdyjew",
        "runTime": "21:00",
        "minimumReward": 1000
      },
      {
        "address": "lumvaloper1v73py5myadey4cal2wh4nlk99h59jh52muuv55",
        "botAddress": "lum1jh0hzxtyu2a2nc5s9xdxx7zr50wvf97z52r7m0",
        "runTime": "every 1 hour",
        "minimumReward": 1000
      },
      {
        "address": "lumvaloper1up3slj4nr5y23gxkvqn8h5ra9mv0pj2vv70zs4",
        "botAddress": "lum17xyeczwsax3st6aykyu4f28s5n3zg6r7w0wm7h",
        "runTime": "21:00",
        "minimumReward": 1000
      },
      {
        "address": "lumvaloper1axqn30kead92gdsg7pusc6ezxx8ltq465r3hv3",
        "botAddress": "lum1mjq48r6435aewerpruwc8up3tz3rzan2enr75p",
        "runTime": "19:00",
        "minimumReward": 1000
      },
      {
        "address": "lumvaloper1kls9ca0h980sqfmt0497jj8kad3lcws6s7gjsg",
        "botAddress": "lum1uecj925gwmagk8je8c2exmnty6t2jm7xt57ww8",
        "runTime": "21:00",
        "minimumReward": 1000
      },
      {
        "address": "lumvaloper1krkmg6f0sjwalkx3nq39yt0upxgys7alme6lps",
        "botAddress": "lum1h666jcyjycu90w3j6q6cpswsmzh9f73t0lwkf6",
        "runTime": "every 1 hour",
        "minimumReward": 1000
      },
      {
        "address": "lumvaloper1y69ary732dmngmj2g2e8m2ssedugya4may0tj5",
        "botAddress": "lum1305e92ng6a9pdh3ttc3ld459ckxupxt3zx820n",
        "runTime": "19:15",
        "minimumReward": 10000
      },
      {
        "address": "lumvaloper1uqw4e63xwwjmxt6ympdl20dsxtjr7lzx2p20hu",
        "botAddress": "lum1vqhz5g5sq8ku0ka5x9ygal9flkg5vzr92qm0rp",
        "runTime": "20:00",
        "minimumReward": 1000000
      },
      {
        "address": "lumvaloper1zs59ua4l0h6a2hnh08v8qn76f6qh7uxc22vey5",
        "botAddress": "lum1hl0jgxre5z0nkyjj07c5vfdy44yk44atv4l96f",
        "runTime": "22:30",
        "minimumReward": 100000
      },
      {
        "address": "lumvaloper1trkdt99yc4je55759s8z4fctrluxf9pmla7k80",
        "botAddress": "lum1327kewr0m28edp6ee022myyxzvlf3g5exxpvr7",
        "runTime": "14:30",
        "minimumReward": 10000
      },
      {
        "address": "lumvaloper1z7ss5slnpjfkceahl323ag9tkf3a6yrs88h4ng",
        "botAddress": "lum1zwjfxr3j9gnnrhxwtt8t6qqr4pdn7cgj43m53p",
        "runTime": "every 1 hour",
        "minimumReward": 10000
      },
      {
        "address": "lumvaloper1xwazl8ftks4gn00y5x3c47auquc62ssu0kjqgq",
        "botAddress": "lum195mm9y35sekrjk73anw2az9lv9xs5mzt0uj0fr",
        "runTime": "every 1 hour",
        "minimumReward": 10000
      },
      {
        "address": "lumvaloper1g239l2skjnz3dszek5s5npquza5gvypdrv6w88",
        "botAddress": "lum1zks5qjck40m827v2m83la5r3y6lkudw8sgrakj",
        "runTime": "08:00",
        "minimumReward": 1000000
      },
      {
        "address": "lumvaloper1qckuz6ks3kgjjnp26gtw3ya3e2l7tdp4hcvyem",
        "botAddress": "lum1g4zywrluj6ac0xpu6f6jqul52rv0am66z4sakm",
        "runTime": "21:00",
        "minimumReward": 100000
      },
      {
        "address": "lumvaloper1lnqradz7whff07t60pzetvkhgqamt9xu9f2j6k",
        "botAddress": "lum14a78h6202u4xg6phjnd8rmr5fq98zzdlsmdrw5",
        "runTime": "every 4 hour",
        "minimumReward": 10000
      }
    ],
    "authzSupport": true
  },
  {
    "name": "stargaze",
    "apyEnabled": false,
    "restUrl": [
      "https://rest.cosmos.directory/stargaze"
    ],
    "rpcUrl": [
      "https://rpc.cosmos.directory/stargaze"
    ],
    "operators": [
      {
        "address": "starsvaloper1s679uyrt0uhljj8ws905hetwn87jqdz3n33klw",
        "botAddress": "stars15xa7vst3jca9qjkngmlysrdfur8gsex9xp5g3j",
        "runTime": [
          "09:00",
          "21:00"
        ],
        "minimumReward": 1000
      },
      {
        "address": "starsvaloper10wxn2lv29yqnw2uf4jf439kwy5ef00qd0jluj0",
        "botAddress": "stars1xs023g3yj2mavwn3cjclgsh8mlk0kgsjjzetx5",
        "runTime": [
          "00:00",
          "12:00"
        ],
        "minimumReward": 10000
      },
      {
        "address": "starsvaloper1y3cxrze7kmktj93atd42g9rffyg823g0qjqelc",
        "botAddress": "stars1eml7agwd5x084ennlg6apvskufzrlvnrzvd27g",
        "runTime": "21:00",
        "minimumReward": 1000
      },
      {
        "address": "starsvaloper1r4sevyvum9ppqlw75t6h0ex9j4j9dzydyuhsmz",
        "botAddress": "stars17xyeczwsax3st6aykyu4f28s5n3zg6r70ey0qj",
        "runTime": "21:00",
        "minimumReward": 1000
      },
      {
        "address": "starsvaloper12v78y2lrpy2euhuzjtd6ssyzz3zllgs0uqk3nn",
        "botAddress": "stars1305e92ng6a9pdh3ttc3ld459ckxupxt3rsd73k",
        "runTime": "19:15",
        "minimumReward": 10000
      },
      {
        "address": "starsvaloper1mz2qks48v486d9m8wp4l9fxm2e9l0e0kzk79m5",
        "botAddress": "stars1mjq48r6435aewerpruwc8up3tz3rzan2c9f22y",
        "runTime": "19:00",
        "minimumReward": 1000
      },
      {
        "address": "starsvaloper1hr4ag3mdzy08rl6r7pga832kvchqctvmzdneds",
        "botAddress": "stars1m5hgzum68rjf4c7zhezgkj8hlnmr0kghzavkpp",
        "runTime": "every 1 hour",
        "minimumReward": 100000
      },
      {
        "address": "starsvaloper1yskcx5zfkr3nacn6f5zd08yw72zwm4s06x8tpz",
        "botAddress": "stars1hcgxjhvv43g9z6dc58g428jgc8hdlmf7qn0gfn",
        "runTime": "12:00",
        "minimumReward": 10000
      },
      {
        "address": "starsvaloper13agg47uffkehwqpvqeqp86aamjmkvmt4hyt9z7",
        "botAddress": "stars1vqhz5g5sq8ku0ka5x9ygal9flkg5vzr9tk3may",
        "runTime": "20:00",
        "minimumReward": 1000000
      },
      {
        "address": "starsvaloper17h2x3j7u44qkrq0sk8ul0r2qr440rwgjvlln5d",
        "botAddress": "stars14gra89zm8753pfuhvujjulmtkf2qq70fdcp9k9",
        "runTime": "17:28",
        "minimumReward": 1000000
      },
      {
        "address": "starsvaloper1y58hfnm90r4efhlydx0gavz57lvm7k6uulkg3h",
        "botAddress": "stars1grfk7t0k42yxpwqhr7kt4te7j73m2a3vke2d2h",
        "runTime": "13:37",
        "minimumReward": 10000
      },
      {
        "address": "starsvaloper1xru87608vdps23q4s79006lcsm0tfxcl4juuy5",
        "botAddress": "stars1d72r4aaxkv2cpnxjh6xuklv9z4prcj2qmfv40r",
        "runTime": "21:00",
        "minimumReward": 10000
      },
      {
        "address": "starsvaloper1xqum4wt30f3aqw8mmv823ty3x7gpmmde9zfndf",
        "botAddress": "stars1r3g7japkptsvt3gv52gvuudprtcue762n08yrf",
        "runTime": "12:00",
        "minimumReward": 10000
      },
      {
        "address": "starsvaloper1926sz228mm6yjlwye9hfxxh0hh4nm4aqfp29l7",
        "botAddress": "stars1kxd2f28ugzwyv9twexw88kpajvgf94xgfyjr96",
        "runTime": "every 1 hour",
        "minimumReward": 10000
      },
      {
        "address": "starsvaloper162ty3nf7wd5tvqhsu486fexh832fyham0cvphg",
        "botAddress": "stars1zks5qjck40m827v2m83la5r3y6lkudw837ffgh",
        "runTime": "08:00",
        "minimumReward": 1000000
      },
      {
        "address": "starsvaloper1jnum75gr8jsn4xn9u48kc9ma5c4mrmvzsvad6j",
        "botAddress": "stars1s0ncp8tlxwhmvhyrvrglcvl4l2lxd5wqfzrwp6",
        "runTime": "every 1 hour",
        "minimumReward": 10000
      },
      {
        "address": "starsvaloper1n3mhyp9fvcmuu8l0q8qvjy07x0rql8q4qlwk6v",
        "botAddress": "stars1jrjdqzxchlt09gj6qvn4ds8suxh9aqwyrld799",
        "runTime": "every 1 hour",
        "minimumReward": 1000000
      }
    ],
    "authzSupport": true
  },
  {
    "name": "comdex",
    "apyEnabled": false,
    "restUrl": [
      "https://rest.cosmos.directory/comdex"
    ],
    "rpcUrl": [
      "https://rpc.cosmos.directory/comdex"
    ],
    "operators": [
      {
        "address": "comdexvaloper1flh26y7f2vsam4a6snwgrqaxkhe0g2yljstdqm",
        "botAddress": "comdex15xa7vst3jca9qjkngmlysrdfur8gsex94jphr5",
        "runTime": [
          "09:00",
          "21:00"
        ],
        "minimumReward": 1000
      },
      {
        "address": "comdexvaloper195re7mhwh9urewm3rvaj9r7vm6j63c4sd78njd",
        "botAddress": "comdex194ytn50yhh67rdha8akhs7c6zulnz4n2wctp45",
        "runTime": "every 1 hour",
        "minimumReward": 1000
      },
      {
        "address": "comdexvaloper19qz6sgw7llrft2x05lp4swy569e5sla6gl3cuu",
        "botAddress": "comdex1e44rluarkdw56dy2turnwjtvtg4wqvs04yhxwj",
        "runTime": "21:00",
        "minimumReward": 1000
      },
      {
        "address": "comdexvaloper1ej2es5fjztqjcd4pwa0zyvaevtjd2y5wh2dqrg",
        "botAddress": "comdex1gvgcxwdk4j46gx3knhuackvqr2hta29zdses23",
        "runTime": "21:00",
        "minimumReward": 1001
      },
      {
        "address": "comdexvaloper14yh3sqetnphupx2r4jrjctpsqqg7jqmnmzpxc4",
        "botAddress": "comdex1h43hjfxlz8t6y5wewma63jz7melv46gjr47jfp",
        "runTime": "21:00",
        "minimumReward": 1000
      },
      {
        "address": "comdexvaloper1gfe4f7urf866xte5cpmkgsw7q2u97qj06ldtj3",
        "botAddress": "comdex1mjq48r6435aewerpruwc8up3tz3rzan2tku4cz",
        "runTime": "19:00",
        "minimumReward": 1000
      },
      {
        "address": "comdexvaloper12dseyeqwsv3lkxlks45p4fp7et4qnzn5vkavjf",
        "botAddress": "comdex1v9vae554q55xa4pcfdm0p3kv8nxn50jkar9s57",
        "runTime": "23:00",
        "minimumReward": 1000
      },
      {
        "address": "comdexvaloper10d87jx68zygmwagu9ggzxpept07zs7nmcpyjr6",
        "botAddress": "comdex1305e92ng6a9pdh3ttc3ld459ckxupxt3srcprs",
        "runTime": "19:15",
        "minimumReward": 10000
      },
      {
        "address": "comdexvaloper1lxh0u07haj646pt9e0l2l4qc3d8htfx59hp5ft",
        "botAddress": "comdex1uwqjtgjhjctjc45ugy7ev5prprhehc7w7jhvwj",
        "runTime": "21:00",
        "minimumReward": 1000
      },
      {
        "address": "comdexvaloper120g4zfrj75ezl6cmd466tk0rj9h3dkskc5tvkh",
        "botAddress": "comdex1m5hgzum68rjf4c7zhezgkj8hlnmr0kgh3wefn8",
        "runTime": "every 1 hour",
        "minimumReward": 100000
      },
      {
        "address": "comdexvaloper1gp957czryfgyvxwn3tfnyy2f0t9g2p4p3447dz",
        "botAddress": "comdex1xrrfek3qpz4ja8ccrjklfy064asyqq9k5a5ddc",
        "runTime": "every 1 hour",
        "minimumReward": 1000000
      }
    ],
    "authzSupport": false
  },
  {
    "name": "cheqd",
    "restUrl": [
      "https://rest.cosmos.directory/cheqd"
    ],
    "rpcUrl": [
      "https://rpc.cosmos.directory/cheqd"
    ],
    "gasPrice": "25ncheq",
    "operators": [
      {
        "address": "cheqdvaloper1m0f5mdkusqq24zhf8azjn2j5v2jqwqlt3ukrc0",
        "botAddress": "cheqd1ypntyymvjg90ntxwes3hxtmuvvh4fcr8w082sd",
        "runTime": "21:00",
        "minimumReward": 1000
      },
      {
        "address": "cheqdvaloper1qsp3a2qd6km9g0hczsac8279wcwmzmvzgvre8w",
        "botAddress": "cheqd1e44rluarkdw56dy2turnwjtvtg4wqvs0ufeyu5",
        "runTime": "21:00",
        "minimumReward": 1000
      },
      {
        "address": "cheqdvaloper1xwazl8ftks4gn00y5x3c47auquc62ssu5r5utr",
        "botAddress": "cheqd195mm9y35sekrjk73anw2az9lv9xs5mzt55rxhx",
        "runTime": "every 1 hour",
        "minimumReward": 10000000
      },
      {
        "address": "cheqdvaloper19f0w9svr905fhefusyx4z8sf83j6et0g3rjhkl",
        "botAddress": "cheqd1etsdevgm5ps240lrw9mg3p2j32tj96ktqafpeu",
        "runTime": "every 1 hour",
        "minimumReward": 1000000
      }
    ],
    "authzSupport": true
  },
  {
    "name": "umee",
    "restUrl": [
      "https://rest.cosmos.directory/umee"
    ],
    "rpcUrl": [
      "https://rpc.cosmos.directory/umee"
    ],
    "operators": [
      {
        "address": "umeevaloper18s567a3dxf09q7erpcp8q20dpauugxwx8xsrcc",
        "botAddress": "umee1upe9xslwkqmmd8m7f7nuyhedhjc6saqhy4pldd",
        "runTime": "every 15 minutes",
        "minimumReward": 100000
      },
      {
        "address": "umeevaloper14vmuhgm04ffvzts9jxm2wy5d538g96ru9fsg5v",
        "botAddress": "umee1m5hgzum68rjf4c7zhezgkj8hlnmr0kghyhx5wz",
        "runTime": "every 1 hour",
        "minimumReward": 100000
      },
      {
        "address": "umeevaloper1py60fpud4w468zn7mthfa25xnzuawjum7w90q2",
        "botAddress": "umee194ytn50yhh67rdha8akhs7c6zulnz4n2mp5ug3",
        "runTime": "every 1 hour",
        "minimumReward": 1
      },
      {
        "address": "umeevaloper1gvt9l5tshr0fp8ksl2tuem584z69eyvt9m8yh6",
        "botAddress": "umee19pqrxrl6n0g0mky4y79hlfzchprmsp5jp3yygg",
        "runTime": "every 6 hours",
        "minimumReward": 10000
      },
      {
        "address": "umeevaloper1q5z5vdxtvqmf4eq37pm2xnytc69st382cadf0x",
        "botAddress": "umee1mmg6pqqnu6ktl4yp0afwzz6g33w8kpw3wajxln",
        "runTime": "every 1 hour",
        "minimumReward": 10000
      },
      {
        "address": "umeevaloper142xnwdgpmpzgsyckxwyd5c9ppmmvqa9k7c4fh8",
        "botAddress": "umee1kxd2f28ugzwyv9twexw88kpajvgf94xg0wcp2e",
        "runTime": "every 1 hour",
        "minimumReward": 10000
      },
      {
        "address": "umeevaloper1sex685w68vvv563nsyv8nezawq4hhg7qjkyhzg",
        "botAddress": "umee1s0ncp8tlxwhmvhyrvrglcvl4l2lxd5wq0gfvwe",
        "runTime": "every 1 hour",
        "minimumReward": 10000
      },
      {
        "address": "umeevaloper19yy0u0ttam2p9k874vsh2u4tt7e6cmq8h2w9nv",
        "botAddress": "umee1rjvyczwh5akp2ylg06dr4s2vlx0jmdwvwhhfqa",
        "runTime": "21:00",
        "minimumReward": 10000
      },
      {
        "address": "umeevaloper1sm5a00zlr5wkhr2259shqk9lk3w307jazmf0e5",
        "botAddress": "umee1m2g72wffh3l65sjlpxvsgmns3y7z58dyurdzyd",
        "runTime": "every 3 hours",
        "minimumReward": 50000
      },
      {
        "address": "umeevaloper1n3mhyp9fvcmuu8l0q8qvjy07x0rql8q4d0h0la",
        "botAddress": "umee1jrjdqzxchlt09gj6qvn4ds8suxh9aqwy948u2x",
        "runTime": "every 1 hour",
        "minimumReward": 1000000
      }
    ],
    "authzSupport": true
  },
  {
    "name": "bitsong",
    "restUrl": [
      "https://rest.cosmos.directory/bitsong"
    ],
    "rpcUrl": [
      "https://rpc.cosmos.directory/bitsong"
    ],
    "operators": [
      {
        "address": "bitsongvaloper10uv3t6yru5dryz2yy9em2pzmqezyhsp0gkkxd2",
        "botAddress": "bitsong1js340eq8082essggjtv8lf9df7qlnny87ddafg",
        "runTime": [
          "09:00",
          "21:00"
        ],
        "minimumReward": 1000000
      },
      {
        "address": "bitsongvaloper1mvpx2jnq7vnur3dehwesddg6as5eua0jy2a99s",
        "botAddress": "bitsong1wdc6rmm2ng2jkeytt4ptas3vhx2t94yjvcg4g4",
        "runTime": [
          "09:00",
          "21:00"
        ],
        "minimumReward": 1000
      },
      {
        "address": "bitsongvaloper129y6g55wz7mz9vs2nudfvfdaun80fuphnltfpf",
        "botAddress": "bitsong14td30sayes36tm042gcrwpynky927x2c434c06",
        "runTime": "20:00",
        "minimumReward": 1000000
      },
      {
        "address": "bitsongvaloper1mceksy7l3xenuyx4dzl64erf3fh29a3r2ercnz",
        "botAddress": "bitsong1m5hgzum68rjf4c7zhezgkj8hlnmr0kgh6gfrgl",
        "runTime": "every 1 hour",
        "minimumReward": 100000
      },
      {
        "address": "bitsongvaloper18wf0w252jxk3kgl5vlst8ttat8xzfnvejuftk2",
        "botAddress": "bitsong16swn43y3wt70jex2l0dzcf987w8000psq7mpu8",
        "runTime": "21:00",
        "minimumReward": 100000
      },
      {
        "address": "bitsongvaloper1xwazl8ftks4gn00y5x3c47auquc62ssugxgm5z",
        "botAddress": "bitsong1kxv5szlqgt8p7w95w76m7ahgjt58ultqkmpjja",
        "runTime": "every 1 hour",
        "minimumReward": 100000
      },
      {
        "address": "bitsongvaloper1pqlxe507avzg2hq8ylcju037ywyh3myfsv9wln",
        "botAddress": "bitsong1jh0hzxtyu2a2nc5s9xdxx7zr50wvf97zdfvlv5",
        "runTime": "every 1 hour",
        "minimumReward": 100000
      },
      {
        "address": "bitsongvaloper1ech3swu5jeuenxzgd0rq9xz6yz3yn6t0v2x0tw",
        "botAddress": "bitsong1m52073hvnza73uwrf45avgdwljyqx7p04qh3yw",
        "runTime": "every 1 hour",
        "minimumReward": 100000
      },
      {
        "address": "bitsongvaloper1fk4up90cx352jwr6clug8pkg5jt28ha9whf6pu",
        "botAddress": "bitsong14a78h6202u4xg6phjnd8rmr5fq98zzdlfczze0",
        "runTime": "every 4 hour",
        "minimumReward": 100000
      },
      {
        "address": "bitsongvaloper1vtc6xlwpeuf9r5ee5hxq40hcllxcad9pnl99xn",
        "botAddress": "bitsong1g4zywrluj6ac0xpu6f6jqul52rv0am66mklupq",
        "runTime": "21:00",
        "minimumReward": 100000
      }
    ],
    "authzSupport": true
  },
  {
    "name": "persistence",
    "restUrl": [
      "https://rest.cosmos.directory/persistence"
    ],
    "rpcUrl": [
      "https://rpc.cosmos.directory/persistence"
    ],
    "operators": [
      {
        "address": "persistencevaloper1pdse5rr5njkkka6qeu5m8u704h6z67w5r700vn",
        "botAddress": "persistence1atgss2zpwl9m8fmm32gzrkjtqw3tdawguqw6tk",
        "runTime": "20:00",
        "minimumReward": 1000000
      },
      {
        "address": "persistencevaloper1nchnrey36nrvzjslscu0c3l8j0r4z92hlsz3gk",
        "botAddress": "persistence1v9vae554q55xa4pcfdm0p3kv8nxn50jk5qpprd",
        "runTime": "23:00",
        "minimumReward": 10000
      },
      {
        "address": "persistencevaloper10sc98vt6saux8asexnsp2hgvkgmjmful8w5cuw",
        "botAddress": "persistence1n8htrjks32y59u3fxwuy6fnz868n667k8ltezs",
        "runTime": "every 1 hour",
        "minimumReward": 10000
      },
      {
        "address": "persistencevaloper1f9p23ru4sw8p2044237ckfhwdpklrn0ahdaujg",
        "botAddress": "persistence1m5hgzum68rjf4c7zhezgkj8hlnmr0kghcdacy5",
        "runTime": "every 1 hour",
        "minimumReward": 100000
      },
      {
        "address": "persistencevaloper1r7gdc8ag4ktmrvhed2xp09n3klrjuznwdzsru2",
        "botAddress": "persistence1cuzmc99n343he6mvj3mzq7fnc4ncqlau3zter9",
        "runTime": "21:00",
        "minimumReward": 100000
      }
    ],
    "authzSupport": true
  },
  {
    "name": "agoric",
    "apyEnabled": false,
    "restUrl": [
      "https://rest.cosmos.directory/agoric"
    ],
    "rpcUrl": [
      "https://rpc.cosmos.directory/agoric"
    ],
    "operators": [
      {
        "address": "agoricvaloper1kh8nwuee2y353u6nmv8jffpvhtzs7xu8f4klam",
        "botAddress": "agoric148kutx4cag3js995cesc0rpuwpe85hq7zk5ry3",
        "runTime": "20:00",
        "minimumReward": 1000000
      },
      {
        "address": "agoricvaloper1mxhgvj2c93xahahx9d9fc7rwwtufqza5cn6uhn",
        "botAddress": "agoric1hl0jgxre5z0nkyjj07c5vfdy44yk44attzqnlt",
        "runTime": "22:30",
        "minimumReward": 100000
      },
      {
        "address": "agoricvaloper1n3mhyp9fvcmuu8l0q8qvjy07x0rql8q4acufxj",
        "botAddress": "agoric1cwe4fgnmvdzx6kefxs8alldtwhywctnxt7mdr5",
        "runTime": "every 1 hour",
        "minimumReward": 1000000
      }
    ],
    "authzSupport": true
  },
  {
    "name": "impacthub",
    "restUrl": [
      "https://rest.cosmos.directory/impacthub"
    ],
    "rpcUrl": [
      "https://rpc.cosmos.directory/impacthub"
    ],
    "gasPrice": "0.025uixo",
    "operators": [
      {
        "address": "ixovaloper1m3kz9q3hp50udyq5tt4rawrexnay4y7jpyvtr9",
        "botAddress": "ixo1vqhz5g5sq8ku0ka5x9ygal9flkg5vzr9qlc5jx",
        "runTime": "20:00",
        "minimumReward": 1000000
      },
      {
        "address": "ixovaloper1a3qpp5ff9cgnusxwufdkmnvn83446lf9vq88ga",
        "botAddress": "ixo1m5hgzum68rjf4c7zhezgkj8hlnmr0kghf59ewr",
        "runTime": "every 1 hour",
        "minimumReward": 100000
      },
      {
        "address": "ixovaloper1ktjjvaurdupt7nvmfkgycn7mv0jcx5frz0dwzf",
        "botAddress": "ixo1mjq48r6435aewerpruwc8up3tz3rzan2nvq99x",
        "runTime": "21:00",
        "minimumReward": 100000
      },
      {
        "address": "ixovaloper1n3mhyp9fvcmuu8l0q8qvjy07x0rql8q42frukn",
        "botAddress": "ixo1jrjdqzxchlt09gj6qvn4ds8suxh9aqwygky328",
        "runTime": "every 1 hour",
        "minimumReward": 100000
      }
    ],
    "authzSupport": false
  },
  {
    "name": "kichain",
    "restUrl": [
      "https://rest.cosmos.directory/kichain"
    ],
    "rpcUrl": [
      "https://rpc.cosmos.directory/kichain"
    ],
    "gasPrice": "0.025uxki",
    "operators": [
      {
        "address": "kivaloper183ak9rcvfazp5rtljve6v06tyue3dfrglvpfux",
        "botAddress": "ki15xa7vst3jca9qjkngmlysrdfur8gsex9rsj67h",
        "runTime": [
          "09:00",
          "21:00"
        ],
        "minimumReward": 1000
      },
      {
        "address": "kivaloper1n5cpxhwm5rpgellky5njz67sx8sp0t6ejyxevq",
        "botAddress": "ki1vqhz5g5sq8ku0ka5x9ygal9flkg5vzr9w8hfjp",
        "runTime": "20:00",
        "minimumReward": 1000000
      },
      {
        "address": "kivaloper14932eu6d398f0ycqj6xtmy9xhaewzegkhz2eap",
        "botAddress": "ki1jh0hzxtyu2a2nc5s9xdxx7zr50wvf97zsd0c20",
        "runTime": "every 1 hour",
        "minimumReward": 1000000
      },
      {
        "address": "kivaloper1lykm0h574w0r3jm545hhlfnd8937a70022xlwl",
        "botAddress": "ki1v9vae554q55xa4pcfdm0p3kv8nxn50jktpkafa",
        "runTime": "23:00",
        "minimumReward": 100000
      },
      {
        "address": "kivaloper14g4ztk36q529vx8ash7y8hr047kgzxlvyh2ch5",
        "botAddress": "ki1mjq48r6435aewerpruwc8up3tz3rzan2a50c9p",
        "runTime": "21:00",
        "minimumReward": 100000
      },
      {
        "address": "kivaloper14932eu6d398f0ycqj6xtmy9xhaewzegkhz2eap",
        "botAddress": "ki1jh0hzxtyu2a2nc5s9xdxx7zr50wvf97zsd0c20",
        "runTime": "every 1 hour",
        "minimumReward": 1000000
      },
      {
        "address": "kivaloper1gp957czryfgyvxwn3tfnyy2f0t9g2p4pq8jud7",
        "botAddress": "ki1xrrfek3qpz4ja8ccrjklfy064asyqq9kzl8qsm",
        "runTime": "every 1 hour",
        "minimumReward": 5000000
      }
    ],
    "authzSupport": false
  },
  {
    "name": "sommelier",
    "restUrl": [
      "https://rest.cosmos.directory/sommelier"
    ],
    "rpcUrl": [
      "https://rpc.cosmos.directory/sommelier"
    ],
    "operators": [
      {
        "address": "sommvaloper1cgdlryczzgrk7d4kkeawqg7t6ldz4x84yu305c",
        "botAddress": "somm1vqhz5g5sq8ku0ka5x9ygal9flkg5vzr9nkf28l",
        "runTime": "20:00",
        "minimumReward": 1000000
      }
    ]
  },
  {
    "name": "konstellation",
    "restUrl": [
      "https://rest.cosmos.directory/konstellation"
    ],
    "rpcUrl": [
      "https://rpc.cosmos.directory/konstellation"
    ],
    "image": "https://raw.githubusercontent.com/Konstellation/DARC_token/main/darctoken.svg",
    "operators": [
      {
        "address": "darcvaloper14kuh954mw4xp7gz5kvr3vtul0lpz5xt3tecpep",
        "botAddress": "darc194ytn50yhh67rdha8akhs7c6zulnz4n2kkajp5",
        "runTime": "every 1 hour",
        "minimumReward": 100000
      },
      {
        "address": "darcvaloper1cmtxucuhf0hysjrx02p9fvzjr5kkcgcj9nxwhc",
        "botAddress": "darc1v9vae554q55xa4pcfdm0p3kv8nxn50jk9dnrq7",
        "runTime": "23:00",
        "minimumReward": 100000
      },
      {
        "address": "darcvaloper1yww5jnu4y39vyea47xs4z7r45yz9rl5dpxg67v",
        "botAddress": "darc1m8d834ykcy3dgrdve4xhxky3u3c2tl9dde8hgs",
        "runTime": "21:00",
        "minimumReward": 100000
      },
      {
        "address": "darcvaloper1pk8e47hdlw9mtnphz3klhkeed8wlq8gwjw7m0w",
        "botAddress": "darc1mjq48r6435aewerpruwc8up3tz3rzan2nc2xvz",
        "runTime": "21:00",
        "minimumReward": 100000
      },
      {
        "address": "darcvaloper17h628d2wtlw6844nzv0ktnq9qtm5qm3p6uxnx5",
        "botAddress": "darc1uc877qk45e23hxxx364dxsp8rehu5addv6sdr0",
        "runTime": "every 15 minutes",
        "minimumReward": 100000
      },
      {
        "address": "darcvaloper1jt9w26mpxxjsk63mvd4m2ynj0af09csldy6sgw",
        "botAddress": "darc1xrrfek3qpz4ja8ccrjklfy064asyqq9kvnz7ec",
        "runTime": "every 1 hour",
        "minimumReward": 10000000
      },
      {
        "address": "darcvaloper17w25mz7gvf8f84fevy3akzhaugjewp4dd8f5rj",
        "botAddress": "darc1vkayq65xn0tguetzm6r2ejal7zmlwgemf8ncwq",
        "runTime": "every 3 hours",
        "minimumReward": 1000000
      }
    ],
    "authzSupport": false
  },
  {
    "name": "fetchhub",
    "restUrl": [
      "https://rest.cosmos.directory/fetchhub"
    ],
    "rpcUrl": [
      "https://rpc.cosmos.directory/fetchhub"
    ],
    "operators": [
      {
        "address": "fetchvaloper1a7l5xar7vyymvahfelar6vtkdar5x9a54l7zvc",
        "botAddress": "fetch1v9vae554q55xa4pcfdm0p3kv8nxn50jkf3wk07",
        "runTime": "23:00",
        "minimumReward": 10000000000000000
      },
      {
        "address": "fetchvaloper13uwrjldm8m45cuarjdvgk9qwnysf835rgrugc6",
        "botAddress": "fetch1m5hgzum68rjf4c7zhezgkj8hlnmr0kgh9uj0g8",
        "runTime": "every 1 hour",
        "minimumReward": 10000000000000000
      },
      {
        "address": "fetchvaloper1mr8tqsr3cjp4vh30j8h32uluh5nhnjnh8lkef0",
        "botAddress": "fetch1mjq48r6435aewerpruwc8up3tz3rzan2lyhnrz",
        "runTime": "21:00",
        "minimumReward": 10000000000000000
      },
      {
        "address": "fetchvaloper132elwf5n6pjhxjh464khn8m2rzzr7wv4rlkwev",
        "botAddress": "fetch14a78h6202u4xg6phjnd8rmr5fq98zzdlkveweh",
        "runTime": "every 4 hour",
        "minimumReward": 10000000000000000
      }
    ],
    "authzSupport": false
  },
  {
    "name": "cerberus",
    "restUrl": [
      "https://rest.cosmos.directory/cerberus"
    ],
    "rpcUrl": [
      "https://rpc.cosmos.directory/cerberus"
    ],
    "gasPrice": "0.025ucrbrus",
    "autostake": {
      "batchTxs": 100
    },
    "testAddress": "cerberus1yxsmtnxdt6gxnaqrg0j0nudg7et2gqczd38dxa",
    "ownerAddress": "cerberusvaloper1tat2cy3f9djtq9z7ly262sqngcarvaktr0w78f",
    "operators": [
      {
        "address": "cerberusvaloper1xkv494sduqkpadwesqlsp6069yepsj58axja5l",
        "botAddress": "cerberus1js340eq8082essggjtv8lf9df7qlnny8wrlu7v",
        "runTime": "every 5 minutes",
        "minimumReward": 50000000
      },
      {
        "address": "cerberusvaloper1ga0xxzst2hjyjtfqnffz2mapn8vk8ufysqsn30",
        "botAddress": "cerberus15xa7vst3jca9qjkngmlysrdfur8gsex9w6ru0g",
        "runTime": "every 5 minutes",
        "minimumReward": 10000
      },
      {
        "address": "cerberusvaloper18twaqg4vaextnm5dddgmlm5quwymaswkchqt3a",
        "botAddress": "cerberus1uxwnhyjd2m5y6mpqsdg95y4ty0a5jtfrjhkgq5",
        "runTime": "every 4 minutes",
        "minimumReward": 10000000
      },
      {
        "address": "cerberusvaloper1ej2es5fjztqjcd4pwa0zyvaevtjd2y5w2yl7tt",
        "botAddress": "cerberus1ftaxf307mumu6gwg05q360xeryspcgsq6fvnyc",
        "runTime": "every 5 minutes",
        "minimumReward": 1000000
      },
      {
        "address": "cerberusvaloper1u7m9kwj8tvwjaxympp3r8xq7d0pf5la994x7u8",
        "botAddress": "cerberus1r8egcurpwxftegr07gjv9gwffw4fk009hq0rdg",
        "runTime": "every 15 minutes",
        "minimumReward": 100000000
      },
      {
        "address": "cerberusvaloper1tat2cy3f9djtq9z7ly262sqngcarvaktr0w78f",
        "botAddress": "cerberus1yxsmtnxdt6gxnaqrg0j0nudg7et2gqczd38dxa",
        "runTime": "every 15 minutes",
        "minimumReward": 100000000
      },
      {
        "address": "cerberusvaloper1uvl2g9nd8qttjjyxjs30x7fj878d3wt4lt4juq",
        "botAddress": "cerberus1e7tcnlaen39yafqxcj5zhnd0m8r8xlzyq92vrv",
        "runTime": "every 15 minutes",
        "minimumReward": 1000000
      },
      {
        "address": "cerberusvaloper18g9868awp4dtxn5n5cjd7e30y8djevc80hqyad",
        "botAddress": "cerberus1h43hjfxlz8t6y5wewma63jz7melv46gjcaue9a",
        "runTime": "every 3 minutes",
        "minimumReward": 1000
      },
      {
        "address": "cerberusvaloper1g3d36rfxfqtlnz3hzd05cs2wrjgykcz2g649a8",
        "botAddress": "cerberus1e44rluarkdw56dy2turnwjtvtg4wqvs0wv4dzw",
        "runTime": "every 3 minutes",
        "minimumReward": 1000
      },
      {
        "address": "cerberusvaloper1td92z5qwl39f407gxf6lu2x80enat7t3jfefnf",
        "botAddress": "cerberus1zwjfxr3j9gnnrhxwtt8t6qqr4pdn7cgjuux537",
        "runTime": "every 1 hour",
        "minimumReward": 100000000
      },
      {
        "address": "cerberusvaloper1r34mlqewsxrde38vp3tzwh3rk5vt6ez0slzuvu",
        "botAddress": "cerberus16r56awgxe7mkrwpsnurjexfdg0n3f4f3dgf090",
        "runTime": "21:00",
        "minimumReward": 10000
      },
      {
        "address": "cerberusvaloper1lxz6ucd5qydhpwtpatn9wu83fc002v08tek6zh",
        "botAddress": "cerberus1305e92ng6a9pdh3ttc3ld459ckxupxt3tt620v",
        "runTime": "every 20 minutes",
        "minimumReward": 10000
      },
      {
        "address": "cerberusvaloper1y3thykrje2fmdcf8wva8l8kphmwpx89ur4erq3",
        "botAddress": "cerberus1v9vae554q55xa4pcfdm0p3kv8nxn50jkxt8mcz",
        "runTime": "every 15 minutes",
        "minimumReward": 10000
      },
      {
        "address": "cerberusvaloper1evv5y2ake002n9l27t5qhqcwhgwd6up2m2yhcy",
        "botAddress": "cerberus1m8d834ykcy3dgrdve4xhxky3u3c2tl9dwln0sv",
        "runTime": "every 1 hour",
        "minimumReward": 100000000
      },
      {
        "address": "cerberusvaloper1s3k0rhxxt8jl0tgyn2sule8rkzkx58x04a900g",
        "botAddress": "cerberus1x9e5qkjzzmfhw4dt05aludazwvd5x6340zl42n",
        "runTime": "every 1 hour",
        "minimumReward": 1000000
      },
      {
        "address": "cerberusvaloper16cfkt9n0pcftg0ky3rk9aegqdp383uwge38rdl",
        "botAddress": "cerberus1mjq48r6435aewerpruwc8up3tz3rzan2s77757",
        "runTime": "21:00",
        "minimumReward": 1000000
      },
      {
        "address": "cerberusvaloper10ypajp3q5zu5yxfud3ayd95th0k7467k3s5vh7",
        "botAddress": "cerberus13yfd74cezsrjcmhvmh6wkfwfuj7fds5eenhn64",
        "runTime": "every 15 minutes",
        "minimumReward": 100000000
      },
      {
        "address": "cerberusvaloper1c4pewt03f0fnwrf4vcgawzl6pllm3l9kfffu7l",
        "botAddress": "cerberus1jsmtq9z9qpeda0pyff9w8u66mkxrtzser8cjew",
        "runTime": "every 15 minutes",
        "minimumReward": 100000
      },
      {
        "address": "cerberusvaloper1cy9jhuf3cx2z33duxld7p57gtege6hfhrar9g9",
        "botAddress": "cerberus1hpwxnnrtsc6zjx4glup77tfe5z54lmtqe3tusv",
        "runTime": "every 17 minutes",
        "minimumReward": 1000000
      },
      {
        "address": "cerberusvaloper1zl4vt84hya03e8hu7dx4q4cvn2ts2xdrrnnufr",
        "botAddress": "cerberus1weeu5yuj8n23hd87wsdxqqgfmzzz9zt6nlw6xf",
        "runTime": "every 15 minutes",
        "minimumReward": 1000000
      },
      {
        "address": "cerberusvaloper1xwazl8ftks4gn00y5x3c47auquc62ssuvav5f9",
        "botAddress": "cerberus195mm9y35sekrjk73anw2az9lv9xs5mztx300fu",
        "runTime": "every 15 minutes",
        "minimumReward": 1000000
      },
      {
        "address": "cerberusvaloper1dh25k2zuf0tgz8dsp3v0utw0xch2ljxu3lnsct",
        "botAddress": "cerberus12yeq3h92ew3e00tt2kma5q0t7tmangvy9ydsxn",
        "runTime": "every 15 minutes",
        "minimumReward": 1000000
      },
      {
        "address": "cerberusvaloper1q9d3algfdhuyggwtr3svgdmu22yke9yuy6nye3",
        "botAddress": "cerberus1zf8gz27gs5py3ua9lpu958w24j0jyj0t7jzmra",
        "runTime": "every 15 minutes",
        "minimumReward": 100000000
      },
      {
        "address": "cerberusvaloper1l6kfy4xvy0a34fseyhvc6f6k8asukfdz8462mg",
        "botAddress": "cerberus17xyeczwsax3st6aykyu4f28s5n3zg6r78znm7g",
        "runTime": "every 5 minutes",
        "minimumReward": 10000000
      },
      {
        "address": "cerberusvaloper13uz8x0rgm950639yklqq5tnjh6gwfpfhu67yyk",
        "botAddress": "cerberus106n92ygqknaw5wcgl2e9v0duxxux6ntt2cf87q",
        "runTime": "every 1 hour",
        "minimumReward": 100000000
      },
      {
        "address": "cerberusvaloper1j80fpcsumfkxypvydvtwtz3j4sdwr8c2x9fw5y",
        "botAddress": "cerberus1zr3hn5faf8tjdc2h576qt02g8t5h9pevz478ge",
        "runTime": "every 1 hour",
        "minimumReward": 1000000
      },
      {
        "address": "cerberusvaloper1g2k6a7akrmm9jwa0n8eg2vfe70j2u5l4myw8lt",
        "botAddress": "cerberus17xs4md6flec0klct07874ntqppg78ane2dm4f3",
        "runTime": "every 15 minutes",
        "minimumReward": 100000000
      },
      {
        "address": "cerberusvaloper1krkmg6f0sjwalkx3nq39yt0upxgys7alcjytq4",
        "botAddress": "cerberus1h666jcyjycu90w3j6q6cpswsmzh9f73txjnkf9",
        "runTime": "every 2 minutes",
        "minimumReward": 1000000
      },
      {
        "address": "cerberusvaloper1gk0q0vfxcz04sqchtjxyc038n8x06pd6s5yshf",
        "botAddress": "cerberus12s3ys786fatss7ngyrq7cqlcth7au4n3fww5a8",
        "runTime": "every 15 minutes",
        "minimumReward": 100000000
      },
      {
        "address": "cerberusvaloper1gh20fpn3jg6yv5csljpy2zwellksyuxcxztcy9",
        "botAddress": "cerberus1f5exrqqv9q2cy3sannyu42u94ght7zcwmgdggr",
        "runTime": "every 1 hour",
        "minimumReward": 1000000
      },
      {
        "address": "cerberusvaloper140l6y2gp3gxvay6qtn70re7z2s0gn57z90e2f5",
        "botAddress": "cerberus12xpq68caw2aqdu70jm4k792g0v9prhrpuyxd4n",
        "runTime": "every 15 minutes",
        "minimumReward": 100000000
      },
      {
        "address": "cerberusvaloper1ge32slufqfqy206mlvcszcgtg570thgke0rdhs",
        "botAddress": "cerberus1h5kwkrrny99qjejnymgvzxpyktudnqa76uhe8e",
        "runTime": "every 15 minutes",
        "minimumReward": 100000000
      },
      {
        "address": "cerberusvaloper198ljzq359ygqauxargj7je28sxlnj0tj2h7m73",
        "botAddress": "cerberus1sfh2p794yrfte06h2ue3qg30ekdrf84e5za2s5",
        "runTime": "every 15 minutes",
        "minimumReward": 100000000
      },
      {
        "address": "cerberusvaloper1krc59rqye9ptzurkyuccu6ykse895m9culxzwy",
        "botAddress": "cerberus1d72r4aaxkv2cpnxjh6xuklv9z4prcj2qnjmp3e",
        "runTime": "every 15 minutes",
        "minimumReward": 100000000
      },
      {
        "address": "cerberusvaloper1d0pk9sx7gfthuwmcepvuq9wcreqdr5cxmaj6et",
        "botAddress": "cerberus1usypwpuwuvwmks4ymqz5s4csya00xttuqf4fcr",
        "runTime": "every 1 hour",
        "minimumReward": 100000000
      },
      {
        "address": "cerberusvaloper1m5dzr80ag23sqmw2cnzelj73xmsd62qtnswujc",
        "botAddress": "cerberus1q200ut9chx7t0nnde4h526vdxwudktgkrz9muf",
        "runTime": "every 15 minutes",
        "minimumReward": 100000
      },
      {
        "address": "cerberusvaloper19f0w9svr905fhefusyx4z8sf83j6et0gfa2l5e",
        "botAddress": "cerberus1etsdevgm5ps240lrw9mg3p2j32tj96ktjc9g8x",
        "runTime": "every 15 minutes",
        "minimumReward": 100000000
      },
      {
        "address": "cerberusvaloper1j5f0gy8qa79v2eddmh32ef0z827345w04utym0",
        "botAddress": "cerberus1vqhz5g5sq8ku0ka5x9ygal9flkg5vzr9rdx0r7",
        "runTime": "every 15 minutes",
        "minimumReward": 100000000
      },
      {
        "address": "cerberusvaloper1j5dmnpyk4hghkph33c5fz9nqw2tkj43u2lmw0w",
        "botAddress": "cerberus1fat08u2m6a4nqqqh55agp82gx4r6hzwwh0705f",
        "runTime": "every 10 minutes",
        "minimumReward": 25000000
      },
      {
        "address": "cerberusvaloper13pdq3ee636ak6tytg5htyf0jcp20vfuxekeaeq",
        "botAddress": "cerberus1r3g7japkptsvt3gv52gvuudprtcue762m5ssan",
        "runTime": "every 15 minutes",
        "minimumReward": 100000000
      },
      {
        "address": "cerberusvaloper1gp957czryfgyvxwn3tfnyy2f0t9g2p4pvm8q9p",
        "botAddress": "cerberus1xrrfek3qpz4ja8ccrjklfy064asyqq9k04kxpy",
        "runTime": "every 15 minutes",
        "minimumReward": 100000000
      },
      {
        "address": "cerberusvaloper13r2avh5y99w2duw4wpsh3vtx77j0s9h5zp2q3q",
        "botAddress": "cerberus1cvj2yu8fmtr2my4a7y4r5rnt69flqvcvk5jjsd",
        "runTime": "every 15 minutes",
        "minimumReward": 100000000
      },
      {
        "address": "cerberusvaloper1kdqjzvznnufaykuwpu2glu9g33jshw8w2zxpsr",
        "botAddress": "cerberus1w3pe97xn72djdhdvmk7wm3ylzht7z3kcdk7j0s",
        "runTime": "every 15 minutes",
        "minimumReward": 50000000
      },
      {
        "address": "cerberusvaloper1wmanxw8y2s4cauegx5lagq5gxgqzpuuccwascc",
        "botAddress": "cerberus1uc877qk45e23hxxx364dxsp8rehu5add0uy4mn",
        "runTime": "every 15 minutes",
        "minimumReward": 100000000
      },
      {
        "address": "cerberusvaloper1n507lrafyk934tuyu903pxyrqedzencv2kvqu7",
        "botAddress": "cerberus15enapnszjg5en949x326ae3deu35dmw539f9jm",
        "runTime": "every 30 minutes",
        "minimumReward": 10000000
      },
      {
        "address": "cerberusvaloper1pzqjgfd25qsyfdtmx9elrqx6zjjvnc9stqd7h0",
        "botAddress": "cerberus1jrjdqzxchlt09gj6qvn4ds8suxh9aqwyty62ml",
        "runTime": "every 1 hour",
        "minimumReward": 10000000
      }
    ],
    "authzSupport": true
  },
  {
    "name": "secretnetwork",
    "restUrl": [
      "https://rest.cosmos.directory/secretnetwork"
    ],
    "rpcUrl": [
      "https://rpc.cosmos.directory/secretnetwork"
    ],
    "gasPrice": "0.025uscrt",
    "testAddress": "secret1mpf7w0yyz9n3dh42un2zqu2dmsqv7dhkdlh78e",
    "ownerAddress": "",
    "operators": [
      {
        "address": "secretvaloper16k26akna7h295rfjx3278s7xusnt736vy437y8",
        "botAddress": "secret1e44rluarkdw56dy2turnwjtvtg4wqvs0swpd2e",
        "runTime": "21:00",
        "minimumReward": 100000
      },
      {
        "address": "secretvaloper1vzkdmu0sa8gaj686jh5all7hpmmsp8x87vyz8z",
        "botAddress": "secret1hl0jgxre5z0nkyjj07c5vfdy44yk44atm6k9jp",
        "runTime": "22:30",
        "minimumReward": 100000
      },
      {
        "address": "secretvaloper182dg8p7nshdjjt5sypcx6hw9p8vlwqpntpm5k6",
        "botAddress": "secret14gra89zm8753pfuhvujjulmtkf2qq70fmpz3qg",
        "runTime": "21:00",
        "minimumReward": 100000
      },
      {
        "address": "secretvaloper1t5wtcuwjkdct9qkw2h6m48zu2hectpd6ulmekk",
        "botAddress": "secret12xpq68caw2aqdu70jm4k792g0v9prhrpzxjday",
        "runTime": "21:00",
        "minimumReward": 100000
      },
      {
        "address": "secretvaloper12y30xefd0wg53xtyv9lw7mjcdvf8nxgzzva3sr",
        "botAddress": "secret194ytn50yhh67rdha8akhs7c6zulnz4n2tja23l",
        "runTime": "every 1 hour",
        "minimumReward": 100000
      },
      {
        "address": "secretvaloper16w5hlcf389le2n60t32eqf43plp539ged9sruy",
        "botAddress": "secret1mjq48r6435aewerpruwc8up3tz3rzan2wu27uf",
        "runTime": "21:00",
        "minimumReward": 100000
      },
      {
        "address": "secretvaloper14mwwdad00y7lwwmmk3yw2l2qhn6jzjpy28fmfw",
        "botAddress": "secret13x5lkafjz2x7ue468cqc65ea6uajq7uctnadgl",
        "runTime": "15:00",
        "minimumReward": 100000
      },
      {
<<<<<<< HEAD
        "address": "secretvaloper1ahawe276d250zpxt0xgpfg63ymmu63a0svuvgw",
        "botAddress": "secret1cpzlkfep9z8wjthvk5csxfkmjhmqncsl963pqg",
        "runTime": "21:00",
        "minimumReward": 100000
      },
      {
        "address": "secretvaloper17m3c795fz4f36zjgjhr3vkf7e9pn3xxuryeww9",
        "botAddress": "secret14hqn2mr82kyacele3nmaw8hmfczfpy37kjpqun",
=======
        "address": "secretvaloper1q0rth4fu4svxnw63vjd7w74nadzsdp0fmkhj3d",
        "botAddress": "secret1zpmzxljkuzjqg20dvfwf9lnuk3pcxme5rkup7h",
>>>>>>> 6d8facb0
        "runTime": "21:00",
        "minimumReward": 100000
      }
    ],
    "authzSupport": true
  }
]<|MERGE_RESOLUTION|>--- conflicted
+++ resolved
@@ -2843,7 +2843,6 @@
         "minimumReward": 100000
       },
       {
-<<<<<<< HEAD
         "address": "secretvaloper1ahawe276d250zpxt0xgpfg63ymmu63a0svuvgw",
         "botAddress": "secret1cpzlkfep9z8wjthvk5csxfkmjhmqncsl963pqg",
         "runTime": "21:00",
@@ -2852,10 +2851,12 @@
       {
         "address": "secretvaloper17m3c795fz4f36zjgjhr3vkf7e9pn3xxuryeww9",
         "botAddress": "secret14hqn2mr82kyacele3nmaw8hmfczfpy37kjpqun",
-=======
+        "runTime": "21:00",
+        "minimumReward": 100000
+      },
+      {
         "address": "secretvaloper1q0rth4fu4svxnw63vjd7w74nadzsdp0fmkhj3d",
         "botAddress": "secret1zpmzxljkuzjqg20dvfwf9lnuk3pcxme5rkup7h",
->>>>>>> 6d8facb0
         "runTime": "21:00",
         "minimumReward": 100000
       }
