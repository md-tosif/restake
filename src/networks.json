--- conflicted
+++ resolved
@@ -1240,15 +1240,15 @@
         "minimumReward": 1000000
       },
       {
-<<<<<<< HEAD
         "address": "evmosvaloper1ce4vh0e5kanlgc7z0rhcemvd8erjnfzcyfecl7",
         "botAddress": "evmos1grfk7t0k42yxpwqhr7kt4te7j73m2a3vqyv7mw",
         "runTime": "13:37",
-=======
+        "minimumReward": 1000000
+      },
+      {
         "address": "evmosvaloper19fxanpnjlggzuur3m3x0puk5ez7j9lrttexwsw",
         "botAddress": "evmos1hl0jgxre5z0nkyjj07c5vfdy44yk44atm7nz44",
         "runTime": "22:30",
->>>>>>> 90ecb452
         "minimumReward": 1000000
       }
     ],
@@ -1290,17 +1290,16 @@
         "minimumReward": 1000
       },
       {
-<<<<<<< HEAD
         "address": "sifvaloper1a2ly5lyry8l4wvx27fzdu6ha5mj53sxceu4uvj",
         "botAddress": "sif1m8d834ykcy3dgrdve4xhxky3u3c2tl9dh9us2v",
         "runTime": "21:00",
         "minimumReward": 1000
-=======
+      },
+      {
         "address": "sifvaloper1r9ssdmc2xm3kv2y5m35mhrvnqms4pjw27umt2l",
         "botAddress": "sif1hl0jgxre5z0nkyjj07c5vfdy44yk44atuzd6qk",
         "runTime": "22:30",
         "minimumReward": 100000
->>>>>>> 90ecb452
       }
     ],
     "authzSupport": false
@@ -1386,8 +1385,7 @@
         "address": "lumvaloper1zs59ua4l0h6a2hnh08v8qn76f6qh7uxc22vey5",
         "botAddress": "lum1hl0jgxre5z0nkyjj07c5vfdy44yk44atv4l96f",
         "runTime": "22:30",
-<<<<<<< HEAD
-        "minimumReward": 1000
+        "minimumReward": 100000
       },
       {
         "address": "lumvaloper1trkdt99yc4je55759s8z4fctrluxf9pmla7k80",
@@ -1400,9 +1398,6 @@
         "botAddress": "lum1zwjfxr3j9gnnrhxwtt8t6qqr4pdn7cgj43m53p",
         "runTime": "18:00",
         "minimumReward": 10000
-=======
-        "minimumReward": 100000
->>>>>>> 90ecb452
       }
     ],
     "authzSupport": true
