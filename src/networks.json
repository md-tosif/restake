--- conflicted
+++ resolved
@@ -820,17 +820,16 @@
         "minimumReward": 1000
       },
       {
-<<<<<<< HEAD
         "address": "evmosvaloper1f6m9d94lkenw9fy5wmytatt76l849kx6ugdz70",
         "botAddress": "evmos175l97fdm2a6x5xp82psec52elzu8nsl7dmc7an",
         "runTime": "19:00",
         "minimumReward": 1000
-=======
+      },
+      {
         "address": "evmosvaloper1aep37tvd5yh4ydeya2a88g2tkjz6f2lcrfjumh",
         "botAddress": "evmos1v9vae554q55xa4pcfdm0p3kv8nxn50jkcdkuhp",
         "runTime": "23:00",
         "minimumReward": 1000000
->>>>>>> 71f07338
       }
     ],
     "authzSupport": true
@@ -1001,15 +1000,15 @@
         "minimumReward": 1000
       },
       {
-<<<<<<< HEAD
         "address": "comdexvaloper1gfe4f7urf866xte5cpmkgsw7q2u97qj06ldtj3",
         "botAddress": "comdex1mjq48r6435aewerpruwc8up3tz3rzan2tku4cz",
         "runTime": "19:00",
-=======
+        "minimumReward": 1000
+      },
+      {
         "address": "comdexvaloper12dseyeqwsv3lkxlks45p4fp7et4qnzn5vkavjf",
         "botAddress": "comdex1v9vae554q55xa4pcfdm0p3kv8nxn50jkar9s57",
         "runTime": "23:00",
->>>>>>> 71f07338
         "minimumReward": 1000
       }
     ],
