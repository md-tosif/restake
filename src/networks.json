[
  {
    "name": "osmosis",
    "restUrl": [
      "https://rest.cosmos.directory/osmosis",
      "https://lcd-osmosis.blockapsis.com"
    ],
    "rpcUrl": [
      "https://rpc.cosmos.directory/osmosis",
      "https://osmosis.validator.network",
      "https://rpc-osmosis.blockapsis.com"
    ],
    "gasPrice": "0uosmo",
    "testAddress": "osmo1yxsmtnxdt6gxnaqrg0j0nudg7et2gqczed559y",
    "ownerAddress": "osmovaloper1u5v0m74mql5nzfx2yh43s2tke4mvzghr6m2n5t",
    "operators": [
      {
        "address": "osmovaloper17mggn4znyeyg25wd7498qxl7r2jhgue8td054x",
        "botAddress": "osmo1ks0uf2zxgv6qjyzjwfvfxyv5vp2m6nk5p5wwvc",
        "runTime": "18:00",
        "minimumReward": 1000
      },
      {
        "address": "osmovaloper1pxphtfhqnx9ny27d53z4052e3r76e7qq495ehm",
        "botAddress": "osmo194ytn50yhh67rdha8akhs7c6zulnz4n2pv6n63",
        "runTime": "21:00",
        "minimumReward": 1000
      },
      {
        "address": "osmovaloper1u5v0m74mql5nzfx2yh43s2tke4mvzghr6m2n5t",
        "botAddress": "osmo1yxsmtnxdt6gxnaqrg0j0nudg7et2gqczed559y",
        "runTime": "21:00",
        "minimumReward": 1000
      },
      {
        "address": "osmovaloper1zfcmwh56kmz4wqqg2t8pxrm228dx2c6hhzhtx7",
        "botAddress": "osmo1z0xzvw999jh7ekce7eqnex2fj7cnn6xwxqfugk",
        "runTime": "21:00",
        "minimumReward": 1000
      },
      {
        "address": "osmovaloper1vrw2c99yvu5t9gugzuj38w35vmhmazzgx7dckk",
        "botAddress": "osmo1yl54sf2ekqsc7y7r33267vhc546trx3fwz6yld",
        "runTime": "21:00",
        "minimumReward": 1000
      },
      {
        "address": "osmovaloper1md9f5524vtmrn64lyv2pdfn7cnkjkklf44vtjz",
        "botAddress": "osmo1e44rluarkdw56dy2turnwjtvtg4wqvs06sx5ph",
        "runTime": "21:00",
        "minimumReward": 10000
      },
      {
        "address": "osmovaloper1t8qckan2yrygq7kl9apwhzfalwzgc2429p8f0s",
        "botAddress": "osmo1eml7agwd5x084ennlg6apvskufzrlvnr7tf8rt",
        "runTime": "21:00",
        "minimumReward": 10000
      },
      {
        "address": "osmovaloper16n0t7lmy4wnhjytzkncjdkxrsu9yfjm3ex7hxr",
        "botAddress": "osmo106n92ygqknaw5wcgl2e9v0duxxux6ntt7y67ae",
        "runTime": "21:00",
        "minimumReward": 10000
      },
      {
        "address": "osmovaloper1ej2es5fjztqjcd4pwa0zyvaevtjd2y5w37wr9t",
        "botAddress": "osmo1gvgcxwdk4j46gx3knhuackvqr2hta29zzygz95",
        "runTime": "21:00",
        "minimumReward": 5000
      },
      {
        "address": "osmovaloper1xwazl8ftks4gn00y5x3c47auquc62ssuh8af89",
        "botAddress": "osmo195mm9y35sekrjk73anw2az9lv9xs5mztjduk29",
        "runTime": "22:00",
        "minimumReward": 10000
      },
      {
        "address": "osmovaloper1u6jr0pztvsjpvx77rfzmtw49xwzu9kas05lk04",
        "botAddress": "osmo1v9vae554q55xa4pcfdm0p3kv8nxn50jkjh5zmm",
        "runTime": "23:00",
        "minimumReward": 10000
      },
      {
        "address": "osmovaloper1glmy88g0uf6vmw29pyxu3yq0pxpjqtzqr5e57n",
        "botAddress": "osmo12xpq68caw2aqdu70jm4k792g0v9prhrpgc45k2",
        "runTime": "22:00",
        "minimumReward": 10000
      },
      {
        "address": "osmovaloper16q8xd335y38xk2ul67mjg27vdnrcnklt4wx6kt",
        "botAddress": "osmo1mjq48r6435aewerpruwc8up3tz3rzan2yzd8h8",
        "runTime": "19:00",
        "minimumReward": 10000
      },
      {
        "address": "osmovaloper1h2c47vd943scjlfum6yc5frvu2l279lwjep5d6",
        "botAddress": "osmo1305e92ng6a9pdh3ttc3ld459ckxupxt3lhfnv4",
        "runTime": "17:25",
        "minimumReward": 10000
      },
      {
        "address": "osmovaloper16gm3cvhluf9xfurkx9qgxq7pldvd479l0j6zms",
        "botAddress": "osmo17xyeczwsax3st6aykyu4f28s5n3zg6r7n7qza3",
        "runTime": "21:00",
        "minimumReward": 10000
      },
      {
        "address": "osmovaloper1kls9ca0h980sqfmt0497jj8kad3lcws6g08mld",
        "botAddress": "osmo1uecj925gwmagk8je8c2exmnty6t2jm7xk9shdp",
        "runTime": "21:00",
        "minimumReward": 1000
      },
      {
        "address": "osmovaloper10ymws40tepmjcu3a2wuy266ddna4ktas0zuzm4",
        "botAddress": "osmo1uwqjtgjhjctjc45ugy7ev5prprhehc7w3xx7ph",
        "runTime": "21:00",
        "minimumReward": 1000
      },
      {
        "address": "osmovaloper1feh2keupglep6mvxf5c96eulh3puujjryj2h8v",
        "botAddress": "osmo1vqhz5g5sq8ku0ka5x9ygal9flkg5vzr9h34kq8",
        "runTime": "20:00",
        "minimumReward": 1000000
      },
      {
        "address": "osmovaloper125kjmvuv5sv7qct2t6wc99h3mp7hpyxw37dcgg",
        "botAddress": "osmo1tah24yf5pndrwwc8hsdmjahgyf4s5s7nherfmw",
        "runTime": "1:00",
        "minimumReward": 1000
      },
      {
        "address": "osmovaloper1z5xyynz9ewuf044uaweswldut34z34z3cwpt7y",
        "botAddress": "osmo1hl0jgxre5z0nkyjj07c5vfdy44yk44at3y3ue0",
        "runTime": "22:30",
        "minimumReward": 1000
      },
      {
        "address": "osmovaloper17h2x3j7u44qkrq0sk8ul0r2qr440rwgjp38f93",
        "botAddress": "osmo14gra89zm8753pfuhvujjulmtkf2qq70f3l9gtx",
<<<<<<< HEAD
        "runTime": "21:28",
        "minimumReward": 1000
      },
      {
        "address": "osmovaloper1xf9zpq5kpxks49cg606tzd8qstaykxgt2vs0d5",
        "botAddress": "osmo19pqrxrl6n0g0mky4y79hlfzchprmsp5jmu2t6g",
        "runTime": "19:00",
        "minimumReward": 1000
=======
        "runTime": "17:28",
        "minimumReward": 10000
>>>>>>> e8a82813
      }
    ],
    "authzSupport": true
  },
  {
    "name": "juno",
    "restUrl": [
      "https://rest.cosmos.directory/juno",
      "https://lcd-juno.itastakers.com"
    ],
    "rpcUrl": [
      "https://rpc.cosmos.directory/juno",
      "https://rpc-juno.itastakers.com"
    ],
    "gasPrice": "0.0025ujuno",
    "testAddress": "juno1yxsmtnxdt6gxnaqrg0j0nudg7et2gqcz8yyl52",
    "operators": [
      {
        "address": "junovaloper17mggn4znyeyg25wd7498qxl7r2jhgue8swpngk",
        "botAddress": "juno1ks0uf2zxgv6qjyzjwfvfxyv5vp2m6nk5la79ak",
        "runTime": "18:00",
        "minimumReward": 1000
      },
      {
        "address": "junovaloper1zxx8j75ngm8m38v9l5wreaavwnsuun7gcq5cu8",
        "botAddress": "juno1n3m6rj0w9lgzg7leppnaru2xguraxhqcn4eyv6",
        "runTime": "21:00",
        "minimumReward": 10000
      },
      {
        "address": "junovaloper1ej2es5fjztqjcd4pwa0zyvaevtjd2y5w2aqycm",
        "botAddress": "juno1gvgcxwdk4j46gx3knhuackvqr2hta29zudcf56",
        "runTime": "20:00",
        "minimumReward": 10001
      },
      {
        "address": "junovaloper1x8u2ypdr35802tjyjqyxan8x85fzxe6sk0qmh8",
        "botAddress": "juno1r8egcurpwxftegr07gjv9gwffw4fk009a4v3ll",
        "runTime": "21:00",
        "minimumReward": 10000
      },
      {
        "address": "junovaloper10wxn2lv29yqnw2uf4jf439kwy5ef00qdelfp7r",
        "botAddress": "juno1xs023g3yj2mavwn3cjclgsh8mlk0kgsjsvdd2e",
        "runTime": "00:00",
        "minimumReward": 10000
      },
      {
        "address": "junovaloper193xl2tqh2tjkld2zv49ku5s44ee4qmgr65jcep",
        "botAddress": "juno1e44rluarkdw56dy2turnwjtvtg4wqvs0yeklse",
        "runTime": "21:00",
        "minimumReward": 1000
      },
      {
        "address": "junovaloper17n3w6v5q3n0tws4xv8upd9ul4qqes0nlg7q0xd",
        "botAddress": "juno1eml7agwd5x084ennlg6apvskufzrlvnrqzevj9",
        "runTime": "21:00",
        "minimumReward": 10000
      },
      {
        "address": "junovaloper10y7ucn6jhjtakwchgpw32y0tgaku6yn255z7gm",
        "botAddress": "juno106n92ygqknaw5wcgl2e9v0duxxux6nttqd24vh",
        "runTime": "21:00",
        "minimumReward": 10000
      },
      {
        "address": "junovaloper1xwazl8ftks4gn00y5x3c47auquc62ssuvynw64",
        "botAddress": "juno195mm9y35sekrjk73anw2az9lv9xs5mztvyvamt",
        "runTime": "22:00",
        "minimumReward": 10000
      },
      {
        "address": "junovaloper1mzqqrctm0hvkghf66jruxjtggd5j447dmugz0j",
        "botAddress": "juno1l7je4yr3ffs6d8v6ck49fmueqqndvgpw79c8jp",
        "runTime": "14:00",
        "minimumReward": 10000
      },
      {
        "address": "junovaloper1p0r4znp29547d8ra5k8t6ls0ztm3tj74ak38wz",
        "botAddress": "juno1v9vae554q55xa4pcfdm0p3kv8nxn50jkv7yf24",
        "runTime": "23:00",
        "minimumReward": 10000
      },
      {
        "address": "junovaloper1wd02ktcvpananlvd9u6jm3x3ap3vmw59jv9vez",
        "botAddress": "juno12xpq68caw2aqdu70jm4k792g0v9prhrpk39l8y",
        "runTime": "14:00",
        "minimumReward": 10000
      },
      {
        "address": "junovaloper1la7th9kc3gdltl53cedxxqpkyk5runudrzwx55",
        "botAddress": "juno1mjq48r6435aewerpruwc8up3tz3rzan26tavxf",
        "runTime": "19:00",
        "minimumReward": 10000
      },
      {
        "address": "junovaloper1ncu32g0lzhk0epzdar7smd3qv9da2n8w8mwn4k",
        "botAddress": "juno1305e92ng6a9pdh3ttc3ld459ckxupxt3p7ecam",
        "runTime": "19:15",
        "minimumReward": 10000
      },
      {
        "address": "junovaloper16gm3cvhluf9xfurkx9qgxq7pldvd479l5359xq",
        "botAddress": "juno17xyeczwsax3st6aykyu4f28s5n3zg6r7dhsfvl",
        "runTime": "21:00",
        "minimumReward": 10000
      },
      {
        "address": "junovaloper1am80fauk3gnzcr76ylg0yju4f0chen5x6zmq7q",
        "botAddress": "juno1hpwxnnrtsc6zjx4glup77tfe5z54lmtqnygwzm",
        "runTime": "10:30",
        "minimumReward": 10000
      },
      {
        "address": "junovaloper1297950qqq6yxhgsms6t5dks66gyk6sctplnyd7",
        "botAddress": "juno1q200ut9chx7t0nnde4h526vdxwudktgkfhxfw7",
        "runTime": "19:00",
        "minimumReward": 10000
      },
      {
        "address": "junovaloper106y6thy7gphzrsqq443hl69vfdvntgz260uxlc",
        "botAddress": "juno1uwqjtgjhjctjc45ugy7ev5prprhehc7w00k4se",
        "runTime": "21:00",
        "minimumReward": 1000
      },
      {
        "address": "junovaloper1z3svprqzmquw6mckh6rgyt0dmd4yhv7c6l58qc",
        "botAddress": "juno1m5hgzum68rjf4c7zhezgkj8hlnmr0kghqncsdv",
        "runTime": "10:00",
        "minimumReward": 1000
      },
      {
        "address": "junovaloper1gp957czryfgyvxwn3tfnyy2f0t9g2p4pvzc6k3",
        "botAddress": "juno1xrrfek3qpz4ja8ccrjklfy064asyqq9k9q45nn",
        "runTime": "21:00",
        "minimumReward": 10000
      },
      {
        "address": "junovaloper124maqmcqv8tquy764ktz7cu0gxnzfw54l2d073",
        "botAddress": "juno1vqhz5g5sq8ku0ka5x9ygal9flkg5vzr9fc9a3f",
        "runTime": "20:00",
        "minimumReward": 1000000
      },
      {
        "address": "junovaloper1hx9yj7qgnp8zhkrqfanvz74mcsg9d8eyskvsxg",
        "botAddress": "juno1hl0jgxre5z0nkyjj07c5vfdy44yk44at0dphgp",
        "runTime": "22:30",
        "minimumReward": 1000
      },
      {
        "address": "junovaloper17h2x3j7u44qkrq0sk8ul0r2qr440rwgj6jfwcp",
        "botAddress": "juno14gra89zm8753pfuhvujjulmtkf2qq70f0k4r6g",
        "runTime": "17:28",
        "minimumReward": 10000
      }
    ],
    "authzSupport": true
  },
  {
    "name": "cosmoshub",
    "restUrl": [
      "https://rest.cosmos.directory/cosmoshub",
      "https://lcd-cosmoshub.blockapsis.com"
    ],
    "rpcUrl": [
      "https://rpc.cosmos.directory/cosmoshub",
      "https://cosmoshub.validator.network",
      "https://rpc-cosmoshub.blockapsis.com"
    ],
    "gasPrice": "0.0025uatom",
    "testAddress": "cosmos1yxsmtnxdt6gxnaqrg0j0nudg7et2gqcz3k8ynk",
    "operators": [
      {
        "address": "cosmosvaloper17mggn4znyeyg25wd7498qxl7r2jhgue8u4qjcq",
        "botAddress": "cosmos1ks0uf2zxgv6qjyzjwfvfxyv5vp2m6nk5f0a762",
        "runTime": "18:00",
        "minimumReward": 1000
      },
      {
        "address": "cosmosvaloper1vvwtk805lxehwle9l4yudmq6mn0g32px9xtkhc",
        "botAddress": "cosmos1eml7agwd5x084ennlg6apvskufzrlvnrks6h4e",
        "runTime": "21:00",
        "minimumReward": 10000
      },
      {
        "address": "cosmosvaloper1fsg635n5vgc7jazz9sx5725wnc3xqgr7awxaag",
        "botAddress": "cosmos1v9vae554q55xa4pcfdm0p3kv8nxn50jk6v8jdf",
        "runTime": "23:00",
        "minimumReward": 10000
      },
      {
        "address": "cosmosvaloper140l6y2gp3gxvay6qtn70re7z2s0gn57zfd832j",
        "botAddress": "cosmos12xpq68caw2aqdu70jm4k792g0v9prhrpqrxyqc",
        "runTime": "21:00",
        "minimumReward": 10000
      },
      {
        "address": "cosmosvaloper1gpx52r9h3zeul45amvcy2pysgvcwddxrgx6cnv",
        "botAddress": "cosmos1mjq48r6435aewerpruwc8up3tz3rzan2ve7hp4",
        "runTime": "19:00",
        "minimumReward": 500000
      },
      {
        "address": "cosmosvaloper14qazscc80zgzx3m0m0aa30ths0p9hg8vdglqrc",
        "botAddress": "cosmos1305e92ng6a9pdh3ttc3ld459ckxupxt3hv6r68",
        "runTime": "19:15",
        "minimumReward": 10000
      },
      {
        "address": "cosmosvaloper16yupepagywvlk7uhpfchtwa0stu5f8cyhh54f2",
        "botAddress": "cosmos1hl0jgxre5z0nkyjj07c5vfdy44yk44atelzv0a",
        "runTime": "22:30",
        "minimumReward": 10000
      },
      {
        "address": "cosmosvaloper15r4tc0m6hc7z8drq3dzlrtcs6rq2q9l2nvwher",
        "botAddress": "cosmos1dg8u5qll7fjm9nnwqns0ullhtc6g552ugd0eqj",
        "runTime": "9:00",
        "minimumReward": 10000
      },
      {
<<<<<<< HEAD
        "address": "cosmosvaloper124maqmcqv8tquy764ktz7cu0gxnzfw54n3vww8",
        "botAddress": "cosmos1vqhz5g5sq8ku0ka5x9ygal9flkg5vzr9l2xxk4",
        "runTime": "20:00",
        "minimumReward": 1000000
      },
      {
        "address": "cosmosvaloper199mlc7fr6ll5t54w7tts7f4s0cvnqgc59nmuxf",
        "botAddress": "cosmos19pqrxrl6n0g0mky4y79hlfzchprmsp5jn8emv6",
        "runTime": "19:30",
=======
        "address": "cosmosvaloper17h2x3j7u44qkrq0sk8ul0r2qr440rwgjkfg0gh",
        "botAddress": "cosmos14gra89zm8753pfuhvujjulmtkf2qq70feykca5",
        "runTime": "17:28",
>>>>>>> e8a82813
        "minimumReward": 10000
      }
    ],
    "authzSupport": true
  },
  {
    "name": "akash",
    "restUrl": [
      "https://rest.cosmos.directory/akash"
    ],
    "rpcUrl": [
      "https://rpc.cosmos.directory/akash",
      "https://akash.technofractal.com:443"
    ],
    "testAddress": "akash1yxsmtnxdt6gxnaqrg0j0nudg7et2gqczud2r2v",
    "ownerAddress": "akashvaloper1xgnd8aach3vawsl38snpydkng2nv8a4kqgs8hf",
    "operators": [
      {
        "address": "akashvaloper1strxz39h5fapp7zvn5mvf8xm0ea9aajqjstv6g",
        "botAddress": "akash194ytn50yhh67rdha8akhs7c6zulnz4n2yvyy4e",
        "runTime": "21:00",
        "minimumReward": 10000
      },
      {
        "address": "akashvaloper1xgnd8aach3vawsl38snpydkng2nv8a4kqgs8hf",
        "botAddress": "akash1yxsmtnxdt6gxnaqrg0j0nudg7et2gqczud2r2v",
        "runTime": "21:00",
        "minimumReward": 10000
      },
      {
        "address": "akashvaloper1qwpnhmdlfj6gfyh0e29fjudh0ytfe5l7tjttul",
        "botAddress": "akash1yl54sf2ekqsc7y7r33267vhc546trx3ftzyns9",
        "runTime": "21:00",
        "minimumReward": 10000
      },
      {
        "address": "akashvaloper1zfcmwh56kmz4wqqg2t8pxrm228dx2c6hzh0ewm",
        "botAddress": "akash1z0xzvw999jh7ekce7eqnex2fj7cnn6xwrqht87",
        "runTime": "21:00",
        "minimumReward": 10000
      },
      {
        "address": "akashvaloper1enhj36w6clcm5fjnp87jnffnkthfux2uj88l6h",
        "botAddress": "akash1eml7agwd5x084ennlg6apvskufzrlvnrmthsvr",
        "runTime": "21:00",
        "minimumReward": 10000
      },
      {
        "address": "akashvaloper140l6y2gp3gxvay6qtn70re7z2s0gn57ztqs903",
        "botAddress": "akash12xpq68caw2aqdu70jm4k792g0v9prhrpdctrez",
        "runTime": "21:00",
        "minimumReward": 10000
      },
      {
        "address": "akashvaloper1uepjmgfuk6rnd0djsglu88w7d0t49lmlsqkfuf",
        "botAddress": "akash1weeu5yuj8n23hd87wsdxqqgfmzzz9zt6zrr52c",
        "runTime": "21:00",
        "minimumReward": 10000
      },
      {
        "address": "akashvaloper1dgxdep80th2qm8xxk8h3j3g93npsd3a8jg60gz",
        "botAddress": "akash1mjq48r6435aewerpruwc8up3tz3rzan2pznsc0",
        "runTime": "19:00",
        "minimumReward": 100000
      },
      {
        "address": "akashvaloper1r4sevyvum9ppqlw75t6h0ex9j4j9dzydu8hczm",
        "botAddress": "akash17xyeczwsax3st6aykyu4f28s5n3zg6r7k774je",
        "runTime": "21:00",
        "minimumReward": 10000
      },
      {
        "address": "akashvaloper1lxh0u07haj646pt9e0l2l4qc3d8htfx5kk698d",
        "botAddress": "akash1uwqjtgjhjctjc45ugy7ev5prprhehc7w5xcfwl",
        "runTime": "21:00",
        "minimumReward": 1000
      },
      {
        "address": "akashvaloper1epnrvkylqpk0f2d3us3cvx7x9tlycz42lwf0v6",
        "botAddress": "akash1vqhz5g5sq8ku0ka5x9ygal9flkg5vzr9j3tp00",
        "runTime": "20:00",
        "minimumReward": 1000000
      }
    ],
    "authzSupport": false
  },
  {
    "name": "chihuahua",
    "restUrl": [
      "https://rest.cosmos.directory/chihuahua",
      "https://api.chihuahua.wtf/"
    ],
    "rpcUrl": [
      "https://rpc.cosmos.directory/chihuahua",
      "https://rpc.chihuahua.wtf"
    ],
    "gasPrice": "0.025uhuahua",
    "testAddress": "chihuahua1yxsmtnxdt6gxnaqrg0j0nudg7et2gqczjr22j5",
    "ownerAddress": "chihuahuavaloper19vwcee000fhazmpt4ultvnnkhfh23ppwxll8zz",
    "operators": [
      {
        "address": "chihuahuavaloper1m4jcru5nsmtzgt4ha8fj4egau3w89cqzdrngnh",
        "botAddress": "chihuahua1uxwnhyjd2m5y6mpqsdg95y4ty0a5jtfrd9m05a",
        "runTime": "19:00",
        "minimumReward": 1000
      },
      {
        "address": "chihuahuavaloper1tzk3kzjy7fj4w37hm5v48c2t8vvgukzcqgkz8k",
        "botAddress": "chihuahua1r8egcurpwxftegr07gjv9gwffw4fk009gjzyep",
        "runTime": "21:00",
        "minimumReward": 1000
      },
      {
        "address": "chihuahuavaloper1ej2es5fjztqjcd4pwa0zyvaevtjd2y5wnscrkq",
        "botAddress": "chihuahua1gvgcxwdk4j46gx3knhuackvqr2hta29zf2kujy",
        "runTime": "21:00",
        "minimumReward": 1001
      },
      {
        "address": "chihuahuavaloper1y6m72uxs6hhsudxqpq73rsdgkjh6nhkqef8pej",
        "botAddress": "chihuahua1z0xzvw999jh7ekce7eqnex2fj7cnn6xwdwhzlx",
        "runTime": "21:00",
        "minimumReward": 1001
      },
      {
        "address": "chihuahuavaloper10wxn2lv29yqnw2uf4jf439kwy5ef00qdqj3xsc",
        "botAddress": "chihuahua1xs023g3yj2mavwn3cjclgsh8mlk0kgsj9trcv8",
        "runTime": "21:00",
        "minimumReward": 1000
      },
      {
        "address": "chihuahuavaloper19vwcee000fhazmpt4ultvnnkhfh23ppwxll8zz",
        "botAddress": "chihuahua1yxsmtnxdt6gxnaqrg0j0nudg7et2gqczjr22j5",
        "runTime": "21:00",
        "minimumReward": 1000
      },
      {
        "address": "chihuahuavaloper1glk94taeyhfpje4zaz8dsfxmn4yr3g8kkzv4x5",
        "botAddress": "chihuahua106n92ygqknaw5wcgl2e9v0duxxux6ntt42yq2f",
        "runTime": "21:00",
        "minimumReward": 1000
      },
      {
        "address": "chihuahuavaloper1xwazl8ftks4gn00y5x3c47auquc62ssu4ftf5w",
        "botAddress": "chihuahua195mm9y35sekrjk73anw2az9lv9xs5mzterzga4",
        "runTime": "22:00",
        "minimumReward": 1000
      },
      {
        "address": "chihuahuavaloper18jlk0pkpr8cnnpjtgu3dqxjvpvlnj6r4e2dtvf",
        "botAddress": "chihuahua1v9vae554q55xa4pcfdm0p3kv8nxn50jkee2uvt",
        "runTime": "23:00",
        "minimumReward": 1000
      },
      {
        "address": "chihuahuavaloper1t85yx95l5pajl9hwkeztawqf8sg9uh4lglgu9w",
        "botAddress": "chihuahua1h43hjfxlz8t6y5wewma63jz7melv46gj803735",
        "runTime": "21:00",
        "minimumReward": 1000
      },
      {
        "address": "chihuahuavaloper140l6y2gp3gxvay6qtn70re7z2s0gn57zum7h5l",
        "botAddress": "chihuahua12xpq68caw2aqdu70jm4k792g0v9prhrprkt2p6",
        "runTime": "22:00",
        "minimumReward": 1000
      },
      {
        "address": "chihuahuavaloper1zl4vt84hya03e8hu7dx4q4cvn2ts2xdr685p5g",
        "botAddress": "chihuahua1weeu5yuj8n23hd87wsdxqqgfmzzz9zt6vdrajq",
        "runTime": "22:00",
        "minimumReward": 1000
      },
      {
        "address": "chihuahuavaloper13c2hcctczy695gfs5gc637tc844n6a9unlkaqv",
        "botAddress": "chihuahua1mjq48r6435aewerpruwc8up3tz3rzan20vneqh",
        "runTime": "19:00",
        "minimumReward": 10000000
      },
      {
        "address": "chihuahuavaloper166ks8xvs36m0ggyxwavv7rj4d9nqwthgq5g7s8",
        "botAddress": "chihuahua1305e92ng6a9pdh3ttc3ld459ckxupxt35ehdm9",
        "runTime": "19:15",
        "minimumReward": 10000
      },
      {
        "address": "chihuahuavaloper1m2dxkn94t97m7ah65hv4tg2xu0j2a2k4fdee20",
        "botAddress": "chihuahua1e44rluarkdw56dy2turnwjtvtg4wqvs037c2k8",
        "runTime": "21:00",
        "minimumReward": 1000
      },
      {
        "address": "chihuahuavaloper1s7xrzju6p9dms958j6zkddr7yqg6hmves2qgu4",
        "botAddress": "chihuahua1juv28kuzuv85hzl5s3scz5rvlv7c9d5cszruv0",
        "runTime": "22:00",
        "minimumReward": 1000
      },
      {
        "address": "chihuahuavaloper1l6kfy4xvy0a34fseyhvc6f6k8asukfdz7pahxr",
        "botAddress": "chihuahua17xyeczwsax3st6aykyu4f28s5n3zg6r7cs7u2p",
        "runTime": "21:00",
        "minimumReward": 1000
      },
      {
        "address": "chihuahuavaloper1cy9jhuf3cx2z33duxld7p57gtege6hfh6fyc4w",
        "botAddress": "chihuahua1hpwxnnrtsc6zjx4glup77tfe5z54lmtqxrxmy9",
        "runTime": "10:40",
        "minimumReward": 1000
      },
      {
        "address": "chihuahuavaloper1jdlfdu2gaj0tlchzjhdnh5r7lfzt6l0zxlhkr6",
        "botAddress": "chihuahua1q200ut9chx7t0nnde4h526vdxwudktgkusgugq",
        "runTime": "19:00",
        "minimumReward": 1000
      },
      {
        "address": "chihuahuavaloper1lxh0u07haj646pt9e0l2l4qc3d8htfx5pd5hur",
        "botAddress": "chihuahua1uwqjtgjhjctjc45ugy7ev5prprhehc7w6gcqk8",
        "runTime": "21:00",
        "minimumReward": 1000
      }
    ],
    "authzSupport": false
  },
  {
    "name": "gravitybridge",
    "restUrl": [
      "https://rest.cosmos.directory/gravitybridge",
      "https://gravitychain.io:1317"
    ],
    "rpcUrl": [
      "https://rpc.cosmos.directory/gravitybridge",
      "https://gravitychain.io:26657"
    ],
    "testAddress": "gravity1yxsmtnxdt6gxnaqrg0j0nudg7et2gqcz4x4uk7",
    "gasPrice": "0.025ugraviton",
    "operators": [
      {
        "address": "gravityvaloper187reejg4et24jpggqt55vnc47l926w0p8w70mh",
        "botAddress": "gravity1v9vae554q55xa4pcfdm0p3kv8nxn50jk7u42gp",
        "runTime": "23:00",
        "minimumReward": 1000
      },
      {
        "address": "gravityvaloper1zfcmwh56kmz4wqqg2t8pxrm228dx2c6hs487gh",
        "botAddress": "gravity1z0xzvw999jh7ekce7eqnex2fj7cnn6xw2tg5mv",
        "runTime": "23:00",
        "minimumReward": 1000
      },
      {
        "address": "gravityvaloper140l6y2gp3gxvay6qtn70re7z2s0gn57zezczfa",
        "botAddress": "gravity12xpq68caw2aqdu70jm4k792g0v9prhrpyn5u9s",
        "runTime": "22:00",
        "minimumReward": 1000
      },
      {
        "address": "gravityvaloper1d63hvdgwy64sfex2kyujd0xyfhmu7r7cgxt5ru",
        "botAddress": "gravity1mjq48r6435aewerpruwc8up3tz3rzan2gfv0ya",
        "runTime": "19:00",
        "minimumReward": 10000
      },
      {
        "address": "gravityvaloper1452twnqn0z4l34c9uxudeaetk6hudpqpm0w32x",
        "botAddress": "gravity1305e92ng6a9pdh3ttc3ld459ckxupxt3nugml0",
        "runTime": "19:15",
        "minimumReward": 10000
      },
      {
        "address": "gravityvaloper1728s3k0mgzmc38eswpu9seghl0yczupyhc695s",
        "botAddress": "gravity1uwqjtgjhjctjc45ugy7ev5prprhehc7wad8kjd",
        "runTime": "21:00",
        "minimumReward": 1000
      },
      {
        "address": "gravityvaloper1uuzcgwd0yerq6yfk2fewfknl0rf6aqgdd0p3a3",
        "botAddress": "gravity1hcgxjhvv43g9z6dc58g428jgc8hdlmf7sl2d82",
        "runTime": "12:00",
        "minimumReward": 1000
      },
      {
        "address": "gravityvaloper14vaak0zdjtnvh92hw9ypwxj76093yrgzmuguar",
        "botAddress": "gravity1vqhz5g5sq8ku0ka5x9ygal9flkg5vzr9m657na",
        "runTime": "20:00",
        "minimumReward": 1000000
      }
    ],
    "authzSupport": true
  },
  {
    "name": "regen",
    "restUrl": [
      "https://rest.cosmos.directory/regen"
    ],
    "rpcUrl": [
      "https://rpc.cosmos.directory/regen"
    ],
    "gasPrice": "0.002uregen",
    "testAddress": "regen1yxsmtnxdt6gxnaqrg0j0nudg7et2gqczw5vc9j",
    "operators": [
      {
        "address": "regenvaloper1gjvu75cq6qxyrtdv66lx9xe92jw9gqdetagaze",
        "botAddress": "regen1mjq48r6435aewerpruwc8up3tz3rzan2nm4th3",
        "runTime": "19:00",
        "minimumReward": 10000
      },
      {
        "address": "regenvaloper1ceunjpth8nds7sfmfd9yjmh97vxmwqfyf7r2cn",
        "botAddress": "regen1vqhz5g5sq8ku0ka5x9ygal9flkg5vzr9qgd6q3",
        "runTime": "20:00",
        "minimumReward": 1000000
      },
      {
        "address": "regenvaloper1kzhxmgp8z05zrj90nd8h5qx9pm949an5y7nwsz",
        "botAddress": "regen1hl0jgxre5z0nkyjj07c5vfdy44yk44atxafsee",
        "runTime": "22:30",
        "minimumReward": 10000
      }
    ],
    "authzSupport": true
  },
  {
    "name": "terra",
    "restUrl": [
      "https://rest.cosmos.directory/terra"
    ],
    "rpcUrl": [
      "https://rpc.cosmos.directory/terra"
    ],
    "testAddress": "terra1rnszu7kumz5lmgdk3fv2pmzt3s8vhcddqep7d4",
    "gasPrice": "0.015uluna",
    "operators": [
      {
        "address": "terravaloper1f2t96sz9hnwsqnneux6v28xfgn07pkxjduvwjz",
        "botAddress": "terra194ytn50yhh67rdha8akhs7c6zulnz4n20nnrwr",
        "runTime": "21:00",
        "minimumReward": 1000
      },
      {
        "address": "terravaloper13slfa8cc7zvmjt4wkap2lwmlkp4h3azwltlj6s",
        "botAddress": "terra1305e92ng6a9pdh3ttc3ld459ckxupxt33gqrc8",
        "runTime": "19:15",
        "minimumReward": 10000
      },
      {
        "address": "terravaloper108lmrztvc3pc3w774shgvpry4d3lf79k2ummna",
        "botAddress": "terra1hl0jgxre5z0nkyjj07c5vfdy44yk44atlmcvda",
        "runTime": "22:30",
        "minimumReward": 1000
      },
      {
        "address": "terravaloper1audgfvmgt0js54p3s8kj3r40uwej6vy2tv6rrw",
        "botAddress": "terra1hz2dutqm7e0t7q3h5cm9d8lchztskm8pekadus",
        "runTime": "17:28",
        "minimumReward": 5000
      }
    ],
    "authzSupport": true
  },
  {
    "name": "sentinel",
    "restUrl": [
      "https://rest.cosmos.directory/sentinel",
      "https://lcd-sentinel.keplr.app"
    ],
    "rpcUrl": [
      "https://rpc.cosmos.directory/sentinel",
      "https://rpc-sentinel.keplr.app"
    ],
    "gasPrice": "0.02udvpn",
    "testAddress": "sent1yxsmtnxdt6gxnaqrg0j0nudg7et2gqcz2d3ahe",
    "operators": [
      {
        "address": "sentvaloper138dhtmfslt0ls4ec0jumj8tyajry4dfuv27jay",
        "botAddress": "sent194ytn50yhh67rdha8akhs7c6zulnz4n2jvl6gv",
        "runTime": "21:00",
        "minimumReward": 1000
      },
      {
        "address": "sentvaloper10y0044zsacejntznk6eatvz7mcekqv357fhl7q",
        "botAddress": "sent1n3m6rj0w9lgzg7leppnaru2xguraxhqc7uvx0f",
        "runTime": "21:00",
        "minimumReward": 100000
      },
      {
        "address": "sentvaloper1gwqt4jzhtvms8u57gpl4tzxjxqq8fss2j3hx48",
        "botAddress": "sent1mjq48r6435aewerpruwc8up3tz3rzan2hzgw96",
        "runTime": "19:00",
        "minimumReward": 1000000
      },
      {
        "address": "sentvaloper1tjgec0ssfrlldmut69xsp8vzljugg0g306aae2",
        "botAddress": "sent1e44rluarkdw56dy2turnwjtvtg4wqvs0fsran2",
        "runTime": "21:00",
        "minimumReward": 1000
      },
      {
        "address": "sentvaloper18mtspwzngrtvtg0l7vuls3dhwp96jsf2t4zcd5",
        "botAddress": "sent17xyeczwsax3st6aykyu4f28s5n3zg6r7q79t0v",
        "runTime": "21:00",
        "minimumReward": 1000
      },
      {
        "address": "sentvaloper1lxh0u07haj646pt9e0l2l4qc3d8htfx543ss9m",
        "botAddress": "sent1uwqjtgjhjctjc45ugy7ev5prprhehc7wzxrhn2",
        "runTime": "21:00",
        "minimumReward": 1000
      },
      {
        "address": "sentvaloper1wd944at7mn6eqm7c7m5lfd9ej3g6astqawjnqn",
        "botAddress": "sent1m5hgzum68rjf4c7zhezgkj8hlnmr0kghd6djwl",
        "runTime": "10:00",
        "minimumReward": 1000
      }
    ],
    "authzSupport": false
  },
  {
    "name": "dig",
    "restUrl": [
      "https://rest.cosmos.directory/dig",
      "https://api-1-dig.notional.ventures"
    ],
    "rpcUrl": [
      "https://rpc.cosmos.directory/dig",
      "https://rpc-1-dig.notional.ventures"
    ],
    "gasPrice": "0.0025udig",
    "testAddress": "dig1yxsmtnxdt6gxnaqrg0j0nudg7et2gqczfzw03d",
    "ownerAddress": "digvaloper136avwnuvvy94dqmtnaue2nfvjes8xr37h9rzay",
    "operators": [
      {
        "address": "digvaloper136avwnuvvy94dqmtnaue2nfvjes8xr37h9rzay",
        "botAddress": "dig1yxsmtnxdt6gxnaqrg0j0nudg7et2gqczfzw03d",
        "runTime": "21:00",
        "minimumReward": 1000
      },
      {
        "address": "digvaloper1mcm5pj79epddgms7e4r4f93w2m5lxh496tv8h2",
        "botAddress": "dig1mjq48r6435aewerpruwc8up3tz3rzan25dhurw",
        "runTime": "19:00",
        "minimumReward": 100000
      },
      {
        "address": "digvaloper184tx500pdv53uua98ezu2vy2zcfp5nfwrsjnz7",
        "botAddress": "dig1305e92ng6a9pdh3ttc3ld459ckxupxt30cngcu",
        "runTime": "19:15",
        "minimumReward": 10000
      },
      {
        "address": "digvaloper1up3slj4nr5y23gxkvqn8h5ra9mv0pj2vpemf5t",
        "botAddress": "dig17xyeczwsax3st6aykyu4f28s5n3zg6r7r36efc",
        "runTime": "21:00",
        "minimumReward": 10000
      },
      {
        "address": "digvaloper1zqp8f7ehuf64psmg0tz3cydacgk2nshg338e8m",
        "botAddress": "dig1v9vae554q55xa4pcfdm0p3kv8nxn50jkzcwe0j",
        "runTime": "23:00",
        "minimumReward": 10000
      },
      {
        "address": "digvaloper1dv3v662kd3pp6pxfagck4zyysas82adspfvtw4",
        "botAddress": "dig1uwqjtgjhjctjc45ugy7ev5prprhehc7wpfu947",
        "runTime": "21:00",
        "minimumReward": 1000
      },
      {
        "address": "digvaloper1s8kaf75yr6v693lhcdwx9r6d3z0sgs2nns36pq",
        "botAddress": "dig1e44rluarkdw56dy2turnwjtvtg4wqvs02lu047",
        "runTime": "21:00",
        "minimumReward": 1000
      },
      {
        "address": "digvaloper1uc8nz85axexc9svkxjy0ccm28cc0uctvs33ewg",
        "botAddress": "dig1vqhz5g5sq8ku0ka5x9ygal9flkg5vzr9870d5w",
        "runTime": "20:00",
        "minimumReward": 1000000
      }
    ],
    "authzSupport": false
  },
  {
    "name": "bitcanna",
    "restUrl": [
      "https://rest.cosmos.directory/bitcanna",
      "https://lcd.bitcanna.io"
    ],
    "rpcUrl": [
      "https://rpc.cosmos.directory/bitcanna",
      "https://rpc.bitcanna.io",
      "https://rpc-bitcanna.itastakers.com"
    ],
    "gasPrice": "0.001ubcna",
    "operators": [
      {
        "address": "bcnavaloper1r7up4azsnmprakycclqrh60phvq6zptq8lx8qk",
        "botAddress": "bcna1mjq48r6435aewerpruwc8up3tz3rzan2kfwkf8",
        "runTime": "19:00",
        "minimumReward": 100000
      },
      {
        "address": "bcnavaloper12wskdt5tcc9yx5ajdx8xjjujuc0fgs5p54j6ug",
        "botAddress": "bcna1m5hgzum68rjf4c7zhezgkj8hlnmr0kghv3t2zz",
        "runTime": "10:00",
        "minimumReward": 10000
      },
      {
        "address": "bcnavaloper1gsq4dsxvgsswkgrsftz0k905rzjc0n2hv26xgj",
        "botAddress": "bcna1hl0jgxre5z0nkyjj07c5vfdy44yk44atr0jd80",
        "runTime": "22:30",
        "minimumReward": 10000
      }
    ],
    "authzSupport": false
  },
  {
    "name": "emoney",
    "restUrl": [
      "https://rest.cosmos.directory/emoney",
      "https://lcd-emoney.keplr.app",
      "https://emoney.validator.network/api/"
    ],
    "rpcUrl": [
      "https://rpc.cosmos.directory/emoney",
      "https://rpc-emoney.keplr.app",
      "https://emoney.validator.network"
    ],
    "gasPrice": "0.08ungm",
    "operators": [
      {
        "address": "emoneyvaloper1z0cwp2wezmaehlhzdmqpx55vhxupuk52d7ucjy",
        "botAddress": "emoney194ytn50yhh67rdha8akhs7c6zulnz4n2x5nhm7",
        "runTime": "21:00",
        "minimumReward": 1000
      },
      {
        "address": "emoneyvaloper1fskgtauswg2d0p79d9gdqj2yjyfulg3d65dtue",
        "botAddress": "emoney1mjq48r6435aewerpruwc8up3tz3rzan2r6yrkg",
        "runTime": "19:00",
        "minimumReward": 2000000
      },
      {
        "address": "emoneyvaloper1ggpn5jtrgf5hhzw79la6k4h9jgcws3erjzccuh",
        "botAddress": "emoney1305e92ng6a9pdh3ttc3ld459ckxupxt3c0qhd6",
        "runTime": "19:15",
        "minimumReward": 10000
      },
      {
        "address": "emoneyvaloper1r7v26mcg7frd8l44p5vr2wfv7eqrhpagffvncl",
        "botAddress": "emoney1v9vae554q55xa4pcfdm0p3kv8nxn50jk40ax65",
        "runTime": "23:00",
        "minimumReward": 10000
      },
      {
        "address": "emoneyvaloper1lxh0u07haj646pt9e0l2l4qc3d8htfx5ev9y8d",
        "botAddress": "emoney1uwqjtgjhjctjc45ugy7ev5prprhehc7wk706qc",
        "runTime": "21:00",
        "minimumReward": 1000
      },
      {
        "address": "emoneyvaloper10rk00srmct4z5huqjh7fc64vgqasl46jwm9g9l",
        "botAddress": "emoney1m5hgzum68rjf4c7zhezgkj8hlnmr0kghezplad",
        "runTime": "10:00",
        "minimumReward": 1000
      },
      {
        "address": "emoneyvaloper1sz7rp920hgupfl0p6c7kwkaes8q8tx3lmzhcrc",
        "botAddress": "emoney1vqhz5g5sq8ku0ka5x9ygal9flkg5vzr9sfujpg",
        "runTime": "20:00",
        "minimumReward": 1000000
      }
    ],
    "authzSupport": false
  },
  {
    "name": "kava",
    "restUrl": [
      "https://rest.cosmos.directory/kava",
      "https://api.data.kava.io/"
    ],
    "rpcUrl": [
      "https://rpc.cosmos.directory/kava",
      "https://rpc.kava.io"
    ],
    "gasPrice": "0.00008ukava",
    "operators": [
      {
        "address": "kavavaloper1hztgl202pvetspxch0pcchaqzrduw4qq64q08u",
        "botAddress": "kava194ytn50yhh67rdha8akhs7c6zulnz4n24za76y",
        "runTime": "21:00",
        "minimumReward": 1000
      },
      {
        "address": "kavavaloper17jr6wyhm2twyph6d88l5ux945gwmf8vfkhckda",
        "botAddress": "kava1v9vae554q55xa4pcfdm0p3kv8nxn50jkxen0mw",
        "runTime": "23:00",
        "minimumReward": 1000
      },
      {
        "address": "kavavaloper1gd5hf545caremavv28apr9mzf7f7ns395c27mq",
        "botAddress": "kava1mjq48r6435aewerpruwc8up3tz3rzan2sv22hj",
        "runTime": "19:00",
        "minimumReward": 10000
      }
    ],
    "authzSupport": false
  },
  {
    "name": "desmos",
    "restUrl": [
      "https://rest.cosmos.directory/desmos",
      "https://api.mainnet.desmos.network"
    ],
    "rpcUrl": [
      "https://rpc.cosmos.directory/desmos",
      "https://rpc.mainnet.desmos.network"
    ],
    "gasPrice": "0.001udsm",
    "operators": [
      {
        "address": "desmosvaloper1xwazl8ftks4gn00y5x3c47auquc62ssu07r7m6",
        "botAddress": "desmos1hcuv07593sxu4luumnh4dy2fujaxyh7xd9rya5",
        "runTime": "22:00",
        "minimumReward": 1000
      },
      {
        "address": "desmosvaloper17ue85ck027c4grv7nuks7k7p4fqnlc55uqhskj",
        "botAddress": "desmos1z0xzvw999jh7ekce7eqnex2fj7cnn6xw6rhufu",
        "runTime": "22:00",
        "minimumReward": 1000
      },
      {
        "address": "desmosvaloper1r0emf6ap6y5advzgtsf4uz3g68p5t5484j4alp",
        "botAddress": "desmos1nrt8va6he35w4vclr6sejkqpvsmr4vtas330me",
        "runTime": "22:00",
        "minimumReward": 1000
      },
      {
        "address": "desmosvaloper1lzzctd3a839xxk7vf4cwuhcvgcnmxrhrx7d92e",
        "botAddress": "desmos1mjq48r6435aewerpruwc8up3tz3rzan2cpn8kd",
        "runTime": "19:00",
        "minimumReward": 10000
      },
      {
        "address": "desmosvaloper1lf3fg79gf2qf6ept7ec22kjd8s6gj3swr2ca0v",
        "botAddress": "desmos1e44rluarkdw56dy2turnwjtvtg4wqvs0xnc5qa",
        "runTime": "21:00",
        "minimumReward": 10000
      },
      {
        "address": "desmosvaloper19c6nnp6afxj82ehxtlejyvg6zh58050jcgpdj6",
        "botAddress": "desmos1az6huqur4g2u29fa6c5zzxmtljp0euqmnla6x5",
        "runTime": "10:00",
        "minimumReward": 10000
      },
      {
        "address": "desmosvaloper1zm3l7p8n5dxqeadsfxy3rd0j3c2knnx3chg77a",
        "botAddress": "desmos19n0raswpfd9f7779ah637h20ltae0g7ussa8at",
        "runTime": "20:00",
        "minimumReward": 1000000
      },
      {
        "address": "desmosvaloper1s5gnmccngltteh6ugtsz7fdrykc294tnw2e7pz",
        "botAddress": "desmos1hl0jgxre5z0nkyjj07c5vfdy44yk44atd80uc9",
        "runTime": "22:30",
        "minimumReward": 1000
      },
      {
        "address": "desmosvaloper1jrld5g998gqm4yx26l6cvhxz7y5adgxqzfdpes",
        "botAddress": "desmos1hcgxjhvv43g9z6dc58g428jgc8hdlmf7qh4946",
        "runTime": "12:00",
        "minimumReward": 10000
      }
    ],
    "authzSupport": true
  },
  {
    "name": "cryptoorgchain",
    "restUrl": [
      "https://rest.cosmos.directory/cryptoorgchain",
      "https://lcd-crypto-org.keplr.app/"
    ],
    "rpcUrl": [
      "https://rpc.cosmos.directory/cryptoorgchain",
      "https://mainnet.crypto.org",
      "https://rpc-crypto-org.keplr.app"
    ],
    "gasPrice": "0.025basecro",
    "operators": [
      {
        "address": "crocncl15m2ae4c2ajpkz6hw0d4ucvwfyuwq8ns5z369u8",
        "botAddress": "cro1v9vae554q55xa4pcfdm0p3kv8nxn50jkzh0t3c",
        "runTime": "23:00",
        "minimumReward": 100000
      },
      {
        "address": "crocncl1tkev46yqrjzrjzrqtty30ex68eja2zcltyq2vj",
        "botAddress": "cro1hl0jgxre5z0nkyjj07c5vfdy44yk44atpy24nv",
        "runTime": "22:30",
        "minimumReward": 100000
      }
    ],
    "authzSupport": true
  },
  {
    "name": "evmos",
    "restUrl": [
      "https://rest.cosmos.directory/evmos",
      "https://rest.bd.evmos.org:1317"
    ],
    "rpcUrl": [
      "https://rpc.cosmos.directory/evmos",
      "https://tendermint.bd.evmos.org:26657"
    ],
    "operators": [
      {
        "address": "evmosvaloper1shvcjzhcxau6qtlz9w82a646ecwp4hq7ayqt0w",
        "botAddress": "evmos194ytn50yhh67rdha8akhs7c6zulnz4n2tkcdkt",
        "runTime": "21:00",
        "minimumReward": 1000
      },
      {
        "address": "evmosvaloper1x5y65hgngh77sxta6s2vpjnfjep3ltllyhf2hs",
        "botAddress": "evmos16e67hq4eqgnfw6pxu8v33mz259z5r30d9v2uq2",
        "runTime": "21:00",
        "minimumReward": 1000
      },
      {
        "address": "evmosvaloper14zatq4jagqtm9ejgvglnv0t364d88u80futp65",
        "botAddress": "evmos1xul3g9w27tlns7k3d2reqjxqdsgyknkx74prwv",
        "runTime": "21:00",
        "minimumReward": 1001
      },
      {
        "address": "evmosvaloper1pz3mcahcrglf3md4lggax5r95gvmppc6x5w7hw",
        "botAddress": "evmos17va68yw35aleakz62jwqn24s22fd3k545mclkl",
        "runTime": "21:00",
        "minimumReward": 1000
      },
      {
        "address": "evmosvaloper146mfv59nypacvs5l9h0takrcv8jtlk90wr0ggp",
        "botAddress": "evmos17xyeczwsax3st6aykyu4f28s5n3zg6r7eyzu3t",
        "runTime": "21:00",
        "minimumReward": 1000
      },
      {
        "address": "evmosvaloper1qp49y6vh8vvv5yf8ule8fwx6sss82ncz39tunl",
        "botAddress": "evmos10g8dt086qsfw0s27us8uvhnnftf9aanx4afg3h",
        "runTime": "21:05",
        "minimumReward": 1000000000000000000
      },
      {
        "address": "evmosvaloper1f6m9d94lkenw9fy5wmytatt76l849kx6ugdz70",
        "botAddress": "evmos175l97fdm2a6x5xp82psec52elzu8nsl7dmc7an",
        "runTime": "19:00",
        "minimumReward": 1000
      },
      {
        "address": "evmosvaloper1aep37tvd5yh4ydeya2a88g2tkjz6f2lcrfjumh",
        "botAddress": "evmos1v9vae554q55xa4pcfdm0p3kv8nxn50jkcdkuhp",
        "runTime": "23:00",
        "minimumReward": 1000000
      },
      {
        "address": "evmosvaloper1qhazu8zleyn5chrkxymewx3xw5guq2vm6q7zl0",
        "botAddress": "evmos1t8e0n59ta6dnf38vqel7ydme9tajvjegs4jw5g",
        "runTime": "19:15",
        "minimumReward": 10000
      },
      {
        "address": "evmosvaloper18zt355ccyxd3kj23mz5hdz00qqn5lk5kjnj74m",
        "botAddress": "evmos1uwqjtgjhjctjc45ugy7ev5prprhehc7wmuyqdd",
        "runTime": "21:00",
        "minimumReward": 1000
      },
      {
        "address": "evmosvaloper1a36r4jvcprvewxnr2qhfs0h4spec35238s2h7t",
        "botAddress": "evmos1axp36fwjy2vzlaym52urh80wq9l7z2t0shrj2y",
        "runTime": "20:00",
        "minimumReward": 1000000
      }
    ],
    "authzSupport": true
  },
  {
    "name": "sifchain",
    "restUrl": [
      "https://rest.cosmos.directory/sifchain",
      "https://api.sifchain.finance"
    ],
    "rpcUrl": [
      "https://rpc.cosmos.directory/sifchain",
      "https://rpc.sifchain.finance"
    ],
    "operators": [
      {
        "address": "sifvaloper1lnhxf6war6qlldemkqzp0t3g57hpe9a6nh3tyv",
        "botAddress": "sifchain194ytn50yhh67rdha8akhs7c6zulnz4n2zjs8hn",
        "runTime": "21:00",
        "minimumReward": 1000
      },
      {
        "address": "sifvaloper1uepjmgfuk6rnd0djsglu88w7d0t49lmlmxj56z",
        "botAddress": "sif1weeu5yuj8n23hd87wsdxqqgfmzzz9zt629p9uf",
        "runTime": "21:00",
        "minimumReward": 1000
      },
      {
        "address": "sifvaloper1ej2es5fjztqjcd4pwa0zyvaevtjd2y5w0djvt9",
        "botAddress": "sif1gvgcxwdk4j46gx3knhuackvqr2hta29z0z5yud",
        "runTime": "21:00",
        "minimumReward": 1001
      },
      {
        "address": "sifvaloper1kttxh8lxsmez56pen3cw307raf45fj9vmvwn5j",
        "botAddress": "sif1mjq48r6435aewerpruwc8up3tz3rzan2fy3pw7",
        "runTime": "19:00",
        "minimumReward": 1000
      }
    ],
    "authzSupport": false
  },
  {
    "name": "lumnetwork",
    "restUrl": [
      "https://rest.cosmos.directory/lumnetwork",
      "https://node0.mainnet.lum.network/rest"
    ],
    "rpcUrl": [
      "https://rpc.cosmos.directory/lumnetwork",
      "https://node0.mainnet.lum.network/rpc"
    ],
    "operators": [
      {
        "address": "lumvaloper1u6jr0pztvsjpvx77rfzmtw49xwzu9kash9slqs",
        "botAddress": "lum1v9vae554q55xa4pcfdm0p3kv8nxn50jk0x6mca",
        "runTime": "23:00",
        "minimumReward": 1000
      },
      {
        "address": "lumvaloper1ej2es5fjztqjcd4pwa0zyvaevtjd2y5wf0p22w",
        "botAddress": "lum1gvgcxwdk4j46gx3knhuackvqr2hta29zl4xmxj",
        "runTime": "23:00",
        "minimumReward": 1001
      },
      {
        "address": "lumvaloper1txgtzgdj90mqddhyu5gcpkkdeu9g2fu22d85d7",
        "botAddress": "lum1e44rluarkdw56dy2turnwjtvtg4wqvs08pgdz3",
        "runTime": "21:00",
        "minimumReward": 1000
      },
      {
        "address": "lumvaloper1nnl9ygsp04rhkuh3yrr98cnvke586mxlhpfe3w",
        "botAddress": "lum1eml7agwd5x084ennlg6apvskufzrlvnrr687qd",
        "runTime": "21:00",
        "minimumReward": 1000
      },
      {
        "address": "lumvaloper1068lx20jqswpwtykfezssdkn524kqlmlqjeqpa",
        "botAddress": "lum19pqrxrl6n0g0mky4y79hlfzchprmsp5jxdyjew",
        "runTime": "21:00",
        "minimumReward": 1000
      },
      {
        "address": "lumvaloper1up3slj4nr5y23gxkvqn8h5ra9mv0pj2vv70zs4",
        "botAddress": "lum17xyeczwsax3st6aykyu4f28s5n3zg6r7w0wm7h",
        "runTime": "21:00",
        "minimumReward": 1000
      },
      {
        "address": "lumvaloper1axqn30kead92gdsg7pusc6ezxx8ltq465r3hv3",
        "botAddress": "lum1mjq48r6435aewerpruwc8up3tz3rzan2enr75p",
        "runTime": "19:00",
        "minimumReward": 1000
      },
      {
        "address": "lumvaloper1kls9ca0h980sqfmt0497jj8kad3lcws6s7gjsg",
        "botAddress": "lum1uecj925gwmagk8je8c2exmnty6t2jm7xt57ww8",
        "runTime": "21:00",
        "minimumReward": 1000
      },
      {
        "address": "lumvaloper1krkmg6f0sjwalkx3nq39yt0upxgys7alme6lps",
        "botAddress": "lum1h666jcyjycu90w3j6q6cpswsmzh9f73t0lwkf6",
        "runTime": "23:00",
        "minimumReward": 1000
      },
      {
        "address": "lumvaloper1y69ary732dmngmj2g2e8m2ssedugya4may0tj5",
        "botAddress": "lum1305e92ng6a9pdh3ttc3ld459ckxupxt3zx820n",
        "runTime": "19:15",
        "minimumReward": 10000
      },
      {
        "address": "lumvaloper1uqw4e63xwwjmxt6ympdl20dsxtjr7lzx2p20hu",
        "botAddress": "lum1vqhz5g5sq8ku0ka5x9ygal9flkg5vzr92qm0rp",
        "runTime": "20:00",
        "minimumReward": 1000000
      },
      {
        "address": "lumvaloper1zs59ua4l0h6a2hnh08v8qn76f6qh7uxc22vey5",
        "botAddress": "lum1hl0jgxre5z0nkyjj07c5vfdy44yk44atv4l96f",
        "runTime": "22:30",
        "minimumReward": 1000
      }
    ],
    "authzSupport": true
  },
  {
    "name": "stargaze",
    "restUrl": [
      "https://rest.cosmos.directory/stargaze",
      "https://rest.stargaze-apis.com",
      "https://api.stargaze.ezstaking.io"
    ],
    "rpcUrl": [
      "https://rpc.cosmos.directory/stargaze",
      "https://rpc.stargaze-apis.com",
      "https://rpc.stargaze.ezstaking.io"
    ],
    "operators": [
      {
        "address": "starsvaloper10wxn2lv29yqnw2uf4jf439kwy5ef00qd0jluj0",
        "botAddress": "stars1xs023g3yj2mavwn3cjclgsh8mlk0kgsjjzetx5",
        "runTime": "00:00",
        "minimumReward": 10000
      },
      {
        "address": "starsvaloper1y3cxrze7kmktj93atd42g9rffyg823g0qjqelc",
        "botAddress": "stars1eml7agwd5x084ennlg6apvskufzrlvnrzvd27g",
        "runTime": "21:00",
        "minimumReward": 1000
      },
      {
        "address": "starsvaloper1r4sevyvum9ppqlw75t6h0ex9j4j9dzydyuhsmz",
        "botAddress": "stars17xyeczwsax3st6aykyu4f28s5n3zg6r70ey0qj",
        "runTime": "21:00",
        "minimumReward": 1000
      },
      {
        "address": "starsvaloper12v78y2lrpy2euhuzjtd6ssyzz3zllgs0uqk3nn",
        "botAddress": "stars1305e92ng6a9pdh3ttc3ld459ckxupxt3rsd73k",
        "runTime": "19:15",
        "minimumReward": 10000
      },
      {
        "address": "starsvaloper1mz2qks48v486d9m8wp4l9fxm2e9l0e0kzk79m5",
        "botAddress": "stars1mjq48r6435aewerpruwc8up3tz3rzan2c9f22y",
        "runTime": "19:00",
        "minimumReward": 1000
      },
      {
        "address": "starsvaloper1hr4ag3mdzy08rl6r7pga832kvchqctvmzdneds",
        "botAddress": "stars1m5hgzum68rjf4c7zhezgkj8hlnmr0kghzavkpp",
        "runTime": "10:00",
        "minimumReward": 10000
      },
      {
<<<<<<< HEAD
        "address": "starsvaloper1yskcx5zfkr3nacn6f5zd08yw72zwm4s06x8tpz",
        "botAddress": "stars1hcgxjhvv43g9z6dc58g428jgc8hdlmf7qn0gfn",
        "runTime": "12:00",
        "minimumReward": 10000
      },
      {
        "address": "starsvaloper13agg47uffkehwqpvqeqp86aamjmkvmt4hyt9z7",
        "botAddress": "stars1vqhz5g5sq8ku0ka5x9ygal9flkg5vzr9tk3may",
        "runTime": "20:00",
        "minimumReward": 1000000
=======
        "address": "starsvaloper17h2x3j7u44qkrq0sk8ul0r2qr440rwgjvlln5d",
        "botAddress": "stars14gra89zm8753pfuhvujjulmtkf2qq70fdcp9k9",
        "runTime": "17:28",
        "minimumReward": 10000
>>>>>>> e8a82813
      }
    ],
    "authzSupport": true
  },
  {
    "name": "comdex",
    "restUrl": [
      "https://rest.cosmos.directory/comdex",
      "https://api.comdex.audit.one/rest",
      "https://rest.comdex.one"
    ],
    "rpcUrl": [
      "https://rpc.cosmos.directory/comdex",
      "https://api.comdex.audit.one/rpc/",
      "https://rpc.comdex.one"
    ],
    "operators": [
      {
        "address": "comdexvaloper195re7mhwh9urewm3rvaj9r7vm6j63c4sd78njd",
        "botAddress": "comdex194ytn50yhh67rdha8akhs7c6zulnz4n2wctp45",
        "runTime": "21:00",
        "minimumReward": 1000
      },
      {
        "address": "comdexvaloper19qz6sgw7llrft2x05lp4swy569e5sla6gl3cuu",
        "botAddress": "comdex1e44rluarkdw56dy2turnwjtvtg4wqvs04yhxwj",
        "runTime": "21:00",
        "minimumReward": 1000
      },
      {
        "address": "comdexvaloper1ej2es5fjztqjcd4pwa0zyvaevtjd2y5wh2dqrg",
        "botAddress": "comdex1gvgcxwdk4j46gx3knhuackvqr2hta29zdses23",
        "runTime": "21:00",
        "minimumReward": 1001
      },
      {
        "address": "comdexvaloper14yh3sqetnphupx2r4jrjctpsqqg7jqmnmzpxc4",
        "botAddress": "comdex1h43hjfxlz8t6y5wewma63jz7melv46gjr47jfp",
        "runTime": "21:00",
        "minimumReward": 1000
      },
      {
        "address": "comdexvaloper1gfe4f7urf866xte5cpmkgsw7q2u97qj06ldtj3",
        "botAddress": "comdex1mjq48r6435aewerpruwc8up3tz3rzan2tku4cz",
        "runTime": "19:00",
        "minimumReward": 1000
      },
      {
        "address": "comdexvaloper12dseyeqwsv3lkxlks45p4fp7et4qnzn5vkavjf",
        "botAddress": "comdex1v9vae554q55xa4pcfdm0p3kv8nxn50jkar9s57",
        "runTime": "23:00",
        "minimumReward": 1000
      },
      {
        "address": "comdexvaloper10d87jx68zygmwagu9ggzxpept07zs7nmcpyjr6",
        "botAddress": "comdex1305e92ng6a9pdh3ttc3ld459ckxupxt3srcprs",
        "runTime": "19:15",
        "minimumReward": 10000
      },
      {
        "address": "comdexvaloper1lxh0u07haj646pt9e0l2l4qc3d8htfx59hp5ft",
        "botAddress": "comdex1uwqjtgjhjctjc45ugy7ev5prprhehc7w7jhvwj",
        "runTime": "21:00",
        "minimumReward": 1000
      },
      {
        "address": "comdexvaloper120g4zfrj75ezl6cmd466tk0rj9h3dkskc5tvkh",
        "botAddress": "comdex1m5hgzum68rjf4c7zhezgkj8hlnmr0kgh3wefn8",
        "runTime": "10:00",
        "minimumReward": 1000
      }
    ],
    "authzSupport": false
  },
  {
    "name": "cheqd",
    "restUrl": [
      "https://rest.cosmos.directory/cheqd",
      "https://api.cheqd.net"
    ],
    "rpcUrl": [
      "https://rpc.cosmos.directory/cheqd",
      "https://rpc.cheqd.net"
    ],
    "operators": [
      {
        "address": "cheqdvaloper1m0f5mdkusqq24zhf8azjn2j5v2jqwqlt3ukrc0",
        "botAddress": "cheqd1ypntyymvjg90ntxwes3hxtmuvvh4fcr8w082sd",
        "runTime": "21:00",
        "minimumReward": 1000
      }
    ],
    "authzSupport": true
  },
  {
    "name": "umee",
    "restUrl": [
      "https://rest.cosmos.directory/umee",
      "https://api.aphrodite.main.network.umee.cc",
      "https://api.apollo.main.network.umee.cc",
      "https://api.artemis.main.network.umee.cc",
      "https://api.athena.main.network.umee.cc",
      "https://api.beaked.main.network.umee.cc",
      "https://api.bottlenose.main.network.umee.cc"
    ],
    "rpcUrl": [
      "https://rpc.cosmos.directory/umee",
      "https://rpc.aphrodite.main.network.umee.cc",
      "https://rpc.apollo.main.network.umee.cc",
      "https://rpc.artemis.main.network.umee.cc",
      "https://rpc.athena.main.network.umee.cc",
      "https://rpc.beaked.main.network.umee.cc",
      "https://rpc.bottlenose.main.network.umee.cc"
    ],
    "operators": [
      {
        "address": "umeevaloper14vmuhgm04ffvzts9jxm2wy5d538g96ru9fsg5v",
        "botAddress": "umee1m5hgzum68rjf4c7zhezgkj8hlnmr0kghyhx5wz",
        "runTime": "10:00",
        "minimumReward": 10000
      }
    ],
    "authzSupport": true
  },
  {
    "name": "bitsong",
    "restUrl": [
      "https://rest.cosmos.directory/bitsong",
      "https://lcd-bitsong.itastakers.com"
    ],
    "rpcUrl": [
      "https://rpc.cosmos.directory/bitsong",
      "https://rpc-bitsong.itastakers.com"
    ],
    "operators": [
      {
        "address": "bitsongvaloper129y6g55wz7mz9vs2nudfvfdaun80fuphnltfpf",
        "botAddress": "bitsong14td30sayes36tm042gcrwpynky927x2c434c06",
        "runTime": "20:00",
        "minimumReward": 1000000
      }
    ],
    "authzSupport": true
  },
  {
    "name": "persistence",
    "restUrl": [
      "https://rest.cosmos.directory/persistence",
      "https://rest.core.persistence.one"
    ],
    "rpcUrl": [
      "https://rpc.cosmos.directory/persistence",
      "https://rpc.core.persistence.one"
    ],
    "operators": [
      {
        "address": "persistencevaloper1pdse5rr5njkkka6qeu5m8u704h6z67w5r700vn",
        "botAddress": "persistence1atgss2zpwl9m8fmm32gzrkjtqw3tdawguqw6tk",
        "runTime": "20:00",
        "minimumReward": 1000000
      }
    ],
    "authzSupport": true
  },
  {
    "name": "agoric",
    "restUrl": [
      "https://rest.cosmos.directory/agoric"
    ],
    "rpcUrl": [
      "https://rpc.cosmos.directory/agoric"
    ],
    "operators": [
      {
        "address": "agoricvaloper1kh8nwuee2y353u6nmv8jffpvhtzs7xu8f4klam",
        "botAddress": "agoric148kutx4cag3js995cesc0rpuwpe85hq7zk5ry3",
        "runTime": "20:00",
        "minimumReward": 1000000
      }
    ],
    "authzSupport": true
  },
  {
    "name": "impacthub",
    "restUrl": [
      "https://rest.cosmos.directory/impacthub",
      "https://lcd-impacthub.keplr.app",
      "https://proxies.sifchain.finance/api/impacthub-3/rest",
      "https://impacthub.ixo.world/rest/"
    ],
    "rpcUrl": [
      "https://rpc.cosmos.directory/impacthub",
      "https://rpc-impacthub.keplr.app",
      "https://proxies.sifchain.finance/api/impacthub-3/rpc"
    ],
    "gasPrice": "0.025uixo",
    "operators": [
      {
        "address": "ixovaloper1m3kz9q3hp50udyq5tt4rawrexnay4y7jpyvtr9",
        "botAddress": "ixo1vqhz5g5sq8ku0ka5x9ygal9flkg5vzr9qlc5jx",
        "runTime": "20:00",
        "minimumReward": 1000000
      }
    ],
    "authzSupport": false
  },
  {
    "name": "kichain",
    "restUrl": [
      "https://rest.cosmos.directory/kichain",
      "https://api-mainnet.blockchain.ki"
    ],
    "rpcUrl": [
      "https://rpc.cosmos.directory/kichain"
    ],
    "gasPrice": "0.025uxki",
    "operators": [
      {
        "address": "kivaloper1n5cpxhwm5rpgellky5njz67sx8sp0t6ejyxevq",
        "botAddress": "ki1vqhz5g5sq8ku0ka5x9ygal9flkg5vzr9w8hfjp",
        "runTime": "20:00",
        "minimumReward": 1000000
      }
    ],
    "authzSupport": false
  },
  {
    "name": "sommelier",
    "restUrl": [
      "https://rest.cosmos.directory/sommelier",
      "https://lcd-sommelier.keplr.app"
    ],
    "rpcUrl": [
      "https://rpc.cosmos.directory/sommelier",
      "https://rpc-sommelier.keplr.app"
    ],
    "operators": [
      {
        "address": "sommvaloper1cgdlryczzgrk7d4kkeawqg7t6ldz4x84yu305c",
        "botAddress": "somm1vqhz5g5sq8ku0ka5x9ygal9flkg5vzr9nkf28l",
        "runTime": "20:00",
        "minimumReward": 1000000
      }
    ]
  }
]<|MERGE_RESOLUTION|>--- conflicted
+++ resolved
@@ -137,19 +137,14 @@
       {
         "address": "osmovaloper17h2x3j7u44qkrq0sk8ul0r2qr440rwgjp38f93",
         "botAddress": "osmo14gra89zm8753pfuhvujjulmtkf2qq70f3l9gtx",
-<<<<<<< HEAD
-        "runTime": "21:28",
-        "minimumReward": 1000
+        "runTime": "17:28",
+        "minimumReward": 10000
       },
       {
         "address": "osmovaloper1xf9zpq5kpxks49cg606tzd8qstaykxgt2vs0d5",
         "botAddress": "osmo19pqrxrl6n0g0mky4y79hlfzchprmsp5jmu2t6g",
         "runTime": "19:00",
         "minimumReward": 1000
-=======
-        "runTime": "17:28",
-        "minimumReward": 10000
->>>>>>> e8a82813
       }
     ],
     "authzSupport": true
@@ -371,7 +366,6 @@
         "minimumReward": 10000
       },
       {
-<<<<<<< HEAD
         "address": "cosmosvaloper124maqmcqv8tquy764ktz7cu0gxnzfw54n3vww8",
         "botAddress": "cosmos1vqhz5g5sq8ku0ka5x9ygal9flkg5vzr9l2xxk4",
         "runTime": "20:00",
@@ -381,11 +375,12 @@
         "address": "cosmosvaloper199mlc7fr6ll5t54w7tts7f4s0cvnqgc59nmuxf",
         "botAddress": "cosmos19pqrxrl6n0g0mky4y79hlfzchprmsp5jn8emv6",
         "runTime": "19:30",
-=======
+        "minimumReward": 10000
+      },
+      {
         "address": "cosmosvaloper17h2x3j7u44qkrq0sk8ul0r2qr440rwgjkfg0gh",
         "botAddress": "cosmos14gra89zm8753pfuhvujjulmtkf2qq70feykca5",
         "runTime": "17:28",
->>>>>>> e8a82813
         "minimumReward": 10000
       }
     ],
@@ -1343,7 +1338,6 @@
         "minimumReward": 10000
       },
       {
-<<<<<<< HEAD
         "address": "starsvaloper1yskcx5zfkr3nacn6f5zd08yw72zwm4s06x8tpz",
         "botAddress": "stars1hcgxjhvv43g9z6dc58g428jgc8hdlmf7qn0gfn",
         "runTime": "12:00",
@@ -1354,12 +1348,12 @@
         "botAddress": "stars1vqhz5g5sq8ku0ka5x9ygal9flkg5vzr9tk3may",
         "runTime": "20:00",
         "minimumReward": 1000000
-=======
+      },
+      {
         "address": "starsvaloper17h2x3j7u44qkrq0sk8ul0r2qr440rwgjvlln5d",
         "botAddress": "stars14gra89zm8753pfuhvujjulmtkf2qq70fdcp9k9",
         "runTime": "17:28",
         "minimumReward": 10000
->>>>>>> e8a82813
       }
     ],
     "authzSupport": true
