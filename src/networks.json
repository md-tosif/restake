--- conflicted
+++ resolved
@@ -1,17 +1,7 @@
 [
   {
     "name": "osmosis",
-<<<<<<< HEAD
-    "restUrl": [
-      "https://rest.cosmos.directory/osmosis"
-    ],
-    "rpcUrl": [
-      "https://rpc.cosmos.directory/osmosis"
-    ],
     "gasPrice": "0.0025uosmo",
-=======
-    "gasPrice": "0uosmo",
->>>>>>> 3febcf38
     "testAddress": "osmo1yxsmtnxdt6gxnaqrg0j0nudg7et2gqczed559y",
     "ownerAddress": "osmovaloper1u5v0m74mql5nzfx2yh43s2tke4mvzghr6m2n5t",
     "operators": [
