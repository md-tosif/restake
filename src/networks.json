[
  {
    "name": "osmosis",
    "prettyName": "Osmosis",
    "chainId": "osmosis-1",
    "prefix": "osmo",
    "denom": "uosmo",
    "restUrl": [
      "https://lcd-osmosis.blockapsis.com"
    ],
    "rpcUrl": [
      "https://osmosis.validator.network",
      "https://osmosis-1.technofractal.com:443",
      "https://rpc-osmosis.blockapsis.com"
    ],
    "image": "https://raw.githubusercontent.com/osmosis-labs/assetlists/main/images/osmo.svg",
    "gasPrice": "0uosmo",
    "testAddress": "osmo1yxsmtnxdt6gxnaqrg0j0nudg7et2gqczed559y",
    "ownerAddress": "osmovaloper1u5v0m74mql5nzfx2yh43s2tke4mvzghr6m2n5t",
    "operators": [
      {
        "address": "osmovaloper1pxphtfhqnx9ny27d53z4052e3r76e7qq495ehm",
        "botAddress": "osmo194ytn50yhh67rdha8akhs7c6zulnz4n2pv6n63",
        "runTime": "21:00",
        "minimumReward": 1000
      },
      {
        "address": "osmovaloper1u5v0m74mql5nzfx2yh43s2tke4mvzghr6m2n5t",
        "botAddress": "osmo1yxsmtnxdt6gxnaqrg0j0nudg7et2gqczed559y",
        "runTime": "21:00",
        "minimumReward": 1000
      },
      {
        "address": "osmovaloper1vrw2c99yvu5t9gugzuj38w35vmhmazzgx7dckk",
        "botAddress": "osmo1yl54sf2ekqsc7y7r33267vhc546trx3fwz6yld",
        "runTime": "21:00",
        "minimumReward": 1000
      },
      {
        "address": "osmovaloper1md9f5524vtmrn64lyv2pdfn7cnkjkklf44vtjz",
        "botAddress": "osmo1e44rluarkdw56dy2turnwjtvtg4wqvs06sx5ph",
        "runTime": "21:00",
        "minimumReward": 10000
      },
      {
        "address": "osmovaloper1t8qckan2yrygq7kl9apwhzfalwzgc2429p8f0s",
        "botAddress": "osmo1eml7agwd5x084ennlg6apvskufzrlvnr7tf8rt",
        "runTime": "21:00",
        "minimumReward": 10000
      },
      {
        "address": "osmovaloper16n0t7lmy4wnhjytzkncjdkxrsu9yfjm3ex7hxr",
        "botAddress": "osmo106n92ygqknaw5wcgl2e9v0duxxux6ntt7y67ae",
        "runTime": "21:00",
        "minimumReward": 10000
      },
      {
        "address": "osmovaloper1xwazl8ftks4gn00y5x3c47auquc62ssuh8af89",
        "botAddress": "osmo195mm9y35sekrjk73anw2az9lv9xs5mztjduk29",
        "runTime": "22:00",
        "minimumReward": 10000
      },
      {
        "address": "osmovaloper1u6jr0pztvsjpvx77rfzmtw49xwzu9kas05lk04",
        "botAddress": "osmo1v9vae554q55xa4pcfdm0p3kv8nxn50jkjh5zmm",
        "runTime": "23:00",
        "minimumReward": 10000
      },
      {
        "address": "osmovaloper1glmy88g0uf6vmw29pyxu3yq0pxpjqtzqr5e57n",
        "botAddress": "osmo12xpq68caw2aqdu70jm4k792g0v9prhrpgc45k2",
        "runTime": "22:00",
        "minimumReward": 10000
      }
    ],
    "authzSupport": true
  },
  {
    "name": "juno",
    "prettyName": "Juno",
    "chainId": "juno-1",
    "prefix": "juno",
    "denom": "ujuno",
    "restUrl": [
      "https://lcd-juno.itastakers.com",
      "https://lcd.juno-1.technofractal.com/"
    ],
    "rpcUrl": [
      "https://rpc-juno.itastakers.com",
      "https://juno-1.technofractal.com:443"
    ],
    "image": "https://raw.githubusercontent.com/osmosis-labs/assetlists/main/images/juno.svg",
    "gasPrice": "0.0025ujuno",
    "testAddress": "juno1yxsmtnxdt6gxnaqrg0j0nudg7et2gqcz8yyl52",
    "operators": [
      {
        "address": "junovaloper1zxx8j75ngm8m38v9l5wreaavwnsuun7gcq5cu8",
        "botAddress": "juno1n3m6rj0w9lgzg7leppnaru2xguraxhqcn4eyv6",
        "runTime": "21:00",
        "minimumReward": 10000
      },
      {
        "address": "junovaloper1x8u2ypdr35802tjyjqyxan8x85fzxe6sk0qmh8",
        "botAddress": "juno1r8egcurpwxftegr07gjv9gwffw4fk009a4v3ll",
        "runTime": "21:00",
        "minimumReward": 10000
      },
      {
        "address": "junovaloper10wxn2lv29yqnw2uf4jf439kwy5ef00qdelfp7r",
        "botAddress": "juno1xs023g3yj2mavwn3cjclgsh8mlk0kgsjsvdd2e",
        "runTime": "21:00",
        "minimumReward": 1000
      },
      {
        "address": "junovaloper193xl2tqh2tjkld2zv49ku5s44ee4qmgr65jcep",
        "botAddress": "juno1e44rluarkdw56dy2turnwjtvtg4wqvs0yeklse",
        "runTime": "21:00",
        "minimumReward": 1000
      },
      {
        "address": "junovaloper17n3w6v5q3n0tws4xv8upd9ul4qqes0nlg7q0xd",
        "botAddress": "juno1eml7agwd5x084ennlg6apvskufzrlvnrqzevj9",
        "runTime": "21:00",
        "minimumReward": 10000
      },
      {
        "address": "junovaloper10y7ucn6jhjtakwchgpw32y0tgaku6yn255z7gm",
        "botAddress": "juno106n92ygqknaw5wcgl2e9v0duxxux6nttqd24vh",
        "runTime": "21:00",
        "minimumReward": 10000
      },
      {
        "address": "junovaloper1xwazl8ftks4gn00y5x3c47auquc62ssuvynw64",
        "botAddress": "juno195mm9y35sekrjk73anw2az9lv9xs5mztvyvamt",
        "runTime": "22:00",
        "minimumReward": 10000
      },
      {
        "address": "junovaloper1mzqqrctm0hvkghf66jruxjtggd5j447dmugz0j",
        "botAddress": "juno1l7je4yr3ffs6d8v6ck49fmueqqndvgpw79c8jp",
        "runTime": "14:00",
        "minimumReward": 10000
      },
      {
        "address": "junovaloper1p0r4znp29547d8ra5k8t6ls0ztm3tj74ak38wz",
        "botAddress": "juno1v9vae554q55xa4pcfdm0p3kv8nxn50jkv7yf24",
        "runTime": "23:00",
        "minimumReward": 10000
      },
      {
        "address": "junovaloper1wd02ktcvpananlvd9u6jm3x3ap3vmw59jv9vez",
        "botAddress": "juno12xpq68caw2aqdu70jm4k792g0v9prhrpk39l8y",
        "runTime": "14:00",
        "minimumReward": 10000
      }
    ],
    "authzSupport": true
  },
  {
    "name": "cosmoshub",
    "prettyName": "Cosmos Hub",
    "chainId": "cosmoshub-4",
    "prefix": "cosmos",
    "denom": "uatom",
    "restUrl": [
      "https://lcd-cosmoshub.blockapsis.com"
    ],
    "rpcUrl": [
      "https://cosmoshub.validator.network",
      "https://cosmoshub-4.technofractal.com:443",
      "https://rpc.cosmos.network:443",
      "https://rpc-cosmoshub.blockapsis.com"
    ],
    "image": "https://raw.githubusercontent.com/osmosis-labs/assetlists/main/images/atom.svg",
    "gasPrice": "0uatom",
    "testAddress": "cosmos1yxsmtnxdt6gxnaqrg0j0nudg7et2gqcz3k8ynk",
    "operators": [
      {
        "address": "cosmosvaloper1vvwtk805lxehwle9l4yudmq6mn0g32px9xtkhc",
        "botAddress": "cosmos1eml7agwd5x084ennlg6apvskufzrlvnrks6h4e",
        "runTime": "21:00",
        "minimumReward": 10000
      },
      {
        "address": "cosmosvaloper1fsg635n5vgc7jazz9sx5725wnc3xqgr7awxaag",
        "botAddress": "cosmos1v9vae554q55xa4pcfdm0p3kv8nxn50jk6v8jdf",
        "runTime": "23:00",
        "minimumReward": 10000
      },
      {
        "address": "cosmosvaloper140l6y2gp3gxvay6qtn70re7z2s0gn57zfd832j",
        "botAddress": "cosmos12xpq68caw2aqdu70jm4k792g0v9prhrpqrxyqc",
        "runTime": "21:00",
        "minimumReward": 10000
      }
    ],
    "authzSupport": true
  },
  {
    "name": "akash",
    "prettyName": "Akash",
    "chainId": "akashnet-2",
    "prefix": "akash",
    "denom": "uakt",
    "restUrl": [
      "http://135.181.60.250:1317",
      "http://135.181.181.120:1518",
      "http://135.181.181.119:1518",
      "http://135.181.181.121:1518",
      "http://135.181.181.122:1518",
      "http://135.181.181.123:1518"
    ],
    "rpcUrl": [
      "http://135.181.60.250:26657",
      "http://rpc.akash.forbole.com:80",
      "http://akash-sentry01.skynetvalidators.com:26657",
      "https://akash.technofractal.com:443",
      "http://162.55.94.246:28957",
      "http://135.181.181.120:28957",
      "http://135.181.181.119:28957",
      "http://135.181.181.121:28957",
      "http://135.181.181.122:28957",
      "http://135.181.181.123:28957"
    ],
    "image": "https://raw.githubusercontent.com/osmosis-labs/assetlists/main/images/akt.svg",
    "testAddress": null,
    "ownerAddress": "akashvaloper1xgnd8aach3vawsl38snpydkng2nv8a4kqgs8hf",
    "operators": [
      {
        "address": "akashvaloper1xgnd8aach3vawsl38snpydkng2nv8a4kqgs8hf",
        "botAddress": "akash1yxsmtnxdt6gxnaqrg0j0nudg7et2gqczud2r2v",
        "runTime": "21:00",
        "minimumReward": 10000
      },
      {
        "address": "akashvaloper1qwpnhmdlfj6gfyh0e29fjudh0ytfe5l7tjttul",
        "botAddress": "akash1yl54sf2ekqsc7y7r33267vhc546trx3ftzyns9",
        "runTime": "21:00",
        "minimumReward": 10000
      },
      {
        "address": "akashvaloper1enhj36w6clcm5fjnp87jnffnkthfux2uj88l6h",
        "botAddress": "akash1eml7agwd5x084ennlg6apvskufzrlvnrmthsvr",
        "runTime": "21:00",
        "minimumReward": 10000
      },
      {
        "address": "akashvaloper140l6y2gp3gxvay6qtn70re7z2s0gn57ztqs903",
        "botAddress": "akash12xpq68caw2aqdu70jm4k792g0v9prhrpdctrez",
        "runTime": "21:00",
        "minimumReward": 10000
      },
      {
        "address": "akashvaloper1uepjmgfuk6rnd0djsglu88w7d0t49lmlsqkfuf",
        "botAddress": "akash1weeu5yuj8n23hd87wsdxqqgfmzzz9zt6zrr52c",
        "runTime": "21:00",
        "minimumReward": 10000
      }
    ],
    "authzSupport": false
  },
  {
    "name": "chihuahua",
    "prettyName": "Chihuahua",
    "chainId": "chihuahua-1",
    "prefix": "chihuahua",
    "denom": "uhuahua",
    "restUrl": [
      "https://api.chihuahua.wtf/"
    ],
    "rpcUrl": [
      "https://rpc.chihuahua.wtf"
    ],
    "image": "https://raw.githubusercontent.com/osmosis-labs/assetlists/main/images/huahua.png",
    "gasPrice": "0.025uhuahua",
    "ownerAddress": "chihuahuavaloper19vwcee000fhazmpt4ultvnnkhfh23ppwxll8zz",
    "testAddress": "chihuahua1yxsmtnxdt6gxnaqrg0j0nudg7et2gqczjr22j5",
    "operators": [
      {
        "address": "chihuahuavaloper1tzk3kzjy7fj4w37hm5v48c2t8vvgukzcqgkz8k",
        "botAddress": "chihuahua1r8egcurpwxftegr07gjv9gwffw4fk009gjzyep",
        "runTime": "21:00",
        "minimumReward": 1000
      },
      {
        "address": "chihuahuavaloper10wxn2lv29yqnw2uf4jf439kwy5ef00qdqj3xsc",
        "botAddress": "chihuahua1xs023g3yj2mavwn3cjclgsh8mlk0kgsj9trcv8",
        "runTime": "21:00",
        "minimumReward": 1000
      },
      {
        "address": "chihuahuavaloper19vwcee000fhazmpt4ultvnnkhfh23ppwxll8zz",
        "botAddress": "chihuahua1yxsmtnxdt6gxnaqrg0j0nudg7et2gqczjr22j5",
        "runTime": "21:00",
        "minimumReward": 1000
      },
      {
        "address": "chihuahuavaloper1glk94taeyhfpje4zaz8dsfxmn4yr3g8kkzv4x5",
        "botAddress": "chihuahua106n92ygqknaw5wcgl2e9v0duxxux6ntt42yq2f",
        "runTime": "21:00",
        "minimumReward": 1000
      },
      {
        "address": "chihuahuavaloper1xwazl8ftks4gn00y5x3c47auquc62ssu4ftf5w",
        "botAddress": "chihuahua195mm9y35sekrjk73anw2az9lv9xs5mzterzga4",
        "runTime": "22:00",
        "minimumReward": 1000
      },
      {
        "address": "chihuahuavaloper18jlk0pkpr8cnnpjtgu3dqxjvpvlnj6r4e2dtvf",
        "botAddress": "chihuahua1v9vae554q55xa4pcfdm0p3kv8nxn50jkee2uvt",
        "runTime": "23:00",
        "minimumReward": 1000
      },
      {
        "address": "chihuahuavaloper140l6y2gp3gxvay6qtn70re7z2s0gn57zum7h5l",
        "botAddress": "chihuahua12xpq68caw2aqdu70jm4k792g0v9prhrprkt2p6",
        "runTime": "22:00",
        "minimumReward": 1000
      },
      {
        "address": "chihuahuavaloper1zl4vt84hya03e8hu7dx4q4cvn2ts2xdr685p5g",
        "botAddress": "chihuahua1weeu5yuj8n23hd87wsdxqqgfmzzz9zt6vdrajq",
        "runTime": "22:00",
        "minimumReward": 1000
      }
    ],
    "authzSupport": false
  },
  {
    "name": "gravitybridge",
    "prettyName": "Gravity Bridge",
    "chainId": "gravity-bridge-3",
    "prefix": "gravity",
    "denom": "ugraviton",
    "restUrl": [
      "https://gravitychain.io:1317",
      "http://gravity-rpc.qwoyn.com:1317"
    ],
    "rpcUrl": [
      "https://gravitychain.io:26657",
      "http://gravity-rpc.qwoyn.com:26657",
      "gravity-bridge-1-08.nodes.amhost.net:26657",
      "45.138.49.222:26657"
    ],
    "image": "https://raw.githubusercontent.com/Gravity-Bridge/Gravity-Docs/main/assets/Graviton-Blue.svg",
    "testAddress": "gravity1yxsmtnxdt6gxnaqrg0j0nudg7et2gqcz4x4uk7",
    "operators": [
      {
        "address": "gravityvaloper187reejg4et24jpggqt55vnc47l926w0p8w70mh",
        "botAddress": "gravity1v9vae554q55xa4pcfdm0p3kv8nxn50jk7u42gp",
        "runTime": "23:00",
        "minimumReward": 1000
      },
      {
        "address": "gravityvaloper140l6y2gp3gxvay6qtn70re7z2s0gn57zezczfa",
        "botAddress": "gravity12xpq68caw2aqdu70jm4k792g0v9prhrpyn5u9s",
        "runTime": "22:00",
        "minimumReward": 1000
      }
    ],
    "authzSupport": true
  },
  {
    "name": "regen",
    "prettyName": "Regen Network",
    "chainId": "regen-1",
    "prefix": "regen",
    "denom": "uregen",
    "restUrl": [
      "http://public-rpc.regen.vitwit.com:1317",
      "https://regen.stakesystems.io"
    ],
    "rpcUrl": [
      "http://public-rpc.regen.vitwit.com:26657",
      "https://regen.stakesystems.io:2053",
      "http://rpc.regen.forbole.com:80"
    ],
    "image": "https://raw.githubusercontent.com/osmosis-labs/assetlists/main/images/regen.png",
    "testAddress": "regen1yxsmtnxdt6gxnaqrg0j0nudg7et2gqczw5vc9j",
    "operators": [],
    "authzSupport": true
  },
  {
    "name": "terra",
    "prettyName": "Terra",
    "chainId": "columbus-5",
    "prefix": "terra",
    "denom": "uluna",
    "restUrl": [
      "http://64.227.72.101:1317",
      "https://blockdaemon-terra-lcd.api.bdnodes.net:1317"
    ],
    "rpcUrl": [
      "https://terra-rpc.easy2stake.com:443",
      "http://64.227.72.101:26657",
      "http://public-node.terra.dev:26657",
      "https://terra.technofractal.com:443"
    ],
    "image": "https://raw.githubusercontent.com/osmosis-labs/assetlists/main/images/luna.svg",
    "testAddress": "terra1rnszu7kumz5lmgdk3fv2pmzt3s8vhcddqep7d4",
    "operators": [
      {
        "address": "terravaloper1f2t96sz9hnwsqnneux6v28xfgn07pkxjduvwjz",
        "botAddress": "terra1awqjfv0znyemkv8v89vyp3hte54ayrt97tng8d",
        "runTime": "22:00",
        "minimumReward": 1000
      }
    ],
    "authzSupport": true
  },
  {
    "name": "sentinel",
    "prettyName": "Sentinel",
    "chainId": "sentinelhub-2",
    "prefix": "sent",
    "denom": "udvpn",
    "restUrl": [
      "https://lcd-sentinel.keplr.app"
    ],
    "rpcUrl": [
      "https://rpc-sentinel.keplr.app",
      "https://sentinelhub-2.technofractal.com:443"
    ],
    "image": "https://raw.githubusercontent.com/osmosis-labs/assetlists/main/images/dvpn.png",
    "testAddress": "sent1yxsmtnxdt6gxnaqrg0j0nudg7et2gqcz2d3ahe",
    "operators": [
      {
        "address": "sentvaloper10y0044zsacejntznk6eatvz7mcekqv357fhl7q",
        "botAddress": "sent1n3m6rj0w9lgzg7leppnaru2xguraxhqc7uvx0f",
        "runTime": "21:00",
        "minimumReward": 100000
      }
    ],
    "authzSupport": false
  },
  {
    "name": "dig",
    "prettyName": "Dig Chain",
    "chainId": "dig-1",
    "prefix": "dig",
    "denom": "udig",
    "restUrl": [
      "https://api-1-dig.notional.ventures",
      "https://api-2-dig.notional.ventures"
    ],
    "rpcUrl": [
      "https://rpc-1-dig.notional.ventures",
      "https://rpc-2-dig.notional.ventures"
    ],
    "image": "https://raw.githubusercontent.com/osmosis-labs/assetlists/main/images/dig.png",
    "operators": [],
    "authzSupport": false
  },
  {
    "name": "bitcanna",
    "prettyName": "BitCanna",
    "chainId": "bitcanna-1",
    "prefix": "bcna",
    "denom": "ubcna",
    "restUrl": [
      "https://lcd.bitcanna.io"
    ],
    "rpcUrl": [
      "https://rpc.bitcanna.io",
      "https://rpc-bitcanna.itastakers.com"
    ],
    "image": "https://raw.githubusercontent.com/osmosis-labs/assetlists/main/images/bcna.svg",
    "gasPrice": "0.001ubcna",
    "operators": [],
    "authzSupport": false
  },
  {
    "name": "emoney",
    "prettyName": "e-Money",
    "chainId": "emoney-3",
    "prefix": "emoney",
    "denom": "ungm",
    "restUrl": [
      "https://lcd-emoney.keplr.app",
      "https://emoney.validator.network/api/"
    ],
    "rpcUrl": [
      "https://rpc-emoney.keplr.app",
      "https://emoney.validator.network"
    ],
    "image": "https://raw.githubusercontent.com/osmosis-labs/assetlists/main/images/ngm.svg",
    "operators": [],
    "authzSupport": false
  },
  {
    "name": "kava",
    "prettyName": "Kava",
    "chainId": "kava-9",
    "prefix": "kava",
    "denom": "ukava",
    "restUrl": [
      "https://api.data.kava.io/"
    ],
    "rpcUrl": [
      "https://rpc.kava.io"
    ],
    "image": "https://raw.githubusercontent.com/Kava-Labs/kava/master/kava-logo.svg",
    "operators": [
      {
        "address": "kavavaloper17jr6wyhm2twyph6d88l5ux945gwmf8vfkhckda",
        "botAddress": "kava1avq4zm9cyrhc2cv9e4pn6p2l97y8aaucu0r733",
        "runTime": "23:00",
        "minimumReward": 1000
      }
    ],
    "authzSupport": false
  },
  {
    "name": "desmos",
    "prettyName": "Desmos",
    "chainId": "desmos-mainnet",
    "prefix": "desmos",
    "denom": "udsm",
    "restUrl": [
      "https://api.mainnet.desmos.network"
    ],
    "rpcUrl": [
      "https://rpc.mainnet.desmos.network"
    ],
    "image": "https://raw.githubusercontent.com/cosmos/chain-registry/master/desmos/images/dsm.png",
    "gasPrice": "0.001udsm",
    "operators": [
      {
        "address": "desmosvaloper1xwazl8ftks4gn00y5x3c47auquc62ssu07r7m6",
        "botAddress": "desmos1hcuv07593sxu4luumnh4dy2fujaxyh7xd9rya5",
        "runTime": "22:00",
        "minimumReward": 1000
      },
      {
        "address": "desmosvaloper1r0emf6ap6y5advzgtsf4uz3g68p5t5484j4alp",
        "botAddress": "desmos1nrt8va6he35w4vclr6sejkqpvsmr4vtas330me",
        "runTime": "22:00",
        "minimumReward": 1000
      }
    ],
    "authzSupport": true
  },
  {
    "name": "cryptoorgchain",
    "prettyName": "Crypto.org",
    "chainId": "crypto-org-chain-mainnet-1",
    "prefix": "cro",
    "denom": "basecro",
    "restUrl": [
      "https://mainnet.crypto.org/",
      "https://lcd-crypto-org.keplr.app/"
    ],
    "rpcUrl": [
      "https://mainnet.crypto.org",
      "https://rpc-crypto-org.keplr.app"
    ],
    "image": "https://raw.githubusercontent.com/osmosis-labs/assetlists/main/images/cro.png",
    "operators": [
      {
        "address": "crocncl15m2ae4c2ajpkz6hw0d4ucvwfyuwq8ns5z369u8",
        "botAddress": "cro1lwh80rs0m3rz5qrar46jz72eg8ykakukz7tdmc",
        "runTime": "23:00",
        "minimumReward": 1000
      }
    ],
    "authzSupport": true
  },
  {
<<<<<<< HEAD
    "name": "evmos",
    "prettyName": "Evmos",
    "chainId": "evmos_9001-1",
    "prefix": "evmos",
    "denom": "aevmos",
    "restUrl": [
      "https://rest.bd.evmos.org:1317"
    ],
    "rpcUrl": [
      "https://tendermint.bd.evmos.org:26657"
    ],
    "image": "https://raw.githubusercontent.com/osmosis-labs/assetlists/main/images/evmos.png",
    "operators": [
      {
        "address": "evmosvaloper1pz3mcahcrglf3md4lggax5r95gvmppc6x5w7hw",
        "botAddress": "evmos17va68yw35aleakz62jwqn24s22fd3k545mclkl",
        "runTime": "21:00",
        "minimumReward": 1000
      },
      {
        "address": "evmosvaloper1aep37tvd5yh4ydeya2a88g2tkjz6f2lcrfjumh",
        "botAddress": "evmos1ksh2uvrvq7gftgdc8jd2n67pcwcztdxupe9y4u",
=======
    "name": "lumnetwork",
    "prettyName": "Lum Network",
    "chainId": "lum-network-1",
    "prefix": "lum",
    "denom": "ulum",
    "restUrl": [
      "https://node0.mainnet.lum.network/rest"
    ],
    "rpcUrl": [
      "https://node0.mainnet.lum.network/rpc"
    ],
    "image": "https://raw.githubusercontent.com/lum-network/frontend-elements/master/assets/images/logoDark.svg",
    "operators": [
      {
        "address": "lumvaloper1u6jr0pztvsjpvx77rfzmtw49xwzu9kash9slqs",
        "botAddress": "lum1v9vae554q55xa4pcfdm0p3kv8nxn50jk0x6mca",
>>>>>>> 0abe748a
        "runTime": "23:00",
        "minimumReward": 1000
      }
    ],
    "authzSupport": true
<<<<<<< HEAD
  },
  {
    "name": "sifchain",
    "prettyName": "Sifchain",
    "chainId": "sifchain-1",
    "prefix": "sifchain",
    "denom": "rowan",
    "restUrl": [
      "https://api.sifchain.finance"
    ],
    "rpcUrl": [
      "https://rpc.sifchain.finance"
    ],
    "image": "https://raw.githubusercontent.com/osmosis-labs/assetlists/main/images/rowan.png",
    "operators": [
      {
        "address": "sifvaloper1uepjmgfuk6rnd0djsglu88w7d0t49lmlmxj56z",
        "botAddress": "sif1weeu5yuj8n23hd87wsdxqqgfmzzz9zt629p9uf",
        "runTime": "21:00",
        "minimumReward": 1000
      }
    ],
    "authzSupport": false
=======
>>>>>>> 0abe748a
  }
]<|MERGE_RESOLUTION|>--- conflicted
+++ resolved
@@ -567,7 +567,6 @@
     "authzSupport": true
   },
   {
-<<<<<<< HEAD
     "name": "evmos",
     "prettyName": "Evmos",
     "chainId": "evmos_9001-1",
@@ -590,7 +589,36 @@
       {
         "address": "evmosvaloper1aep37tvd5yh4ydeya2a88g2tkjz6f2lcrfjumh",
         "botAddress": "evmos1ksh2uvrvq7gftgdc8jd2n67pcwcztdxupe9y4u",
-=======
+        "runTime": "23:00",
+        "minimumReward": 1000
+      }
+    ],
+    "authzSupport": true
+  },
+  {
+    "name": "sifchain",
+    "prettyName": "Sifchain",
+    "chainId": "sifchain-1",
+    "prefix": "sifchain",
+    "denom": "rowan",
+    "restUrl": [
+      "https://api.sifchain.finance"
+    ],
+    "rpcUrl": [
+      "https://rpc.sifchain.finance"
+    ],
+    "image": "https://raw.githubusercontent.com/osmosis-labs/assetlists/main/images/rowan.png",
+    "operators": [
+      {
+        "address": "sifvaloper1uepjmgfuk6rnd0djsglu88w7d0t49lmlmxj56z",
+        "botAddress": "sif1weeu5yuj8n23hd87wsdxqqgfmzzz9zt629p9uf",
+        "runTime": "21:00",
+        "minimumReward": 1000
+      }
+    ],
+    "authzSupport": false
+  },
+  {
     "name": "lumnetwork",
     "prettyName": "Lum Network",
     "chainId": "lum-network-1",
@@ -602,42 +630,15 @@
     "rpcUrl": [
       "https://node0.mainnet.lum.network/rpc"
     ],
-    "image": "https://raw.githubusercontent.com/lum-network/frontend-elements/master/assets/images/logoDark.svg",
+    "image": "https://raw.githubusercontent.com/lum-network/mainnet/master/assets/lum.png",
     "operators": [
       {
         "address": "lumvaloper1u6jr0pztvsjpvx77rfzmtw49xwzu9kash9slqs",
         "botAddress": "lum1v9vae554q55xa4pcfdm0p3kv8nxn50jk0x6mca",
->>>>>>> 0abe748a
-        "runTime": "23:00",
-        "minimumReward": 1000
-      }
-    ],
-    "authzSupport": true
-<<<<<<< HEAD
-  },
-  {
-    "name": "sifchain",
-    "prettyName": "Sifchain",
-    "chainId": "sifchain-1",
-    "prefix": "sifchain",
-    "denom": "rowan",
-    "restUrl": [
-      "https://api.sifchain.finance"
-    ],
-    "rpcUrl": [
-      "https://rpc.sifchain.finance"
-    ],
-    "image": "https://raw.githubusercontent.com/osmosis-labs/assetlists/main/images/rowan.png",
-    "operators": [
-      {
-        "address": "sifvaloper1uepjmgfuk6rnd0djsglu88w7d0t49lmlmxj56z",
-        "botAddress": "sif1weeu5yuj8n23hd87wsdxqqgfmzzz9zt629p9uf",
-        "runTime": "21:00",
-        "minimumReward": 1000
-      }
-    ],
-    "authzSupport": false
-=======
->>>>>>> 0abe748a
+        "runTime": "23:00",
+        "minimumReward": 1000
+      }
+    ],
+    "authzSupport": true
   }
 ]