[
  {
    "name": "osmosis",
    "restUrl": [
      "https://rest.cosmos.directory/osmosis",
      "https://lcd-osmosis.blockapsis.com"
    ],
    "rpcUrl": [
      "https://rpc.cosmos.directory/osmosis",
      "https://osmosis.validator.network",
      "https://rpc-osmosis.blockapsis.com"
    ],
    "gasPrice": "0uosmo",
    "testAddress": "osmo1yxsmtnxdt6gxnaqrg0j0nudg7et2gqczed559y",
    "ownerAddress": "osmovaloper1u5v0m74mql5nzfx2yh43s2tke4mvzghr6m2n5t",
    "operators": [
      {
        "address": "osmovaloper17mggn4znyeyg25wd7498qxl7r2jhgue8td054x",
        "botAddress": "osmo1ks0uf2zxgv6qjyzjwfvfxyv5vp2m6nk5p5wwvc",
        "runTime": "18:00",
        "minimumReward": 1000
      },
      {
        "address": "osmovaloper1pxphtfhqnx9ny27d53z4052e3r76e7qq495ehm",
        "botAddress": "osmo194ytn50yhh67rdha8akhs7c6zulnz4n2pv6n63",
        "runTime": "20:00",
        "minimumReward": 1
      },
      {
        "address": "osmovaloper1u5v0m74mql5nzfx2yh43s2tke4mvzghr6m2n5t",
        "botAddress": "osmo1yxsmtnxdt6gxnaqrg0j0nudg7et2gqczed559y",
        "runTime": [
          "09:00",
          "21:00"
        ],
        "minimumReward": 1000
      },
      {
        "address": "osmovaloper1zfcmwh56kmz4wqqg2t8pxrm228dx2c6hhzhtx7",
        "botAddress": "osmo1z0xzvw999jh7ekce7eqnex2fj7cnn6xwxqfugk",
        "runTime": "21:00",
        "minimumReward": 1000
      },
      {
        "address": "osmovaloper1vrw2c99yvu5t9gugzuj38w35vmhmazzgx7dckk",
        "botAddress": "osmo1yl54sf2ekqsc7y7r33267vhc546trx3fwz6yld",
        "runTime": "21:00",
        "minimumReward": 1000
      },
      {
        "address": "osmovaloper1md9f5524vtmrn64lyv2pdfn7cnkjkklf44vtjz",
        "botAddress": "osmo1e44rluarkdw56dy2turnwjtvtg4wqvs06sx5ph",
        "runTime": "21:00",
        "minimumReward": 10000
      },
      {
        "address": "osmovaloper1t8qckan2yrygq7kl9apwhzfalwzgc2429p8f0s",
        "botAddress": "osmo1eml7agwd5x084ennlg6apvskufzrlvnr7tf8rt",
        "runTime": "21:00",
        "minimumReward": 10000
      },
      {
        "address": "osmovaloper16n0t7lmy4wnhjytzkncjdkxrsu9yfjm3ex7hxr",
        "botAddress": "osmo106n92ygqknaw5wcgl2e9v0duxxux6ntt7y67ae",
        "runTime": "21:00",
        "minimumReward": 10000
      },
      {
        "address": "osmovaloper1ej2es5fjztqjcd4pwa0zyvaevtjd2y5w37wr9t",
        "botAddress": "osmo1gvgcxwdk4j46gx3knhuackvqr2hta29zzygz95",
        "runTime": "21:00",
        "minimumReward": 5000
      },
      {
        "address": "osmovaloper1xwazl8ftks4gn00y5x3c47auquc62ssuh8af89",
        "botAddress": "osmo195mm9y35sekrjk73anw2az9lv9xs5mztjduk29",
        "runTime": "every 1 hour",
        "minimumReward": 10000
      },
      {
        "address": "osmovaloper1u6jr0pztvsjpvx77rfzmtw49xwzu9kas05lk04",
        "botAddress": "osmo1v9vae554q55xa4pcfdm0p3kv8nxn50jkjh5zmm",
        "runTime": "23:00",
        "minimumReward": 10000
      },
      {
        "address": "osmovaloper1glmy88g0uf6vmw29pyxu3yq0pxpjqtzqr5e57n",
        "botAddress": "osmo12xpq68caw2aqdu70jm4k792g0v9prhrpgc45k2",
        "runTime": "22:00",
        "minimumReward": 10000
      },
      {
        "address": "osmovaloper16q8xd335y38xk2ul67mjg27vdnrcnklt4wx6kt",
        "botAddress": "osmo1mjq48r6435aewerpruwc8up3tz3rzan2yzd8h8",
        "runTime": "19:00",
        "minimumReward": 10000
      },
      {
        "address": "osmovaloper1h2c47vd943scjlfum6yc5frvu2l279lwjep5d6",
        "botAddress": "osmo1305e92ng6a9pdh3ttc3ld459ckxupxt3lhfnv4",
        "runTime": "17:25",
        "minimumReward": 10000
      },
      {
        "address": "osmovaloper16gm3cvhluf9xfurkx9qgxq7pldvd479l0j6zms",
        "botAddress": "osmo17xyeczwsax3st6aykyu4f28s5n3zg6r7n7qza3",
        "runTime": "21:00",
        "minimumReward": 10000
      },
      {
        "address": "osmovaloper1kls9ca0h980sqfmt0497jj8kad3lcws6g08mld",
        "botAddress": "osmo1uecj925gwmagk8je8c2exmnty6t2jm7xk9shdp",
        "runTime": "21:00",
        "minimumReward": 1000
      },
      {
        "address": "osmovaloper10ymws40tepmjcu3a2wuy266ddna4ktas0zuzm4",
        "botAddress": "osmo1uwqjtgjhjctjc45ugy7ev5prprhehc7w3xx7ph",
        "runTime": "21:00",
        "minimumReward": 1000
      },
      {
        "address": "osmovaloper1feh2keupglep6mvxf5c96eulh3puujjryj2h8v",
        "botAddress": "osmo1vqhz5g5sq8ku0ka5x9ygal9flkg5vzr9h34kq8",
        "runTime": "20:00",
        "minimumReward": 1000000
      },
      {
        "address": "osmovaloper125kjmvuv5sv7qct2t6wc99h3mp7hpyxw37dcgg",
        "botAddress": "osmo1tah24yf5pndrwwc8hsdmjahgyf4s5s7nherfmw",
        "runTime": "1:00",
        "minimumReward": 1000
      },
      {
        "address": "osmovaloper1z5xyynz9ewuf044uaweswldut34z34z3cwpt7y",
        "botAddress": "osmo1hl0jgxre5z0nkyjj07c5vfdy44yk44at3y3ue0",
        "runTime": "22:30",
        "minimumReward": 1000
      },
      {
        "address": "osmovaloper17h2x3j7u44qkrq0sk8ul0r2qr440rwgjp38f93",
        "botAddress": "osmo14gra89zm8753pfuhvujjulmtkf2qq70f3l9gtx",
        "runTime": "17:28",
        "minimumReward": 10000
      },
      {
        "address": "osmovaloper1xf9zpq5kpxks49cg606tzd8qstaykxgt2vs0d5",
        "botAddress": "osmo19pqrxrl6n0g0mky4y79hlfzchprmsp5jmu2t6g",
        "runTime": "19:31",
        "minimumReward": 1000
      },
      {
        "address": "osmovaloper1e8238v24qccht9mqc2w0r4luq462yxttfpaeam",
        "botAddress": "osmo1zwjfxr3j9gnnrhxwtt8t6qqr4pdn7cgjgq4dj8",
        "runTime": "every 1 hour",
        "minimumReward": 10000
      },
      {
        "address": "osmovaloper13tk45jkxgf7w0nxquup3suwaz2tx483xe832ge",
        "botAddress": "osmo1grfk7t0k42yxpwqhr7kt4te7j73m2a3v27wqh5",
        "runTime": "13:37",
        "minimumReward": 10000
      },
      {
        "address": "osmovaloper1vmkt6ysppk8m4rhlq78tpqyh429lhlsah4mn3y",
        "botAddress": "osmo1syc66updwkat9nhmfplzzvflh5789phc3z4kgk",
        "runTime": "21:00",
        "minimumReward": 1000
      }
    ],
    "authzSupport": true
  },
  {
    "name": "juno",
    "restUrl": [
      "https://rest.cosmos.directory/juno",
      "https://lcd-juno.itastakers.com"
    ],
    "rpcUrl": [
      "https://rpc.cosmos.directory/juno",
      "https://rpc-juno.itastakers.com"
    ],
    "gasPrice": "0.0025ujuno",
    "testAddress": "juno1yxsmtnxdt6gxnaqrg0j0nudg7et2gqcz8yyl52",
    "operators": [
      {
        "address": "junovaloper1ty96k6wly7k9ualepv2hs258u29esn6mq02yd4",
        "botAddress": "juno15xa7vst3jca9qjkngmlysrdfur8gsex9y0qwal",
        "runTime": [
          "09:00",
          "21:00"
        ],
        "minimumReward": 10000
      },
      {
        "address": "junovaloper17mggn4znyeyg25wd7498qxl7r2jhgue8swpngk",
        "botAddress": "juno1ks0uf2zxgv6qjyzjwfvfxyv5vp2m6nk5la79ak",
        "runTime": "18:00",
        "minimumReward": 1000
      },
      {
        "address": "junovaloper1zxx8j75ngm8m38v9l5wreaavwnsuun7gcq5cu8",
        "botAddress": "juno1n3m6rj0w9lgzg7leppnaru2xguraxhqcn4eyv6",
        "runTime": "21:00",
        "minimumReward": 10000
      },
      {
        "address": "junovaloper1ej2es5fjztqjcd4pwa0zyvaevtjd2y5w2aqycm",
        "botAddress": "juno1gvgcxwdk4j46gx3knhuackvqr2hta29zudcf56",
        "runTime": "20:00",
        "minimumReward": 10001
      },
      {
        "address": "junovaloper1x8u2ypdr35802tjyjqyxan8x85fzxe6sk0qmh8",
        "botAddress": "juno1r8egcurpwxftegr07gjv9gwffw4fk009a4v3ll",
        "runTime": "21:00",
        "minimumReward": 10000
      },
      {
        "address": "junovaloper10wxn2lv29yqnw2uf4jf439kwy5ef00qdelfp7r",
        "botAddress": "juno1xs023g3yj2mavwn3cjclgsh8mlk0kgsjsvdd2e",
        "runTime": "00:00",
        "minimumReward": 10000
      },
      {
        "address": "junovaloper193xl2tqh2tjkld2zv49ku5s44ee4qmgr65jcep",
        "botAddress": "juno1e44rluarkdw56dy2turnwjtvtg4wqvs0yeklse",
        "runTime": "21:00",
        "minimumReward": 1000
      },
      {
        "address": "junovaloper17n3w6v5q3n0tws4xv8upd9ul4qqes0nlg7q0xd",
        "botAddress": "juno1eml7agwd5x084ennlg6apvskufzrlvnrqzevj9",
        "runTime": "21:00",
        "minimumReward": 10000
      },
      {
        "address": "junovaloper10y7ucn6jhjtakwchgpw32y0tgaku6yn255z7gm",
        "botAddress": "juno106n92ygqknaw5wcgl2e9v0duxxux6nttqd24vh",
        "runTime": "every 1 hour",
        "minimumReward": 10000
      },
      {
        "address": "junovaloper1xwazl8ftks4gn00y5x3c47auquc62ssuvynw64",
        "botAddress": "juno195mm9y35sekrjk73anw2az9lv9xs5mztvyvamt",
        "runTime": "every 1 hour",
        "minimumReward": 10000
      },
      {
        "address": "junovaloper1mzqqrctm0hvkghf66jruxjtggd5j447dmugz0j",
        "botAddress": "juno1l7je4yr3ffs6d8v6ck49fmueqqndvgpw79c8jp",
        "runTime": "14:00",
        "minimumReward": 10000
      },
      {
        "address": "junovaloper1p0r4znp29547d8ra5k8t6ls0ztm3tj74ak38wz",
        "botAddress": "juno1v9vae554q55xa4pcfdm0p3kv8nxn50jkv7yf24",
        "runTime": "23:00",
        "minimumReward": 10000
      },
      {
        "address": "junovaloper1wd02ktcvpananlvd9u6jm3x3ap3vmw59jv9vez",
        "botAddress": "juno12xpq68caw2aqdu70jm4k792g0v9prhrpk39l8y",
        "runTime": "14:00",
        "minimumReward": 10000
      },
      {
        "address": "junovaloper1la7th9kc3gdltl53cedxxqpkyk5runudrzwx55",
        "botAddress": "juno1mjq48r6435aewerpruwc8up3tz3rzan26tavxf",
        "runTime": "19:00",
        "minimumReward": 10000
      },
      {
        "address": "junovaloper1ncu32g0lzhk0epzdar7smd3qv9da2n8w8mwn4k",
        "botAddress": "juno1305e92ng6a9pdh3ttc3ld459ckxupxt3p7ecam",
        "runTime": "19:15",
        "minimumReward": 10000
      },
      {
        "address": "junovaloper16gm3cvhluf9xfurkx9qgxq7pldvd479l5359xq",
        "botAddress": "juno17xyeczwsax3st6aykyu4f28s5n3zg6r7dhsfvl",
        "runTime": "21:00",
        "minimumReward": 10000
      },
      {
        "address": "junovaloper1am80fauk3gnzcr76ylg0yju4f0chen5x6zmq7q",
        "botAddress": "juno1hpwxnnrtsc6zjx4glup77tfe5z54lmtqnygwzm",
        "runTime": "10:30",
        "minimumReward": 10000
      },
      {
        "address": "junovaloper1297950qqq6yxhgsms6t5dks66gyk6sctplnyd7",
        "botAddress": "juno1q200ut9chx7t0nnde4h526vdxwudktgkfhxfw7",
        "runTime": "21:00",
        "minimumReward": 10000
      },
      {
        "address": "junovaloper106y6thy7gphzrsqq443hl69vfdvntgz260uxlc",
        "botAddress": "juno1uwqjtgjhjctjc45ugy7ev5prprhehc7w00k4se",
        "runTime": "21:00",
        "minimumReward": 1000
      },
      {
        "address": "junovaloper1z3svprqzmquw6mckh6rgyt0dmd4yhv7c6l58qc",
        "botAddress": "juno1m5hgzum68rjf4c7zhezgkj8hlnmr0kghqncsdv",
        "runTime": "10:00",
        "minimumReward": 1000
      },
      {
        "address": "junovaloper1gp957czryfgyvxwn3tfnyy2f0t9g2p4pvzc6k3",
        "botAddress": "juno1xrrfek3qpz4ja8ccrjklfy064asyqq9k9q45nn",
        "runTime": "21:00",
        "minimumReward": 10000
      },
      {
        "address": "junovaloper124maqmcqv8tquy764ktz7cu0gxnzfw54l2d073",
        "botAddress": "juno1vqhz5g5sq8ku0ka5x9ygal9flkg5vzr9fc9a3f",
        "runTime": "20:00",
        "minimumReward": 1000000
      },
      {
        "address": "junovaloper1hx9yj7qgnp8zhkrqfanvz74mcsg9d8eyskvsxg",
        "botAddress": "juno1hl0jgxre5z0nkyjj07c5vfdy44yk44at0dphgp",
        "runTime": "22:30",
        "minimumReward": 100000
      },
      {
        "address": "junovaloper17h2x3j7u44qkrq0sk8ul0r2qr440rwgj6jfwcp",
        "botAddress": "juno14gra89zm8753pfuhvujjulmtkf2qq70f0k4r6g",
        "runTime": "17:28",
        "minimumReward": 10000
      },
      {
        "address": "junovaloper1e8238v24qccht9mqc2w0r4luq462yxttjzn7qt",
        "botAddress": "juno1zwjfxr3j9gnnrhxwtt8t6qqr4pdn7cgjkf9xrf",
        "runTime": "every 1 hour",
        "minimumReward": 10000
      },
      {
        "address": "junovaloper1quqxfrxkycr0uzt4yk0d57tcq3zk7srm7sm6r8",
        "botAddress": "juno1grfk7t0k42yxpwqhr7kt4te7j73m2a3v5h7tx6",
        "runTime": "13:37",
        "minimumReward": 10000
      }
    ],
    "authzSupport": true
  },
  {
    "name": "cosmoshub",
    "restUrl": [
      "https://rest.cosmos.directory/cosmoshub",
      "https://lcd-cosmoshub.blockapsis.com"
    ],
    "rpcUrl": [
      "https://rpc.cosmos.directory/cosmoshub",
      "https://cosmoshub.validator.network",
      "https://rpc-cosmoshub.blockapsis.com"
    ],
    "gasPrice": "0.0025uatom",
    "testAddress": "cosmos1yxsmtnxdt6gxnaqrg0j0nudg7et2gqcz3k8ynk",
    "operators": [
      {
        "address": "cosmosvaloper17mggn4znyeyg25wd7498qxl7r2jhgue8u4qjcq",
        "botAddress": "cosmos1ks0uf2zxgv6qjyzjwfvfxyv5vp2m6nk5f0a762",
        "runTime": "18:00",
        "minimumReward": 1000
      },
      {
        "address": "cosmosvaloper1vvwtk805lxehwle9l4yudmq6mn0g32px9xtkhc",
        "botAddress": "cosmos1eml7agwd5x084ennlg6apvskufzrlvnrks6h4e",
        "runTime": "21:00",
        "minimumReward": 10000
      },
      {
        "address": "cosmosvaloper1fsg635n5vgc7jazz9sx5725wnc3xqgr7awxaag",
        "botAddress": "cosmos1v9vae554q55xa4pcfdm0p3kv8nxn50jk6v8jdf",
        "runTime": "23:00",
        "minimumReward": 10000
      },
      {
        "address": "cosmosvaloper140l6y2gp3gxvay6qtn70re7z2s0gn57zfd832j",
        "botAddress": "cosmos12xpq68caw2aqdu70jm4k792g0v9prhrpqrxyqc",
        "runTime": "21:00",
        "minimumReward": 10000
      },
      {
        "address": "cosmosvaloper1gpx52r9h3zeul45amvcy2pysgvcwddxrgx6cnv",
        "botAddress": "cosmos1mjq48r6435aewerpruwc8up3tz3rzan2ve7hp4",
        "runTime": "19:00",
        "minimumReward": 500000
      },
      {
        "address": "cosmosvaloper14qazscc80zgzx3m0m0aa30ths0p9hg8vdglqrc",
        "botAddress": "cosmos1305e92ng6a9pdh3ttc3ld459ckxupxt3hv6r68",
        "runTime": "19:15",
        "minimumReward": 10000
      },
      {
        "address": "cosmosvaloper16yupepagywvlk7uhpfchtwa0stu5f8cyhh54f2",
        "botAddress": "cosmos1hl0jgxre5z0nkyjj07c5vfdy44yk44atelzv0a",
        "runTime": "22:30",
        "minimumReward": 100000
      },
      {
        "address": "cosmosvaloper15r4tc0m6hc7z8drq3dzlrtcs6rq2q9l2nvwher",
        "botAddress": "cosmos1dg8u5qll7fjm9nnwqns0ullhtc6g552ugd0eqj",
        "runTime": "9:00",
        "minimumReward": 10000
      },
      {
        "address": "cosmosvaloper124maqmcqv8tquy764ktz7cu0gxnzfw54n3vww8",
        "botAddress": "cosmos1vqhz5g5sq8ku0ka5x9ygal9flkg5vzr9l2xxk4",
        "runTime": "20:00",
        "minimumReward": 1000000
      },
      {
        "address": "cosmosvaloper199mlc7fr6ll5t54w7tts7f4s0cvnqgc59nmuxf",
        "botAddress": "cosmos19pqrxrl6n0g0mky4y79hlfzchprmsp5jn8emv6",
        "runTime": "19:30",
        "minimumReward": 10000
      },
      {
        "address": "cosmosvaloper17h2x3j7u44qkrq0sk8ul0r2qr440rwgjkfg0gh",
        "botAddress": "cosmos14gra89zm8753pfuhvujjulmtkf2qq70feykca5",
        "runTime": "17:28",
        "minimumReward": 10000
      },
      {
        "address": "cosmosvaloper157v7tczs40axfgejp2m43kwuzqe0wsy0rv8puv",
        "botAddress": "cosmos1zwjfxr3j9gnnrhxwtt8t6qqr4pdn7cgjqmxay4",
        "runTime": "every 1 hour",
        "minimumReward": 10000
      }
    ],
    "authzSupport": true
  },
  {
    "name": "akash",
    "restUrl": [
      "https://rest.cosmos.directory/akash"
    ],
    "rpcUrl": [
      "https://rpc.cosmos.directory/akash",
      "https://akash.technofractal.com:443"
    ],
    "testAddress": "akash1yxsmtnxdt6gxnaqrg0j0nudg7et2gqczud2r2v",
    "ownerAddress": "akashvaloper1xgnd8aach3vawsl38snpydkng2nv8a4kqgs8hf",
    "operators": [
      {
        "address": "akashvaloper1strxz39h5fapp7zvn5mvf8xm0ea9aajqjstv6g",
        "botAddress": "akash194ytn50yhh67rdha8akhs7c6zulnz4n2yvyy4e",
        "runTime": "20:00",
        "minimumReward": 10000
      },
      {
        "address": "akashvaloper1xgnd8aach3vawsl38snpydkng2nv8a4kqgs8hf",
        "botAddress": "akash1yxsmtnxdt6gxnaqrg0j0nudg7et2gqczud2r2v",
        "runTime": [
          "09:00",
          "21:00"
        ],
        "minimumReward": 1000
      },
      {
        "address": "akashvaloper1qwpnhmdlfj6gfyh0e29fjudh0ytfe5l7tjttul",
        "botAddress": "akash1yl54sf2ekqsc7y7r33267vhc546trx3ftzyns9",
        "runTime": "21:00",
        "minimumReward": 10000
      },
      {
        "address": "akashvaloper1zfcmwh56kmz4wqqg2t8pxrm228dx2c6hzh0ewm",
        "botAddress": "akash1z0xzvw999jh7ekce7eqnex2fj7cnn6xwrqht87",
        "runTime": "21:00",
        "minimumReward": 10000
      },
      {
        "address": "akashvaloper1enhj36w6clcm5fjnp87jnffnkthfux2uj88l6h",
        "botAddress": "akash1eml7agwd5x084ennlg6apvskufzrlvnrmthsvr",
        "runTime": "21:00",
        "minimumReward": 10000
      },
      {
        "address": "akashvaloper140l6y2gp3gxvay6qtn70re7z2s0gn57ztqs903",
        "botAddress": "akash12xpq68caw2aqdu70jm4k792g0v9prhrpdctrez",
        "runTime": "21:00",
        "minimumReward": 10000
      },
      {
        "address": "akashvaloper1uepjmgfuk6rnd0djsglu88w7d0t49lmlsqkfuf",
        "botAddress": "akash1weeu5yuj8n23hd87wsdxqqgfmzzz9zt6zrr52c",
        "runTime": "21:00",
        "minimumReward": 10000
      },
      {
        "address": "akashvaloper1dgxdep80th2qm8xxk8h3j3g93npsd3a8jg60gz",
        "botAddress": "akash1mjq48r6435aewerpruwc8up3tz3rzan2pznsc0",
        "runTime": "19:00",
        "minimumReward": 100000
      },
      {
        "address": "akashvaloper1r4sevyvum9ppqlw75t6h0ex9j4j9dzydu8hczm",
        "botAddress": "akash17xyeczwsax3st6aykyu4f28s5n3zg6r7k774je",
        "runTime": "21:00",
        "minimumReward": 10000
      },
      {
        "address": "akashvaloper1lxh0u07haj646pt9e0l2l4qc3d8htfx5kk698d",
        "botAddress": "akash1uwqjtgjhjctjc45ugy7ev5prprhehc7w5xcfwl",
        "runTime": "21:00",
        "minimumReward": 1000
      },
      {
        "address": "akashvaloper1epnrvkylqpk0f2d3us3cvx7x9tlycz42lwf0v6",
        "botAddress": "akash1vqhz5g5sq8ku0ka5x9ygal9flkg5vzr9j3tp00",
        "runTime": "20:00",
        "minimumReward": 1000000
      }
    ],
    "authzSupport": false
  },
  {
    "name": "chihuahua",
    "restUrl": [
      "https://rest.cosmos.directory/chihuahua",
      "https://api.chihuahua.wtf/"
    ],
    "rpcUrl": [
      "https://rpc.cosmos.directory/chihuahua",
      "https://rpc.chihuahua.wtf"
    ],
    "gasPrice": "0.025uhuahua",
    "testAddress": "chihuahua1yxsmtnxdt6gxnaqrg0j0nudg7et2gqczjr22j5",
    "ownerAddress": "chihuahuavaloper19vwcee000fhazmpt4ultvnnkhfh23ppwxll8zz",
    "operators": [
      {
        "address": "chihuahuavaloper1wnu86qppv7gwtgz8xul5grs80s3vd6uqzr6jzq",
        "botAddress": "chihuahua15xa7vst3jca9qjkngmlysrdfur8gsex93gwmmp",
        "runTime": "every 1 hour",
        "minimumReward": 1000
      },
      {
        "address": "chihuahuavaloper1m4jcru5nsmtzgt4ha8fj4egau3w89cqzdrngnh",
        "botAddress": "chihuahua1uxwnhyjd2m5y6mpqsdg95y4ty0a5jtfrd9m05a",
        "runTime": "19:00",
        "minimumReward": 1000
      },
      {
        "address": "chihuahuavaloper1tzk3kzjy7fj4w37hm5v48c2t8vvgukzcqgkz8k",
        "botAddress": "chihuahua1r8egcurpwxftegr07gjv9gwffw4fk009gjzyep",
        "runTime": "21:00",
        "minimumReward": 1000
      },
      {
        "address": "chihuahuavaloper1ej2es5fjztqjcd4pwa0zyvaevtjd2y5wnscrkq",
        "botAddress": "chihuahua1gvgcxwdk4j46gx3knhuackvqr2hta29zf2kujy",
        "runTime": "21:00",
        "minimumReward": 1001
      },
      {
        "address": "chihuahuavaloper1y6m72uxs6hhsudxqpq73rsdgkjh6nhkqef8pej",
        "botAddress": "chihuahua1z0xzvw999jh7ekce7eqnex2fj7cnn6xwdwhzlx",
        "runTime": "21:00",
        "minimumReward": 1001
      },
      {
        "address": "chihuahuavaloper10wxn2lv29yqnw2uf4jf439kwy5ef00qdqj3xsc",
        "botAddress": "chihuahua1xs023g3yj2mavwn3cjclgsh8mlk0kgsj9trcv8",
        "runTime": "21:00",
        "minimumReward": 1000
      },
      {
        "address": "chihuahuavaloper19vwcee000fhazmpt4ultvnnkhfh23ppwxll8zz",
        "botAddress": "chihuahua1yxsmtnxdt6gxnaqrg0j0nudg7et2gqczjr22j5",
        "runTime": [
          "09:00",
          "21:00"
        ],
        "minimumReward": 1000
      },
      {
        "address": "chihuahuavaloper1glk94taeyhfpje4zaz8dsfxmn4yr3g8kkzv4x5",
        "botAddress": "chihuahua106n92ygqknaw5wcgl2e9v0duxxux6ntt42yq2f",
        "runTime": "21:00",
        "minimumReward": 1000
      },
      {
        "address": "chihuahuavaloper1xwazl8ftks4gn00y5x3c47auquc62ssu4ftf5w",
        "botAddress": "chihuahua195mm9y35sekrjk73anw2az9lv9xs5mzterzga4",
        "runTime": "every 1 hour",
        "minimumReward": 1000
      },
      {
        "address": "chihuahuavaloper18jlk0pkpr8cnnpjtgu3dqxjvpvlnj6r4e2dtvf",
        "botAddress": "chihuahua1v9vae554q55xa4pcfdm0p3kv8nxn50jkee2uvt",
        "runTime": "23:00",
        "minimumReward": 1000
      },
      {
        "address": "chihuahuavaloper1t85yx95l5pajl9hwkeztawqf8sg9uh4lglgu9w",
        "botAddress": "chihuahua1h43hjfxlz8t6y5wewma63jz7melv46gj803735",
        "runTime": "21:00",
        "minimumReward": 1000
      },
      {
        "address": "chihuahuavaloper140l6y2gp3gxvay6qtn70re7z2s0gn57zum7h5l",
        "botAddress": "chihuahua12xpq68caw2aqdu70jm4k792g0v9prhrprkt2p6",
        "runTime": "22:00",
        "minimumReward": 1000
      },
      {
        "address": "chihuahuavaloper1zl4vt84hya03e8hu7dx4q4cvn2ts2xdr685p5g",
        "botAddress": "chihuahua1weeu5yuj8n23hd87wsdxqqgfmzzz9zt6vdrajq",
        "runTime": "22:00",
        "minimumReward": 1000
      },
      {
        "address": "chihuahuavaloper13c2hcctczy695gfs5gc637tc844n6a9unlkaqv",
        "botAddress": "chihuahua1mjq48r6435aewerpruwc8up3tz3rzan20vneqh",
        "runTime": "19:00",
        "minimumReward": 10000000
      },
      {
        "address": "chihuahuavaloper166ks8xvs36m0ggyxwavv7rj4d9nqwthgq5g7s8",
        "botAddress": "chihuahua1305e92ng6a9pdh3ttc3ld459ckxupxt35ehdm9",
        "runTime": "19:15",
        "minimumReward": 10000
      },
      {
        "address": "chihuahuavaloper1m2dxkn94t97m7ah65hv4tg2xu0j2a2k4fdee20",
        "botAddress": "chihuahua1e44rluarkdw56dy2turnwjtvtg4wqvs037c2k8",
        "runTime": "21:00",
        "minimumReward": 1000
      },
      {
        "address": "chihuahuavaloper1s7xrzju6p9dms958j6zkddr7yqg6hmves2qgu4",
        "botAddress": "chihuahua1juv28kuzuv85hzl5s3scz5rvlv7c9d5cszruv0",
        "runTime": "22:00",
        "minimumReward": 1000
      },
      {
        "address": "chihuahuavaloper1l6kfy4xvy0a34fseyhvc6f6k8asukfdz7pahxr",
        "botAddress": "chihuahua17xyeczwsax3st6aykyu4f28s5n3zg6r7cs7u2p",
        "runTime": "21:00",
        "minimumReward": 1000
      },
      {
        "address": "chihuahuavaloper1cy9jhuf3cx2z33duxld7p57gtege6hfh6fyc4w",
        "botAddress": "chihuahua1hpwxnnrtsc6zjx4glup77tfe5z54lmtqxrxmy9",
        "runTime": "10:40",
        "minimumReward": 1000
      },
      {
        "address": "chihuahuavaloper1jdlfdu2gaj0tlchzjhdnh5r7lfzt6l0zxlhkr6",
        "botAddress": "chihuahua1q200ut9chx7t0nnde4h526vdxwudktgkusgugq",
        "runTime": "21:00",
        "minimumReward": 1000
      },
      {
        "address": "chihuahuavaloper1lxh0u07haj646pt9e0l2l4qc3d8htfx5pd5hur",
        "botAddress": "chihuahua1uwqjtgjhjctjc45ugy7ev5prprhehc7w6gcqk8",
        "runTime": "21:00",
        "minimumReward": 1000
      },
      {
        "address": "chihuahuavaloper1fm68jvjpk0g7dvdq75czjynyszeaduxt5lc0a8",
        "botAddress": "chihuahua1zwjfxr3j9gnnrhxwtt8t6qqr4pdn7cgjrwtn9h",
        "runTime": "every 1 hour",
        "minimumReward": 1000
      },
      {
        "address": "chihuahuavaloper1x8drn3260ezg3se6j7w7wqhy090u4wsjt9raj8",
        "botAddress": "chihuahua1x9e5qkjzzmfhw4dt05aludazwvd5x634ssjj76",
        "runTime": "16:00",
        "minimumReward": 10000000
      },
      {
        "address": "chihuahuavaloper16kctxuen3x2avvjj2mdwsl6g8n7d4vjkq6c6q9",
        "botAddress": "chihuahua1m8d834ykcy3dgrdve4xhxky3u3c2tl9d3d7gy9",
        "runTime": "21:00",
        "minimumReward": 1000
      }
    ],
    "authzSupport": false
  },
  {
    "name": "gravitybridge",
    "restUrl": [
      "https://rest.cosmos.directory/gravitybridge",
      "https://gravitychain.io:1317"
    ],
    "rpcUrl": [
      "https://rpc.cosmos.directory/gravitybridge",
      "https://gravitychain.io:26657"
    ],
    "testAddress": "gravity1yxsmtnxdt6gxnaqrg0j0nudg7et2gqcz4x4uk7",
    "gasPrice": "0.025ugraviton",
    "operators": [
      {
        "address": "gravityvaloper187reejg4et24jpggqt55vnc47l926w0p8w70mh",
        "botAddress": "gravity1v9vae554q55xa4pcfdm0p3kv8nxn50jk7u42gp",
        "runTime": "23:00",
        "minimumReward": 1000
      },
      {
        "address": "gravityvaloper1zfcmwh56kmz4wqqg2t8pxrm228dx2c6hs487gh",
        "botAddress": "gravity1z0xzvw999jh7ekce7eqnex2fj7cnn6xw2tg5mv",
        "runTime": "23:00",
        "minimumReward": 1000
      },
      {
        "address": "gravityvaloper140l6y2gp3gxvay6qtn70re7z2s0gn57zezczfa",
        "botAddress": "gravity12xpq68caw2aqdu70jm4k792g0v9prhrpyn5u9s",
        "runTime": "22:00",
        "minimumReward": 1000
      },
      {
        "address": "gravityvaloper1d63hvdgwy64sfex2kyujd0xyfhmu7r7cgxt5ru",
        "botAddress": "gravity1mjq48r6435aewerpruwc8up3tz3rzan2gfv0ya",
        "runTime": "19:00",
        "minimumReward": 10000
      },
      {
        "address": "gravityvaloper1452twnqn0z4l34c9uxudeaetk6hudpqpm0w32x",
        "botAddress": "gravity1305e92ng6a9pdh3ttc3ld459ckxupxt3nugml0",
        "runTime": "19:15",
        "minimumReward": 10000
      },
      {
        "address": "gravityvaloper1728s3k0mgzmc38eswpu9seghl0yczupyhc695s",
        "botAddress": "gravity1uwqjtgjhjctjc45ugy7ev5prprhehc7wad8kjd",
        "runTime": "21:00",
        "minimumReward": 1000
      },
      {
        "address": "gravityvaloper1uuzcgwd0yerq6yfk2fewfknl0rf6aqgdd0p3a3",
        "botAddress": "gravity1hcgxjhvv43g9z6dc58g428jgc8hdlmf7sl2d82",
        "runTime": "12:00",
        "minimumReward": 1000
      },
      {
        "address": "gravityvaloper14vaak0zdjtnvh92hw9ypwxj76093yrgzmuguar",
        "botAddress": "gravity1vqhz5g5sq8ku0ka5x9ygal9flkg5vzr9m657na",
        "runTime": "20:00",
        "minimumReward": 1000000
      },
      {
        "address": "gravityvaloper1epfpvqsc34sfserdx8x4t3aszdkar3w684fwr6",
        "botAddress": "gravity1zwjfxr3j9gnnrhxwtt8t6qqr4pdn7cgjyt59pa",
        "runTime": "every 1 hour",
        "minimumReward": 100000
      },
      {
        "address": "gravityvaloper1vyd4k5j636erx5y5kdqghdu3rfjtwc48vdc7r6",
        "botAddress": "gravity1grfk7t0k42yxpwqhr7kt4te7j73m2a3vx40gyw",
        "runTime": "13:37",
        "minimumReward": 10000
      }
    ],
    "authzSupport": true
  },
  {
    "name": "regen",
    "restUrl": [
      "https://rest.cosmos.directory/regen"
    ],
    "rpcUrl": [
      "https://rpc.cosmos.directory/regen"
    ],
    "gasPrice": "0.03uregen",
    "testAddress": "regen1yxsmtnxdt6gxnaqrg0j0nudg7et2gqczw5vc9j",
    "operators": [
      {
        "address": "regenvaloper1gjvu75cq6qxyrtdv66lx9xe92jw9gqdetagaze",
        "botAddress": "regen1mjq48r6435aewerpruwc8up3tz3rzan2nm4th3",
        "runTime": "19:00",
        "minimumReward": 10000
      },
      {
        "address": "regenvaloper1ceunjpth8nds7sfmfd9yjmh97vxmwqfyf7r2cn",
        "botAddress": "regen1vqhz5g5sq8ku0ka5x9ygal9flkg5vzr9qgd6q3",
        "runTime": "20:00",
        "minimumReward": 1000000
      },
      {
        "address": "regenvaloper1kzhxmgp8z05zrj90nd8h5qx9pm949an5y7nwsz",
        "botAddress": "regen1hl0jgxre5z0nkyjj07c5vfdy44yk44atxafsee",
        "runTime": "22:30",
        "minimumReward": 2000000
      }
    ],
    "authzSupport": true
  },
  {
    "name": "terra",
    "restUrl": [
      "https://rest.cosmos.directory/terra"
    ],
    "rpcUrl": [
      "https://rpc.cosmos.directory/terra"
    ],
    "testAddress": "terra1rnszu7kumz5lmgdk3fv2pmzt3s8vhcddqep7d4",
    "gasPrice": "0.015uluna",
    "operators": [
      {
        "address": "terravaloper1f2t96sz9hnwsqnneux6v28xfgn07pkxjduvwjz",
        "botAddress": "terra194ytn50yhh67rdha8akhs7c6zulnz4n20nnrwr",
        "runTime": "20:00",
        "minimumReward": 10000
      },
      {
        "address": "terravaloper13slfa8cc7zvmjt4wkap2lwmlkp4h3azwltlj6s",
        "botAddress": "terra1305e92ng6a9pdh3ttc3ld459ckxupxt33gqrc8",
        "runTime": "19:15",
        "minimumReward": 10000
      },
      {
        "address": "terravaloper108lmrztvc3pc3w774shgvpry4d3lf79k2ummna",
        "botAddress": "terra1hl0jgxre5z0nkyjj07c5vfdy44yk44atlmcvda",
        "runTime": "22:30",
        "minimumReward": 10000
      },
      {
        "address": "terravaloper1audgfvmgt0js54p3s8kj3r40uwej6vy2tv6rrw",
        "botAddress": "terra1hz2dutqm7e0t7q3h5cm9d8lchztskm8pekadus",
        "runTime": "17:28",
        "minimumReward": 5000
      }
    ],
    "authzSupport": true
  },
  {
    "name": "sentinel",
    "restUrl": [
      "https://rest.cosmos.directory/sentinel",
      "https://lcd-sentinel.keplr.app"
    ],
    "rpcUrl": [
      "https://rpc.cosmos.directory/sentinel",
      "https://rpc-sentinel.keplr.app"
    ],
    "gasPrice": "0.02udvpn",
    "testAddress": "sent1yxsmtnxdt6gxnaqrg0j0nudg7et2gqcz2d3ahe",
    "operators": [
      {
        "address": "sentvaloper138dhtmfslt0ls4ec0jumj8tyajry4dfuv27jay",
        "botAddress": "sent194ytn50yhh67rdha8akhs7c6zulnz4n2jvl6gv",
        "runTime": "20:00",
        "minimumReward": 1000
      },
      {
        "address": "sentvaloper10y0044zsacejntznk6eatvz7mcekqv357fhl7q",
        "botAddress": "sent1n3m6rj0w9lgzg7leppnaru2xguraxhqc7uvx0f",
        "runTime": "21:00",
        "minimumReward": 100000
      },
      {
        "address": "sentvaloper1gwqt4jzhtvms8u57gpl4tzxjxqq8fss2j3hx48",
        "botAddress": "sent1mjq48r6435aewerpruwc8up3tz3rzan2hzgw96",
        "runTime": "19:00",
        "minimumReward": 1000000
      },
      {
        "address": "sentvaloper1tjgec0ssfrlldmut69xsp8vzljugg0g306aae2",
        "botAddress": "sent1e44rluarkdw56dy2turnwjtvtg4wqvs0fsran2",
        "runTime": "21:00",
        "minimumReward": 1000
      },
      {
        "address": "sentvaloper18mtspwzngrtvtg0l7vuls3dhwp96jsf2t4zcd5",
        "botAddress": "sent17xyeczwsax3st6aykyu4f28s5n3zg6r7q79t0v",
        "runTime": "21:00",
        "minimumReward": 1000
      },
      {
        "address": "sentvaloper1lxh0u07haj646pt9e0l2l4qc3d8htfx543ss9m",
        "botAddress": "sent1uwqjtgjhjctjc45ugy7ev5prprhehc7wzxrhn2",
        "runTime": "21:00",
        "minimumReward": 1000
      },
      {
        "address": "sentvaloper1wd944at7mn6eqm7c7m5lfd9ej3g6astqawjnqn",
        "botAddress": "sent1m5hgzum68rjf4c7zhezgkj8hlnmr0kghd6djwl",
        "runTime": "10:00",
        "minimumReward": 1000
      }
    ],
    "authzSupport": false
  },
  {
    "name": "dig",
    "restUrl": [
      "https://rest.cosmos.directory/dig",
      "https://api-1-dig.notional.ventures"
    ],
    "rpcUrl": [
      "https://rpc.cosmos.directory/dig",
      "https://rpc-1-dig.notional.ventures"
    ],
    "gasPrice": "0.0025udig",
    "testAddress": "dig1yxsmtnxdt6gxnaqrg0j0nudg7et2gqczfzw03d",
    "ownerAddress": "digvaloper136avwnuvvy94dqmtnaue2nfvjes8xr37h9rzay",
    "operators": [
      {
        "address": "digvaloper136avwnuvvy94dqmtnaue2nfvjes8xr37h9rzay",
        "botAddress": "dig1yxsmtnxdt6gxnaqrg0j0nudg7et2gqczfzw03d",
        "runTime": [
          "09:00",
          "21:00"
        ],
        "minimumReward": 1000
      },
      {
        "address": "digvaloper1mcm5pj79epddgms7e4r4f93w2m5lxh496tv8h2",
        "botAddress": "dig1mjq48r6435aewerpruwc8up3tz3rzan25dhurw",
        "runTime": "19:00",
        "minimumReward": 100000
      },
      {
        "address": "digvaloper184tx500pdv53uua98ezu2vy2zcfp5nfwrsjnz7",
        "botAddress": "dig1305e92ng6a9pdh3ttc3ld459ckxupxt30cngcu",
        "runTime": "19:15",
        "minimumReward": 10000
      },
      {
        "address": "digvaloper1up3slj4nr5y23gxkvqn8h5ra9mv0pj2vpemf5t",
        "botAddress": "dig17xyeczwsax3st6aykyu4f28s5n3zg6r7r36efc",
        "runTime": "21:00",
        "minimumReward": 10000
      },
      {
        "address": "digvaloper1j80fpcsumfkxypvydvtwtz3j4sdwr8c2gfr33l",
        "botAddress": "dig1zr3hn5faf8tjdc2h576qt02g8t5h9pevxxh9lf",
        "runTime": "22:00",
        "minimumReward": 10000
      },
      {
        "address": "digvaloper1zqp8f7ehuf64psmg0tz3cydacgk2nshg338e8m",
        "botAddress": "dig1v9vae554q55xa4pcfdm0p3kv8nxn50jkzcwe0j",
        "runTime": "23:00",
        "minimumReward": 10000
      },
      {
        "address": "digvaloper1dv3v662kd3pp6pxfagck4zyysas82adspfvtw4",
        "botAddress": "dig1uwqjtgjhjctjc45ugy7ev5prprhehc7wpfu947",
        "runTime": "21:00",
        "minimumReward": 1000
      },
      {
        "address": "digvaloper1s8kaf75yr6v693lhcdwx9r6d3z0sgs2nns36pq",
        "botAddress": "dig1e44rluarkdw56dy2turnwjtvtg4wqvs02lu047",
        "runTime": "21:00",
        "minimumReward": 1000
      },
      {
        "address": "digvaloper1uc8nz85axexc9svkxjy0ccm28cc0uctvs33ewg",
        "botAddress": "dig1vqhz5g5sq8ku0ka5x9ygal9flkg5vzr9870d5w",
        "runTime": "20:00",
        "minimumReward": 1000000
      },
      {
        "address": "digvaloper1xwazl8ftks4gn00y5x3c47auquc62ssuz3xtv7",
        "botAddress": "dig195mm9y35sekrjk73anw2az9lv9xs5mztzzxd7v",
        "runTime": "every 1 hour",
        "minimumReward": 1000000
      }
    ],
    "authzSupport": false
  },
  {
    "name": "bitcanna",
    "restUrl": [
      "https://rest.cosmos.directory/bitcanna",
      "https://lcd.bitcanna.io"
    ],
    "rpcUrl": [
      "https://rpc.cosmos.directory/bitcanna",
      "https://rpc.bitcanna.io",
      "https://rpc-bitcanna.itastakers.com"
    ],
    "gasPrice": "0.001ubcna",
    "operators": [
      {
        "address": "bcnavaloper1fghw3chlyavtdtlns22ysza77fwygtmrhwwf6m",
        "botAddress": "bcna15xa7vst3jca9qjkngmlysrdfur8gsex9gdn5j3",
        "runTime": [
          "09:00",
          "21:00"
        ],
        "minimumReward": 1000
      },
      {
        "address": "bcnavaloper1r7up4azsnmprakycclqrh60phvq6zptq8lx8qk",
        "botAddress": "bcna1mjq48r6435aewerpruwc8up3tz3rzan2kfwkf8",
        "runTime": "19:00",
        "minimumReward": 100000
      },
      {
        "address": "bcnavaloper12wskdt5tcc9yx5ajdx8xjjujuc0fgs5p54j6ug",
        "botAddress": "bcna1m5hgzum68rjf4c7zhezgkj8hlnmr0kghv3t2zz",
        "runTime": "10:00",
        "minimumReward": 10000
      },
      {
        "address": "bcnavaloper1gsq4dsxvgsswkgrsftz0k905rzjc0n2hv26xgj",
        "botAddress": "bcna1hl0jgxre5z0nkyjj07c5vfdy44yk44atr0jd80",
        "runTime": "22:30",
        "minimumReward": 20000000
      },
      {
        "address": "bcnavaloper1xwazl8ftks4gn00y5x3c47auquc62ssuxx8m5k",
        "botAddress": "bcna195mm9y35sekrjk73anw2az9lv9xs5mztqxl859",
        "runTime": "every 1hour",
        "minimumReward": 10000
      }
    ],
    "authzSupport": false
  },
  {
    "name": "emoney",
    "restUrl": [
      "https://rest.cosmos.directory/emoney",
      "https://lcd-emoney.keplr.app",
      "https://emoney.validator.network/api/"
    ],
    "rpcUrl": [
      "https://rpc.cosmos.directory/emoney",
      "https://rpc-emoney.keplr.app",
      "https://emoney.validator.network"
    ],
    "gasPrice": "0.08ungm",
    "operators": [
      {
        "address": "emoneyvaloper1xpyajvwsrt6kg68g0uwvy00v9fa7v5f0ygljdp",
        "botAddress": "emoney15xa7vst3jca9qjkngmlysrdfur8gsex9a7epd7",
        "runTime": [
          "09:00",
          "21:00"
        ],
        "minimumReward": 100000
      },
      {
        "address": "emoneyvaloper1z0cwp2wezmaehlhzdmqpx55vhxupuk52d7ucjy",
        "botAddress": "emoney194ytn50yhh67rdha8akhs7c6zulnz4n2x5nhm7",
        "runTime": "20:00",
        "minimumReward": 1000
      },
      {
        "address": "emoneyvaloper1fskgtauswg2d0p79d9gdqj2yjyfulg3d65dtue",
        "botAddress": "emoney1mjq48r6435aewerpruwc8up3tz3rzan2r6yrkg",
        "runTime": "19:00",
        "minimumReward": 2000000
      },
      {
        "address": "emoneyvaloper1ggpn5jtrgf5hhzw79la6k4h9jgcws3erjzccuh",
        "botAddress": "emoney1305e92ng6a9pdh3ttc3ld459ckxupxt3c0qhd6",
        "runTime": "19:15",
        "minimumReward": 10000
      },
      {
        "address": "emoneyvaloper1r7v26mcg7frd8l44p5vr2wfv7eqrhpagffvncl",
        "botAddress": "emoney1v9vae554q55xa4pcfdm0p3kv8nxn50jk40ax65",
        "runTime": "23:00",
        "minimumReward": 10000
      },
      {
        "address": "emoneyvaloper1lxh0u07haj646pt9e0l2l4qc3d8htfx5ev9y8d",
        "botAddress": "emoney1uwqjtgjhjctjc45ugy7ev5prprhehc7wk706qc",
        "runTime": "21:00",
        "minimumReward": 1000
      },
      {
        "address": "emoneyvaloper10rk00srmct4z5huqjh7fc64vgqasl46jwm9g9l",
        "botAddress": "emoney1m5hgzum68rjf4c7zhezgkj8hlnmr0kghezplad",
        "runTime": "10:00",
        "minimumReward": 1000
      },
      {
        "address": "emoneyvaloper1sz7rp920hgupfl0p6c7kwkaes8q8tx3lmzhcrc",
        "botAddress": "emoney1vqhz5g5sq8ku0ka5x9ygal9flkg5vzr9sfujpg",
        "runTime": "20:00",
        "minimumReward": 1000000
      },
      {
        "address": "emoneyvaloper149vyxd36kxpg46rralaw6eejv4d9daqc3nv642",
        "botAddress": "emoney1grfk7t0k42yxpwqhr7kt4te7j73m2a3vdx8ykm",
        "runTime": "13:37",
        "minimumReward": 100000
      },
      {
        "address": "emoneyvaloper1xwazl8ftks4gn00y5x3c47auquc62ssudg660q",
        "botAddress": "emoney195mm9y35sekrjk73anw2az9lv9xs5mzt444jt2",
        "runTime": "every 1 hour",
        "minimumReward": 100000
      }
    ],
    "authzSupport": false
  },
  {
    "name": "kava",
    "restUrl": [
      "https://rest.cosmos.directory/kava",
      "https://api.data.kava.io/"
    ],
    "rpcUrl": [
      "https://rpc.cosmos.directory/kava",
      "https://rpc.kava.io"
    ],
    "gasPrice": "0.00008ukava",
    "operators": [
      {
        "address": "kavavaloper1m8428ygqwa4yahjtc9ulp9n7eqwt7dn37n8vas",
        "botAddress": "kava142w4wme2n75ggckvxdzhqtlfypxttpt80c7jka",
        "runTime": [
          "09:00",
          "21:00"
        ],
        "minimumReward": 10000
      },
      {
        "address": "kavavaloper1hztgl202pvetspxch0pcchaqzrduw4qq64q08u",
        "botAddress": "kava194ytn50yhh67rdha8akhs7c6zulnz4n24za76y",
        "runTime": "20:00",
        "minimumReward": 1000
      },
      {
        "address": "kavavaloper17jr6wyhm2twyph6d88l5ux945gwmf8vfkhckda",
        "botAddress": "kava1v9vae554q55xa4pcfdm0p3kv8nxn50jkxen0mw",
        "runTime": "23:00",
        "minimumReward": 1000
      },
      {
        "address": "kavavaloper1gd5hf545caremavv28apr9mzf7f7ns395c27mq",
        "botAddress": "kava1mjq48r6435aewerpruwc8up3tz3rzan2sv22hj",
        "runTime": "19:00",
        "minimumReward": 10000
      }
    ],
    "authzSupport": false
  },
  {
    "name": "desmos",
    "restUrl": [
      "https://rest.cosmos.directory/desmos",
      "https://api.mainnet.desmos.network"
    ],
    "rpcUrl": [
      "https://rpc.cosmos.directory/desmos",
      "https://rpc.mainnet.desmos.network"
    ],
    "gasPrice": "0.001udsm",
    "operators": [
      {
        "address": "desmosvaloper18yazgsq8yvn2f8c734fmnu2ssfrzpw7l8tqckm",
        "botAddress": "desmos1ueyqd3shd7lrpqacjzap8vy6akh2ek8l40fn0y",
        "runTime": [
          "09:00",
          "21:00"
        ],
        "minimumReward": 1000
      },
      {
        "address": "desmosvaloper1xwazl8ftks4gn00y5x3c47auquc62ssu07r7m6",
        "botAddress": "desmos1hcuv07593sxu4luumnh4dy2fujaxyh7xd9rya5",
        "runTime": "every 1 hour",
        "minimumReward": 1000
      },
      {
        "address": "desmosvaloper17ue85ck027c4grv7nuks7k7p4fqnlc55uqhskj",
        "botAddress": "desmos1z0xzvw999jh7ekce7eqnex2fj7cnn6xw6rhufu",
        "runTime": "22:00",
        "minimumReward": 1000
      },
      {
        "address": "desmosvaloper1r0emf6ap6y5advzgtsf4uz3g68p5t5484j4alp",
        "botAddress": "desmos1nrt8va6he35w4vclr6sejkqpvsmr4vtas330me",
        "runTime": "22:00",
        "minimumReward": 1000
      },
      {
        "address": "desmosvaloper1lzzctd3a839xxk7vf4cwuhcvgcnmxrhrx7d92e",
        "botAddress": "desmos1mjq48r6435aewerpruwc8up3tz3rzan2cpn8kd",
        "runTime": "19:00",
        "minimumReward": 10000
      },
      {
        "address": "desmosvaloper1lf3fg79gf2qf6ept7ec22kjd8s6gj3swr2ca0v",
        "botAddress": "desmos1e44rluarkdw56dy2turnwjtvtg4wqvs0xnc5qa",
        "runTime": "21:00",
        "minimumReward": 10000
      },
      {
        "address": "desmosvaloper19c6nnp6afxj82ehxtlejyvg6zh58050jcgpdj6",
        "botAddress": "desmos1m5hgzum68rjf4c7zhezgkj8hlnmr0kghzekmag",
        "runTime": "10:00",
        "minimumReward": 10000
      },
      {
        "address": "desmosvaloper1zm3l7p8n5dxqeadsfxy3rd0j3c2knnx3chg77a",
        "botAddress": "desmos19n0raswpfd9f7779ah637h20ltae0g7ussa8at",
        "runTime": "20:00",
        "minimumReward": 1000000
      },
      {
        "address": "desmosvaloper1s5gnmccngltteh6ugtsz7fdrykc294tnw2e7pz",
        "botAddress": "desmos1hl0jgxre5z0nkyjj07c5vfdy44yk44atd80uc9",
        "runTime": "22:30",
        "minimumReward": 100000
      },
      {
        "address": "desmosvaloper1jrld5g998gqm4yx26l6cvhxz7y5adgxqzfdpes",
        "botAddress": "desmos1hcgxjhvv43g9z6dc58g428jgc8hdlmf7qh4946",
        "runTime": "12:00",
        "minimumReward": 10000
      }
    ],
    "authzSupport": true
  },
  {
    "name": "cryptoorgchain",
    "restUrl": [
      "https://rest.cosmos.directory/cryptoorgchain",
      "https://lcd-crypto-org.keplr.app/"
    ],
    "rpcUrl": [
      "https://rpc.cosmos.directory/cryptoorgchain",
      "https://mainnet.crypto.org",
      "https://rpc-crypto-org.keplr.app"
    ],
    "gasPrice": "0.025basecro",
    "operators": [
      {
        "address": "crocncl15m2ae4c2ajpkz6hw0d4ucvwfyuwq8ns5z369u8",
        "botAddress": "cro1v9vae554q55xa4pcfdm0p3kv8nxn50jkzh0t3c",
        "runTime": "23:00",
        "minimumReward": 100000
      },
      {
        "address": "crocncl1tkev46yqrjzrjzrqtty30ex68eja2zcltyq2vj",
        "botAddress": "cro1hl0jgxre5z0nkyjj07c5vfdy44yk44atpy24nv",
        "runTime": "22:30",
        "minimumReward": 1000000
      }
    ],
    "authzSupport": true
  },
  {
    "name": "evmos",
    "restUrl": [
      "https://rest.cosmos.directory/evmos",
      "https://rest.bd.evmos.org:1317"
    ],
    "rpcUrl": [
      "https://rpc.cosmos.directory/evmos",
      "https://tendermint.bd.evmos.org:26657"
    ],
    "operators": [
      {
        "address": "evmosvaloper1shvcjzhcxau6qtlz9w82a646ecwp4hq7ayqt0w",
        "botAddress": "evmos194ytn50yhh67rdha8akhs7c6zulnz4n2tkcdkt",
        "runTime": "20:00",
        "minimumReward": 1000
      },
      {
        "address": "evmosvaloper1x5y65hgngh77sxta6s2vpjnfjep3ltllyhf2hs",
        "botAddress": "evmos16e67hq4eqgnfw6pxu8v33mz259z5r30d9v2uq2",
        "runTime": "21:00",
        "minimumReward": 1000
      },
      {
        "address": "evmosvaloper1chx7v975g72xuw8kdpjt94dh35daqqfyc37kys",
        "botAddress": "evmos1k0fpumkxl35p3se0n52e6dc3mh8vy24kn0uqsg",
        "runTime": "21:00",
        "minimumReward": 1000
      },
      {
        "address": "evmosvaloper14zatq4jagqtm9ejgvglnv0t364d88u80futp65",
        "botAddress": "evmos1xul3g9w27tlns7k3d2reqjxqdsgyknkx74prwv",
        "runTime": "21:00",
        "minimumReward": 1001
      },
      {
        "address": "evmosvaloper1pz3mcahcrglf3md4lggax5r95gvmppc6x5w7hw",
        "botAddress": "evmos17va68yw35aleakz62jwqn24s22fd3k545mclkl",
        "runTime": "21:00",
        "minimumReward": 1000
      },
      {
        "address": "evmosvaloper146mfv59nypacvs5l9h0takrcv8jtlk90wr0ggp",
        "botAddress": "evmos17xyeczwsax3st6aykyu4f28s5n3zg6r7eyzu3t",
        "runTime": "21:00",
        "minimumReward": 1000
      },
      {
        "address": "evmosvaloper1qp49y6vh8vvv5yf8ule8fwx6sss82ncz39tunl",
        "botAddress": "evmos10g8dt086qsfw0s27us8uvhnnftf9aanx4afg3h",
        "runTime": "21:05",
        "minimumReward": 1000000000000000000
      },
      {
        "address": "evmosvaloper1f6m9d94lkenw9fy5wmytatt76l849kx6ugdz70",
        "botAddress": "evmos175l97fdm2a6x5xp82psec52elzu8nsl7dmc7an",
        "runTime": "19:00",
        "minimumReward": 1000
      },
      {
        "address": "evmosvaloper1aep37tvd5yh4ydeya2a88g2tkjz6f2lcrfjumh",
        "botAddress": "evmos1v9vae554q55xa4pcfdm0p3kv8nxn50jkcdkuhp",
        "runTime": "23:00",
        "minimumReward": 1000000
      },
      {
        "address": "evmosvaloper1qhazu8zleyn5chrkxymewx3xw5guq2vm6q7zl0",
        "botAddress": "evmos1t8e0n59ta6dnf38vqel7ydme9tajvjegs4jw5g",
        "runTime": "19:15",
        "minimumReward": 10000
      },
      {
        "address": "evmosvaloper18zt355ccyxd3kj23mz5hdz00qqn5lk5kjnj74m",
        "botAddress": "evmos1uwqjtgjhjctjc45ugy7ev5prprhehc7wmuyqdd",
        "runTime": "21:00",
        "minimumReward": 1000
      },
      {
        "address": "evmosvaloper1a36r4jvcprvewxnr2qhfs0h4spec35238s2h7t",
        "botAddress": "evmos1axp36fwjy2vzlaym52urh80wq9l7z2t0shrj2y",
        "runTime": "20:00",
        "minimumReward": 1000000
      },
      {
        "address": "evmosvaloper1ce4vh0e5kanlgc7z0rhcemvd8erjnfzcyfecl7",
        "botAddress": "evmos1grfk7t0k42yxpwqhr7kt4te7j73m2a3vqyv7mw",
        "runTime": "13:37",
        "minimumReward": 1000000
      },
      {
        "address": "evmosvaloper19fxanpnjlggzuur3m3x0puk5ez7j9lrttexwsw",
        "botAddress": "evmos1hl0jgxre5z0nkyjj07c5vfdy44yk44atm7nz44",
        "runTime": "22:30",
        "minimumReward": 1000000
      },
      {
        "address": "evmosvaloper17vze0tk7q7gwpd6jt69p4m5svrty40yw9a88e3",
        "botAddress": "evmos13craf042e76qasxu6f8vl9ds7vtcajyxmr9asz",
        "runTime": "22:30",
        "minimumReward": 1000000
      }
    ],
    "authzSupport": true
  },
  {
    "name": "sifchain",
    "restUrl": [
      "https://rest.cosmos.directory/sifchain",
      "https://api.sifchain.finance"
    ],
    "rpcUrl": [
      "https://rpc.cosmos.directory/sifchain",
      "https://rpc.sifchain.finance"
    ],
    "operators": [
      {
        "address": "sifvaloper1esnwgt6g6x2d3m37pw9lkgsxgzenc36n3a4n0f",
        "botAddress": "sif15xa7vst3jca9qjkngmlysrdfur8gsex9hqvr4g",
        "runTime": "every 1 hour",
        "minimumReward": 100000
      },
      {
        "address": "sifvaloper1lnhxf6war6qlldemkqzp0t3g57hpe9a6nh3tyv",
        "botAddress": "sif194ytn50yhh67rdha8akhs7c6zulnz4n2v2x4rg",
        "runTime": "20:00",
        "minimumReward": 1000
      },
      {
        "address": "sifvaloper1uepjmgfuk6rnd0djsglu88w7d0t49lmlmxj56z",
        "botAddress": "sif1weeu5yuj8n23hd87wsdxqqgfmzzz9zt629p9uf",
        "runTime": "21:00",
        "minimumReward": 1000
      },
      {
        "address": "sifvaloper1ej2es5fjztqjcd4pwa0zyvaevtjd2y5w0djvt9",
        "botAddress": "sif1gvgcxwdk4j46gx3knhuackvqr2hta29z0z5yud",
        "runTime": "21:00",
        "minimumReward": 1001
      },
      {
        "address": "sifvaloper1kttxh8lxsmez56pen3cw307raf45fj9vmvwn5j",
        "botAddress": "sif1mjq48r6435aewerpruwc8up3tz3rzan2fy3pw7",
        "runTime": "19:00",
        "minimumReward": 1000
      },
      {
        "address": "sifvaloper1a2ly5lyry8l4wvx27fzdu6ha5mj53sxceu4uvj",
        "botAddress": "sif1m8d834ykcy3dgrdve4xhxky3u3c2tl9dh9us2v",
        "runTime": "21:00",
        "minimumReward": 1000
      },
      {
        "address": "sifvaloper1r9ssdmc2xm3kv2y5m35mhrvnqms4pjw27umt2l",
        "botAddress": "sif1hl0jgxre5z0nkyjj07c5vfdy44yk44atuzd6qk",
        "runTime": "22:30",
        "minimumReward": 100000
      }
    ],
    "authzSupport": false
  },
  {
    "name": "lumnetwork",
    "restUrl": [
      "https://rest.cosmos.directory/lumnetwork",
      "https://node0.mainnet.lum.network/rest"
    ],
    "rpcUrl": [
      "https://rpc.cosmos.directory/lumnetwork",
      "https://node0.mainnet.lum.network/rpc"
    ],
    "operators": [
      {
        "address": "lumvaloper16w9g7epcvwnmya5khpj2kk9x7k39pjp3ufa3uj",
        "botAddress": "lum15xa7vst3jca9qjkngmlysrdfur8gsex98h7u0h",
        "runTime": [
          "09:00",
          "21:00"
        ],
        "minimumReward": 10000
      },
      {
        "address": "lumvaloper1u6jr0pztvsjpvx77rfzmtw49xwzu9kash9slqs",
        "botAddress": "lum1v9vae554q55xa4pcfdm0p3kv8nxn50jk0x6mca",
        "runTime": "23:00",
        "minimumReward": 1000
      },
      {
        "address": "lumvaloper1ej2es5fjztqjcd4pwa0zyvaevtjd2y5wf0p22w",
        "botAddress": "lum1gvgcxwdk4j46gx3knhuackvqr2hta29zl4xmxj",
        "runTime": "23:00",
        "minimumReward": 1001
      },
      {
        "address": "lumvaloper1txgtzgdj90mqddhyu5gcpkkdeu9g2fu22d85d7",
        "botAddress": "lum1e44rluarkdw56dy2turnwjtvtg4wqvs08pgdz3",
        "runTime": "21:00",
        "minimumReward": 1000
      },
      {
        "address": "lumvaloper1nnl9ygsp04rhkuh3yrr98cnvke586mxlhpfe3w",
        "botAddress": "lum1eml7agwd5x084ennlg6apvskufzrlvnrr687qd",
        "runTime": "21:00",
        "minimumReward": 1000
      },
      {
        "address": "lumvaloper1068lx20jqswpwtykfezssdkn524kqlmlqjeqpa",
        "botAddress": "lum19pqrxrl6n0g0mky4y79hlfzchprmsp5jxdyjew",
        "runTime": "21:00",
        "minimumReward": 1000
      },
      {
        "address": "lumvaloper1up3slj4nr5y23gxkvqn8h5ra9mv0pj2vv70zs4",
        "botAddress": "lum17xyeczwsax3st6aykyu4f28s5n3zg6r7w0wm7h",
        "runTime": "21:00",
        "minimumReward": 1000
      },
      {
        "address": "lumvaloper1axqn30kead92gdsg7pusc6ezxx8ltq465r3hv3",
        "botAddress": "lum1mjq48r6435aewerpruwc8up3tz3rzan2enr75p",
        "runTime": "19:00",
        "minimumReward": 1000
      },
      {
        "address": "lumvaloper1kls9ca0h980sqfmt0497jj8kad3lcws6s7gjsg",
        "botAddress": "lum1uecj925gwmagk8je8c2exmnty6t2jm7xt57ww8",
        "runTime": "21:00",
        "minimumReward": 1000
      },
      {
        "address": "lumvaloper1krkmg6f0sjwalkx3nq39yt0upxgys7alme6lps",
        "botAddress": "lum1h666jcyjycu90w3j6q6cpswsmzh9f73t0lwkf6",
        "runTime": "every 1 hour",
        "minimumReward": 1000
      },
      {
        "address": "lumvaloper1y69ary732dmngmj2g2e8m2ssedugya4may0tj5",
        "botAddress": "lum1305e92ng6a9pdh3ttc3ld459ckxupxt3zx820n",
        "runTime": "19:15",
        "minimumReward": 10000
      },
      {
        "address": "lumvaloper1uqw4e63xwwjmxt6ympdl20dsxtjr7lzx2p20hu",
        "botAddress": "lum1vqhz5g5sq8ku0ka5x9ygal9flkg5vzr92qm0rp",
        "runTime": "20:00",
        "minimumReward": 1000000
      },
      {
        "address": "lumvaloper1zs59ua4l0h6a2hnh08v8qn76f6qh7uxc22vey5",
        "botAddress": "lum1hl0jgxre5z0nkyjj07c5vfdy44yk44atv4l96f",
        "runTime": "22:30",
        "minimumReward": 100000
      },
      {
        "address": "lumvaloper1trkdt99yc4je55759s8z4fctrluxf9pmla7k80",
        "botAddress": "lum1327kewr0m28edp6ee022myyxzvlf3g5exxpvr7",
        "runTime": "14:30",
        "minimumReward": 10000
      },
      {
        "address": "lumvaloper1z7ss5slnpjfkceahl323ag9tkf3a6yrs88h4ng",
        "botAddress": "lum1zwjfxr3j9gnnrhxwtt8t6qqr4pdn7cgj43m53p",
        "runTime": "every 1 hour",
        "minimumReward": 10000
      },
      {
        "address": "lumvaloper1xwazl8ftks4gn00y5x3c47auquc62ssu0kjqgq",
        "botAddress": "lum195mm9y35sekrjk73anw2az9lv9xs5mzt0uj0fr",
        "runTime": "every 1 hour",
        "minimumReward": 10000
      }
    ],
    "authzSupport": true
  },
  {
    "name": "stargaze",
    "restUrl": [
      "https://rest.cosmos.directory/stargaze",
      "https://rest.stargaze-apis.com",
      "https://api.stargaze.ezstaking.io"
    ],
    "rpcUrl": [
      "https://rpc.cosmos.directory/stargaze",
      "https://rpc.stargaze-apis.com",
      "https://rpc.stargaze.ezstaking.io"
    ],
    "operators": [
      {
        "address": "starsvaloper1s679uyrt0uhljj8ws905hetwn87jqdz3n33klw",
        "botAddress": "stars15xa7vst3jca9qjkngmlysrdfur8gsex9xp5g3j",
        "runTime": [
          "09:00",
          "21:00"
        ],
        "minimumReward": 1000
      },
      {
        "address": "starsvaloper10wxn2lv29yqnw2uf4jf439kwy5ef00qd0jluj0",
        "botAddress": "stars1xs023g3yj2mavwn3cjclgsh8mlk0kgsjjzetx5",
        "runTime": "00:00",
        "minimumReward": 10000
      },
      {
        "address": "starsvaloper1y3cxrze7kmktj93atd42g9rffyg823g0qjqelc",
        "botAddress": "stars1eml7agwd5x084ennlg6apvskufzrlvnrzvd27g",
        "runTime": "21:00",
        "minimumReward": 1000
      },
      {
        "address": "starsvaloper1r4sevyvum9ppqlw75t6h0ex9j4j9dzydyuhsmz",
        "botAddress": "stars17xyeczwsax3st6aykyu4f28s5n3zg6r70ey0qj",
        "runTime": "21:00",
        "minimumReward": 1000
      },
      {
        "address": "starsvaloper12v78y2lrpy2euhuzjtd6ssyzz3zllgs0uqk3nn",
        "botAddress": "stars1305e92ng6a9pdh3ttc3ld459ckxupxt3rsd73k",
        "runTime": "19:15",
        "minimumReward": 10000
      },
      {
        "address": "starsvaloper1mz2qks48v486d9m8wp4l9fxm2e9l0e0kzk79m5",
        "botAddress": "stars1mjq48r6435aewerpruwc8up3tz3rzan2c9f22y",
        "runTime": "19:00",
        "minimumReward": 1000
      },
      {
        "address": "starsvaloper1hr4ag3mdzy08rl6r7pga832kvchqctvmzdneds",
        "botAddress": "stars1m5hgzum68rjf4c7zhezgkj8hlnmr0kghzavkpp",
        "runTime": "10:00",
        "minimumReward": 10000
      },
      {
        "address": "starsvaloper1yskcx5zfkr3nacn6f5zd08yw72zwm4s06x8tpz",
        "botAddress": "stars1hcgxjhvv43g9z6dc58g428jgc8hdlmf7qn0gfn",
        "runTime": "12:00",
        "minimumReward": 10000
      },
      {
        "address": "starsvaloper13agg47uffkehwqpvqeqp86aamjmkvmt4hyt9z7",
        "botAddress": "stars1vqhz5g5sq8ku0ka5x9ygal9flkg5vzr9tk3may",
        "runTime": "20:00",
        "minimumReward": 1000000
      },
      {
        "address": "starsvaloper17h2x3j7u44qkrq0sk8ul0r2qr440rwgjvlln5d",
        "botAddress": "stars14gra89zm8753pfuhvujjulmtkf2qq70fdcp9k9",
        "runTime": "17:28",
        "minimumReward": 10000
      },
      {
        "address": "starsvaloper1y58hfnm90r4efhlydx0gavz57lvm7k6uulkg3h",
        "botAddress": "stars1grfk7t0k42yxpwqhr7kt4te7j73m2a3vke2d2h",
        "runTime": "13:37",
        "minimumReward": 10000
      }
    ],
    "authzSupport": true
  },
  {
    "name": "comdex",
    "restUrl": [
      "https://rest.cosmos.directory/comdex",
      "https://api.comdex.audit.one/rest",
      "https://rest.comdex.one"
    ],
    "rpcUrl": [
      "https://rpc.cosmos.directory/comdex",
      "https://api.comdex.audit.one/rpc/",
      "https://rpc.comdex.one"
    ],
    "operators": [
      {
        "address": "comdexvaloper1flh26y7f2vsam4a6snwgrqaxkhe0g2yljstdqm",
        "botAddress": "comdex15xa7vst3jca9qjkngmlysrdfur8gsex94jphr5",
        "runTime": [
          "09:00",
          "21:00"
        ],
        "minimumReward": 1000
      },
      {
        "address": "comdexvaloper195re7mhwh9urewm3rvaj9r7vm6j63c4sd78njd",
        "botAddress": "comdex194ytn50yhh67rdha8akhs7c6zulnz4n2wctp45",
        "runTime": "20:00",
        "minimumReward": 1000
      },
      {
        "address": "comdexvaloper19qz6sgw7llrft2x05lp4swy569e5sla6gl3cuu",
        "botAddress": "comdex1e44rluarkdw56dy2turnwjtvtg4wqvs04yhxwj",
        "runTime": "21:00",
        "minimumReward": 1000
      },
      {
        "address": "comdexvaloper1ej2es5fjztqjcd4pwa0zyvaevtjd2y5wh2dqrg",
        "botAddress": "comdex1gvgcxwdk4j46gx3knhuackvqr2hta29zdses23",
        "runTime": "21:00",
        "minimumReward": 1001
      },
      {
        "address": "comdexvaloper14yh3sqetnphupx2r4jrjctpsqqg7jqmnmzpxc4",
        "botAddress": "comdex1h43hjfxlz8t6y5wewma63jz7melv46gjr47jfp",
        "runTime": "21:00",
        "minimumReward": 1000
      },
      {
        "address": "comdexvaloper1gfe4f7urf866xte5cpmkgsw7q2u97qj06ldtj3",
        "botAddress": "comdex1mjq48r6435aewerpruwc8up3tz3rzan2tku4cz",
        "runTime": "19:00",
        "minimumReward": 1000
      },
      {
        "address": "comdexvaloper12dseyeqwsv3lkxlks45p4fp7et4qnzn5vkavjf",
        "botAddress": "comdex1v9vae554q55xa4pcfdm0p3kv8nxn50jkar9s57",
        "runTime": "23:00",
        "minimumReward": 1000
      },
      {
        "address": "comdexvaloper10d87jx68zygmwagu9ggzxpept07zs7nmcpyjr6",
        "botAddress": "comdex1305e92ng6a9pdh3ttc3ld459ckxupxt3srcprs",
        "runTime": "19:15",
        "minimumReward": 10000
      },
      {
        "address": "comdexvaloper1lxh0u07haj646pt9e0l2l4qc3d8htfx59hp5ft",
        "botAddress": "comdex1uwqjtgjhjctjc45ugy7ev5prprhehc7w7jhvwj",
        "runTime": "21:00",
        "minimumReward": 1000
      },
      {
        "address": "comdexvaloper120g4zfrj75ezl6cmd466tk0rj9h3dkskc5tvkh",
        "botAddress": "comdex1m5hgzum68rjf4c7zhezgkj8hlnmr0kgh3wefn8",
        "runTime": "10:00",
        "minimumReward": 1000
      }
    ],
    "authzSupport": false
  },
  {
    "name": "cheqd",
    "restUrl": [
      "https://rest.cosmos.directory/cheqd",
      "https://api.cheqd.net"
    ],
    "rpcUrl": [
      "https://rpc.cosmos.directory/cheqd",
      "https://rpc.cheqd.net"
    ],
    "gasPrice": "25ncheq",
    "operators": [
      {
        "address": "cheqdvaloper1m0f5mdkusqq24zhf8azjn2j5v2jqwqlt3ukrc0",
        "botAddress": "cheqd1ypntyymvjg90ntxwes3hxtmuvvh4fcr8w082sd",
        "runTime": "21:00",
        "minimumReward": 1000
      },
      {
        "address": "cheqdvaloper1qsp3a2qd6km9g0hczsac8279wcwmzmvzgvre8w",
        "botAddress": "cheqd1e44rluarkdw56dy2turnwjtvtg4wqvs0ufeyu5",
        "runTime": "21:00",
        "minimumReward": 1000
      },
      {
        "address": "cheqdvaloper1xwazl8ftks4gn00y5x3c47auquc62ssu5r5utr",
        "botAddress": "cheqd195mm9y35sekrjk73anw2az9lv9xs5mzt55rxhx",
        "runTime": "every 1 hour",
        "minimumReward": 1000
      }
    ],
    "authzSupport": true
  },
  {
    "name": "umee",
    "restUrl": [
      "https://rest.cosmos.directory/umee",
      "https://api.aphrodite.main.network.umee.cc",
      "https://api.apollo.main.network.umee.cc",
      "https://api.artemis.main.network.umee.cc",
      "https://api.athena.main.network.umee.cc",
      "https://api.beaked.main.network.umee.cc",
      "https://api.bottlenose.main.network.umee.cc"
    ],
    "rpcUrl": [
      "https://rpc.cosmos.directory/umee",
      "https://rpc.aphrodite.main.network.umee.cc",
      "https://rpc.apollo.main.network.umee.cc",
      "https://rpc.artemis.main.network.umee.cc",
      "https://rpc.athena.main.network.umee.cc",
      "https://rpc.beaked.main.network.umee.cc",
      "https://rpc.bottlenose.main.network.umee.cc"
    ],
    "operators": [
      {
        "address": "umeevaloper14vmuhgm04ffvzts9jxm2wy5d538g96ru9fsg5v",
        "botAddress": "umee1m5hgzum68rjf4c7zhezgkj8hlnmr0kghyhx5wz",
        "runTime": "10:00",
        "minimumReward": 10000
      },
      {
        "address": "umeevaloper1py60fpud4w468zn7mthfa25xnzuawjum7w90q2",
        "botAddress": "umee194ytn50yhh67rdha8akhs7c6zulnz4n2mp5ug3",
        "runTime": "20:00",
        "minimumReward": 1
      },
      {
        "address": "umeevaloper1gvt9l5tshr0fp8ksl2tuem584z69eyvt9m8yh6",
        "botAddress": "umee19pqrxrl6n0g0mky4y79hlfzchprmsp5jp3yygg",
        "runTime": "17:00",
        "minimumReward": 10000
      }
    ],
    "authzSupport": true
  },
  {
    "name": "bitsong",
    "restUrl": [
      "https://rest.cosmos.directory/bitsong",
      "https://lcd-bitsong.itastakers.com"
    ],
    "rpcUrl": [
      "https://rpc.cosmos.directory/bitsong",
      "https://rpc-bitsong.itastakers.com"
    ],
    "operators": [
      {
        "address": "bitsongvaloper1mvpx2jnq7vnur3dehwesddg6as5eua0jy2a99s",
        "botAddress": "bitsong1wdc6rmm2ng2jkeytt4ptas3vhx2t94yjvcg4g4",
        "runTime": [
          "09:00",
          "21:00"
        ],
        "minimumReward": 1000
      },
      {
        "address": "bitsongvaloper129y6g55wz7mz9vs2nudfvfdaun80fuphnltfpf",
        "botAddress": "bitsong14td30sayes36tm042gcrwpynky927x2c434c06",
        "runTime": "20:00",
        "minimumReward": 1000000
      },
      {
        "address": "bitsongvaloper1mceksy7l3xenuyx4dzl64erf3fh29a3r2ercnz",
        "botAddress": "bitsong1m5hgzum68rjf4c7zhezgkj8hlnmr0kgh6gfrgl",
        "runTime": "10:00",
        "minimumReward": 100000
      },
      {
        "address": "bitsongvaloper18wf0w252jxk3kgl5vlst8ttat8xzfnvejuftk2",
        "botAddress": "bitsong16swn43y3wt70jex2l0dzcf987w8000psq7mpu8",
        "runTime": "21:00",
        "minimumReward": 100000
      },
      {
        "address": "bitsongvaloper1xwazl8ftks4gn00y5x3c47auquc62ssugxgm5z",
        "botAddress": "bitsong1kxv5szlqgt8p7w95w76m7ahgjt58ultqkmpjja",
        "runTime": "every 1 hour",
        "minimumReward": 100000
      }
    ],
    "authzSupport": true
  },
  {
    "name": "persistence",
    "restUrl": [
      "https://rest.cosmos.directory/persistence",
      "https://rest.core.persistence.one"
    ],
    "rpcUrl": [
      "https://rpc.cosmos.directory/persistence",
      "https://rpc.core.persistence.one"
    ],
    "operators": [
      {
        "address": "persistencevaloper1pdse5rr5njkkka6qeu5m8u704h6z67w5r700vn",
        "botAddress": "persistence1atgss2zpwl9m8fmm32gzrkjtqw3tdawguqw6tk",
        "runTime": "20:00",
        "minimumReward": 1000000
      },
      {
        "address": "persistencevaloper1nchnrey36nrvzjslscu0c3l8j0r4z92hlsz3gk",
        "botAddress": "persistence1f204r62y7l3ye7s3z05pvwufjawaf6vefpjmk0",
        "runTime": "23:00",
        "minimumReward": 10000
      },
      {
        "address": "persistencevaloper10sc98vt6saux8asexnsp2hgvkgmjmful8w5cuw",
        "botAddress": "persistence1n8htrjks32y59u3fxwuy6fnz868n667k8ltezs",
        "runTime": "every 1 hour",
        "minimumReward": 10000
      },
      {
        "address": "persistencevaloper1f9p23ru4sw8p2044237ckfhwdpklrn0ahdaujg",
        "botAddress": "persistence1m5hgzum68rjf4c7zhezgkj8hlnmr0kghcdacy5",
        "runTime": "10:00",
        "minimumReward": 100000
      },
      {
        "address": "persistencevaloper1r7gdc8ag4ktmrvhed2xp09n3klrjuznwdzsru2",
        "botAddress": "persistence1cuzmc99n343he6mvj3mzq7fnc4ncqlau3zter9",
        "runTime": "21:00",
        "minimumReward": 100000
      }
    ],
    "authzSupport": true
  },
  {
    "name": "agoric",
    "restUrl": [
      "https://rest.cosmos.directory/agoric"
    ],
    "rpcUrl": [
      "https://rpc.cosmos.directory/agoric"
    ],
    "operators": [
      {
        "address": "agoricvaloper1kh8nwuee2y353u6nmv8jffpvhtzs7xu8f4klam",
        "botAddress": "agoric148kutx4cag3js995cesc0rpuwpe85hq7zk5ry3",
        "runTime": "20:00",
        "minimumReward": 1000000
      },
      {
        "address": "agoricvaloper1mxhgvj2c93xahahx9d9fc7rwwtufqza5cn6uhn",
        "botAddress": "agoric1hl0jgxre5z0nkyjj07c5vfdy44yk44attzqnlt",
        "runTime": "22:30",
        "minimumReward": 100000
      }
    ],
    "authzSupport": true
  },
  {
    "name": "impacthub",
    "restUrl": [
      "https://rest.cosmos.directory/impacthub",
      "https://lcd-impacthub.keplr.app",
      "https://proxies.sifchain.finance/api/impacthub-3/rest",
      "https://impacthub.ixo.world/rest/"
    ],
    "rpcUrl": [
      "https://rpc.cosmos.directory/impacthub",
      "https://rpc-impacthub.keplr.app",
      "https://proxies.sifchain.finance/api/impacthub-3/rpc"
    ],
    "gasPrice": "0.025uixo",
    "operators": [
      {
        "address": "ixovaloper1m3kz9q3hp50udyq5tt4rawrexnay4y7jpyvtr9",
        "botAddress": "ixo1vqhz5g5sq8ku0ka5x9ygal9flkg5vzr9qlc5jx",
        "runTime": "20:00",
        "minimumReward": 1000000
      },
      {
        "address": "ixovaloper1a3qpp5ff9cgnusxwufdkmnvn83446lf9vq88ga",
        "botAddress": "ixo1m5hgzum68rjf4c7zhezgkj8hlnmr0kghf59ewr",
        "runTime": "10:00",
        "minimumReward": 100000
      },
      {
        "address": "ixovaloper1ktjjvaurdupt7nvmfkgycn7mv0jcx5frz0dwzf",
        "botAddress": "ixo1mjq48r6435aewerpruwc8up3tz3rzan2nvq99x",
        "runTime": "21:00",
        "minimumReward": 100000
      }
    ],
    "authzSupport": false
  },
  {
    "name": "kichain",
    "restUrl": [
      "https://rest.cosmos.directory/kichain",
      "https://api-mainnet.blockchain.ki"
    ],
    "rpcUrl": [
      "https://rpc.cosmos.directory/kichain"
    ],
    "gasPrice": "0.025uxki",
    "operators": [
      {
        "address": "kivaloper183ak9rcvfazp5rtljve6v06tyue3dfrglvpfux",
        "botAddress": "ki15xa7vst3jca9qjkngmlysrdfur8gsex9rsj67h",
        "runTime": [
          "09:00",
          "21:00"
        ],
        "minimumReward": 1000
      },
      {
        "address": "kivaloper1n5cpxhwm5rpgellky5njz67sx8sp0t6ejyxevq",
        "botAddress": "ki1vqhz5g5sq8ku0ka5x9ygal9flkg5vzr9w8hfjp",
        "runTime": "20:00",
        "minimumReward": 1000000
      },
      {
        "address": "kivaloper1lykm0h574w0r3jm545hhlfnd8937a70022xlwl",
        "botAddress": "ki1v9vae554q55xa4pcfdm0p3kv8nxn50jktpkafa",
        "runTime": "23:00",
        "minimumReward": 100000
      },
      {
        "address": "kivaloper14g4ztk36q529vx8ash7y8hr047kgzxlvyh2ch5",
        "botAddress": "ki1mjq48r6435aewerpruwc8up3tz3rzan2a50c9p",
        "runTime": "21:00",
        "minimumReward": 100000
      }
    ],
    "authzSupport": false
  },
  {
    "name": "sommelier",
    "restUrl": [
      "https://rest.cosmos.directory/sommelier",
      "https://lcd-sommelier.keplr.app"
    ],
    "rpcUrl": [
      "https://rpc.cosmos.directory/sommelier",
      "https://rpc-sommelier.keplr.app"
    ],
    "operators": [
      {
        "address": "sommvaloper1cgdlryczzgrk7d4kkeawqg7t6ldz4x84yu305c",
        "botAddress": "somm1vqhz5g5sq8ku0ka5x9ygal9flkg5vzr9nkf28l",
        "runTime": "20:00",
        "minimumReward": 1000000
      }
    ]
  },
  {
    "name": "konstellation",
    "restUrl": [
      "https://node1.konstellation.tech:1318"
    ],
    "rpcUrl": [
      "https://node1.konstellation.tech:26657"
    ],
    "image": "https://raw.githubusercontent.com/Konstellation/DARC_token/main/darctoken.svg",
    "operators": [
      {
        "address": "darcvaloper14kuh954mw4xp7gz5kvr3vtul0lpz5xt3tecpep",
        "botAddress": "darc14kuh954mw4xp7gz5kvr3vtul0lpz5xt36agx4f",
        "runTime": "20:00",
        "minimumReward": 100000
      },
      {
        "address": "darcvaloper1cmtxucuhf0hysjrx02p9fvzjr5kkcgcj9nxwhc",
        "botAddress": "darc1v9vae554q55xa4pcfdm0p3kv8nxn50jk9dnrq7",
        "runTime": "23:00",
        "minimumReward": 100000
      },
      {
        "address": "darcvaloper1yww5jnu4y39vyea47xs4z7r45yz9rl5dpxg67v",
        "botAddress": "darc1m8d834ykcy3dgrdve4xhxky3u3c2tl9dde8hgs",
        "runTime": "21:00",
        "minimumReward": 100000
      },
      {
        "address": "darcvaloper1pk8e47hdlw9mtnphz3klhkeed8wlq8gwjw7m0w",
        "botAddress": "darc1mjq48r6435aewerpruwc8up3tz3rzan2nc2xvz",
        "runTime": "21:00",
        "minimumReward": 100000
      }
    ],
    "authzSupport": false
  },
  {
    "name": "fetchhub",
    "restUrl": [
      "https://rest-fetchhub.fetch.ai"
    ],
    "rpcUrl": [
      "https://rpc-fetchhub.fetch.ai:443"
    ],
    "operators": [
      {
        "address": "fetchvaloper1a7l5xar7vyymvahfelar6vtkdar5x9a54l7zvc",
        "botAddress": "fetch1v9vae554q55xa4pcfdm0p3kv8nxn50jkf3wk07",
        "runTime": "23:00",
        "minimumReward": 10000000000000000
      },
      {
        "address": "fetchvaloper13uwrjldm8m45cuarjdvgk9qwnysf835rgrugc6",
        "botAddress": "fetch1m5hgzum68rjf4c7zhezgkj8hlnmr0kgh9uj0g8",
        "runTime": "10:00",
        "minimumReward": 10000000000000000
      },
      {
        "address": "fetchvaloper1mr8tqsr3cjp4vh30j8h32uluh5nhnjnh8lkef0",
        "botAddress": "fetch1mjq48r6435aewerpruwc8up3tz3rzan2lyhnrz",
        "runTime": "21:00",
        "minimumReward": 10000000000000000
      }
    ],
    "authzSupport": false
  },
  {
    "name": "cerberus",
    "restUrl": [
      "https://rest.cosmos.directory/cerberus"
    ],
    "rpcUrl": [
      "https://rpc.cosmos.directory/cerberus"
    ],
    "gasPrice": "0.025ucrbrus",
    "testAddress": "cerberus1yxsmtnxdt6gxnaqrg0j0nudg7et2gqczd38dxa",
    "ownerAddress": "cerberusvaloper1tat2cy3f9djtq9z7ly262sqngcarvaktr0w78f",
    "operators": [
      {
        "address": "cerberusvaloper1ga0xxzst2hjyjtfqnffz2mapn8vk8ufysqsn30",
        "botAddress": "cerberus15xa7vst3jca9qjkngmlysrdfur8gsex9w6ru0g",
        "runTime": "every 5 minutes",
        "minimumReward": 10000
      },
      {
        "address": "cerberusvaloper18twaqg4vaextnm5dddgmlm5quwymaswkchqt3a",
        "botAddress": "cerberus1uxwnhyjd2m5y6mpqsdg95y4ty0a5jtfrjhkgq5",
        "runTime": "every 4 minutes",
        "minimumReward": 10000000
      },
      {
        "address": "cerberusvaloper1u7m9kwj8tvwjaxympp3r8xq7d0pf5la994x7u8",
        "botAddress": "cerberus1r8egcurpwxftegr07gjv9gwffw4fk009hq0rdg",
        "runTime": "every 15 minutes",
        "minimumReward": 100000000
      },
      {
        "address": "cerberusvaloper1tat2cy3f9djtq9z7ly262sqngcarvaktr0w78f",
        "botAddress": "cerberus1yxsmtnxdt6gxnaqrg0j0nudg7et2gqczd38dxa",
        "runTime": "every 15 minutes",
        "minimumReward": 100000000
      },
      {
        "address": "cerberusvaloper1uvl2g9nd8qttjjyxjs30x7fj878d3wt4lt4juq",
        "botAddress": "cerberus1e7tcnlaen39yafqxcj5zhnd0m8r8xlzyq92vrv",
        "runTime": "21:00",
        "minimumReward": 100000000
      },
      {
        "address": "cerberusvaloper18g9868awp4dtxn5n5cjd7e30y8djevc80hqyad",
        "botAddress": "cerberus1h43hjfxlz8t6y5wewma63jz7melv46gjcaue9a",
        "runTime": "every 4 minutes",
        "minimumReward": 100
      },
      {
        "address": "cerberusvaloper1g3d36rfxfqtlnz3hzd05cs2wrjgykcz2g649a8",
        "botAddress": "cerberus1e44rluarkdw56dy2turnwjtvtg4wqvs0wv4dzw",
        "runTime": "every 4 minutes",
        "minimumReward": 100
      },
      {
        "address": "cerberusvaloper1td92z5qwl39f407gxf6lu2x80enat7t3jfefnf",
        "botAddress": "cerberus1zwjfxr3j9gnnrhxwtt8t6qqr4pdn7cgjuux537",
        "runTime": "every 1 hour",
        "minimumReward": 100000000
      },
      {
        "address": "cerberusvaloper1r34mlqewsxrde38vp3tzwh3rk5vt6ez0slzuvu",
        "botAddress": "cerberus16r56awgxe7mkrwpsnurjexfdg0n3f4f3dgf090",
        "runTime": "21:00",
        "minimumReward": 10000
      },
      {
        "address": "cerberusvaloper1lxz6ucd5qydhpwtpatn9wu83fc002v08tek6zh",
        "botAddress": "cerberus1305e92ng6a9pdh3ttc3ld459ckxupxt3tt620v",
        "runTime": "every 5 minutes",
        "minimumReward": 10000
      },
      {
        "address": "cerberusvaloper1y3thykrje2fmdcf8wva8l8kphmwpx89ur4erq3",
        "botAddress": "cerberus1v9vae554q55xa4pcfdm0p3kv8nxn50jkxt8mcz",
        "runTime": "every 15 minutes",
        "minimumReward": 10000
      },
      {
        "address": "cerberusvaloper1evv5y2ake002n9l27t5qhqcwhgwd6up2m2yhcy",
        "botAddress": "cerberus1m8d834ykcy3dgrdve4xhxky3u3c2tl9dwln0sv",
        "runTime": "every 1 hour",
        "minimumReward": 100000000
      },
      {
        "address": "cerberusvaloper1s3k0rhxxt8jl0tgyn2sule8rkzkx58x04a900g",
        "botAddress": "cerberus1x9e5qkjzzmfhw4dt05aludazwvd5x6340zl42n",
        "runTime": "every 1 hour",
        "minimumReward": 100000000
      },
      {
        "address": "cerberusvaloper16cfkt9n0pcftg0ky3rk9aegqdp383uwge38rdl",
        "botAddress": "cerberus1mjq48r6435aewerpruwc8up3tz3rzan2s77757",
        "runTime": "21:00",
        "minimumReward": 1000000
      },
      {
        "address": "cerberusvaloper10ypajp3q5zu5yxfud3ayd95th0k7467k3s5vh7",
        "botAddress": "cerberus13yfd74cezsrjcmhvmh6wkfwfuj7fds5eenhn64",
        "runTime": "every 15 minutes",
        "minimumReward": 100000000
      },
      {
        "address": "cerberusvaloper1c4pewt03f0fnwrf4vcgawzl6pllm3l9kfffu7l",
        "botAddress": "cerberus1jsmtq9z9qpeda0pyff9w8u66mkxrtzser8cjew",
        "runTime": "every 15 minutes",
        "minimumReward": 100000
      },
      {
        "address": "cerberusvaloper1cy9jhuf3cx2z33duxld7p57gtege6hfhrar9g9",
        "botAddress": "cerberus1hpwxnnrtsc6zjx4glup77tfe5z54lmtqe3tusv",
        "runTime": "every 17 minutes",
        "minimumReward": 1000000
      },
      {
        "address": "cerberusvaloper1zl4vt84hya03e8hu7dx4q4cvn2ts2xdrrnnufr",
        "botAddress": "cerberus1weeu5yuj8n23hd87wsdxqqgfmzzz9zt6nlw6xf",
        "runTime": "every 15 minutes",
        "minimumReward": 1000000
      },
      {
        "address": "cerberusvaloper1xwazl8ftks4gn00y5x3c47auquc62ssuvav5f9",
        "botAddress": "cerberus195mm9y35sekrjk73anw2az9lv9xs5mztx300fu",
        "runTime": "every 1 hour",
        "minimumReward": 1000000
      },
      {
        "address": "cerberusvaloper1dh25k2zuf0tgz8dsp3v0utw0xch2ljxu3lnsct",
        "botAddress": "cerberus12yeq3h92ew3e00tt2kma5q0t7tmangvy9ydsxn",
        "runTime": "every 15 minutes",
        "minimumReward": 1000000
      },
      {
        "address": "cerberusvaloper1q9d3algfdhuyggwtr3svgdmu22yke9yuy6nye3",
        "botAddress": "cerberus1zf8gz27gs5py3ua9lpu958w24j0jyj0t7jzmra",
        "runTime": "every 15 minutes",
        "minimumReward": 100000000
      },
      {
        "address": "cerberusvaloper1l6kfy4xvy0a34fseyhvc6f6k8asukfdz8462mg",
        "botAddress": "cerberus17xyeczwsax3st6aykyu4f28s5n3zg6r78znm7g",
        "runTime": "every 15 minutes",
        "minimumReward": 100000000
      },
      {
        "address": "cerberusvaloper13uz8x0rgm950639yklqq5tnjh6gwfpfhu67yyk",
        "botAddress": "cerberus106n92ygqknaw5wcgl2e9v0duxxux6ntt2cf87q",
        "runTime": "every 1 hour",
        "minimumReward": 1000000
      },
      {
        "address": "cerberusvaloper1j80fpcsumfkxypvydvtwtz3j4sdwr8c2x9fw5y",
        "botAddress": "cerberus1zr3hn5faf8tjdc2h576qt02g8t5h9pevz478ge",
        "runTime": "every 1 hour",
        "minimumReward": 1000000
      },
      {
        "address": "cerberusvaloper1g2k6a7akrmm9jwa0n8eg2vfe70j2u5l4myw8lt",
        "botAddress": "cerberus17xs4md6flec0klct07874ntqppg78ane2dm4f3",
        "runTime": "every 15 minutes",
        "minimumReward": 100000000
      },
      {
        "address": "cerberusvaloper1krkmg6f0sjwalkx3nq39yt0upxgys7alcjytq4",
        "botAddress": "cerberus1h666jcyjycu90w3j6q6cpswsmzh9f73txjnkf9",
        "runTime": "every 2 minutes",
        "minimumReward": 1000000
      },
      {
        "address": "cerberusvaloper1gk0q0vfxcz04sqchtjxyc038n8x06pd6s5yshf",
        "botAddress": "cerberus12s3ys786fatss7ngyrq7cqlcth7au4n3fww5a8",
        "runTime": "every 15 minutes",
        "minimumReward": 100000000
      },
      {
<<<<<<< HEAD
        "address": "cerberusvaloper140l6y2gp3gxvay6qtn70re7z2s0gn57z90e2f5",
        "botAddress": "cerberus12xpq68caw2aqdu70jm4k792g0v9prhrpuyxd4n",
=======
        "address": "cerberusvaloper1ge32slufqfqy206mlvcszcgtg570thgke0rdhs",
        "botAddress": "cerberus1h5kwkrrny99qjejnymgvzxpyktudnqa76uhe8e",
>>>>>>> 8d3b411e
        "runTime": "every 15 minutes",
        "minimumReward": 100000000
      }
    ],
    "authzSupport": true
  }
]<|MERGE_RESOLUTION|>--- conflicted
+++ resolved
@@ -2208,13 +2208,14 @@
         "minimumReward": 100000000
       },
       {
-<<<<<<< HEAD
         "address": "cerberusvaloper140l6y2gp3gxvay6qtn70re7z2s0gn57z90e2f5",
         "botAddress": "cerberus12xpq68caw2aqdu70jm4k792g0v9prhrpuyxd4n",
-=======
+        "runTime": "every 15 minutes",
+        "minimumReward": 100000000
+      },
+      {
         "address": "cerberusvaloper1ge32slufqfqy206mlvcszcgtg570thgke0rdhs",
         "botAddress": "cerberus1h5kwkrrny99qjejnymgvzxpyktudnqa76uhe8e",
->>>>>>> 8d3b411e
         "runTime": "every 15 minutes",
         "minimumReward": 100000000
       }
