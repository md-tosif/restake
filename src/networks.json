[
  {
    "name": "osmosis",
    "restUrl": [
      "https://rest.cosmos.directory/osmosis",
      "https://lcd-osmosis.blockapsis.com"
    ],
    "rpcUrl": [
      "https://rpc.cosmos.directory/osmosis",
      "https://osmosis.validator.network",
      "https://rpc-osmosis.blockapsis.com"
    ],
    "gasPrice": "0uosmo",
    "testAddress": "osmo1yxsmtnxdt6gxnaqrg0j0nudg7et2gqczed559y",
    "ownerAddress": "osmovaloper1u5v0m74mql5nzfx2yh43s2tke4mvzghr6m2n5t",
    "operators": [
      {
        "address": "osmovaloper17mggn4znyeyg25wd7498qxl7r2jhgue8td054x",
        "botAddress": "osmo1ks0uf2zxgv6qjyzjwfvfxyv5vp2m6nk5p5wwvc",
        "runTime": "18:00",
        "minimumReward": 1000
      },
      {
        "address": "osmovaloper1pxphtfhqnx9ny27d53z4052e3r76e7qq495ehm",
        "botAddress": "osmo194ytn50yhh67rdha8akhs7c6zulnz4n2pv6n63",
        "runTime": "every 1 hour",
        "minimumReward": 1
      },
      {
        "address": "osmovaloper1u5v0m74mql5nzfx2yh43s2tke4mvzghr6m2n5t",
        "botAddress": "osmo1yxsmtnxdt6gxnaqrg0j0nudg7et2gqczed559y",
        "runTime": [
          "09:00",
          "21:00"
        ],
        "minimumReward": 1000
      },
      {
        "address": "osmovaloper1zfcmwh56kmz4wqqg2t8pxrm228dx2c6hhzhtx7",
        "botAddress": "osmo1z0xzvw999jh7ekce7eqnex2fj7cnn6xwxqfugk",
        "runTime": "21:00",
        "minimumReward": 1000
      },
      {
        "address": "osmovaloper1vrw2c99yvu5t9gugzuj38w35vmhmazzgx7dckk",
        "botAddress": "osmo1yl54sf2ekqsc7y7r33267vhc546trx3fwz6yld",
        "runTime": "21:00",
        "minimumReward": 1000
      },
      {
        "address": "osmovaloper1md9f5524vtmrn64lyv2pdfn7cnkjkklf44vtjz",
        "botAddress": "osmo1e44rluarkdw56dy2turnwjtvtg4wqvs06sx5ph",
        "runTime": "21:00",
        "minimumReward": 10000
      },
      {
        "address": "osmovaloper1t8qckan2yrygq7kl9apwhzfalwzgc2429p8f0s",
        "botAddress": "osmo1eml7agwd5x084ennlg6apvskufzrlvnr7tf8rt",
        "runTime": "21:00",
        "minimumReward": 10000
      },
      {
        "address": "osmovaloper16n0t7lmy4wnhjytzkncjdkxrsu9yfjm3ex7hxr",
        "botAddress": "osmo106n92ygqknaw5wcgl2e9v0duxxux6ntt7y67ae",
        "runTime": "21:00",
        "minimumReward": 10000
      },
      {
        "address": "osmovaloper1ej2es5fjztqjcd4pwa0zyvaevtjd2y5w37wr9t",
        "botAddress": "osmo1gvgcxwdk4j46gx3knhuackvqr2hta29zzygz95",
        "runTime": "21:00",
        "minimumReward": 5000
      },
      {
        "address": "osmovaloper1xwazl8ftks4gn00y5x3c47auquc62ssuh8af89",
        "botAddress": "osmo195mm9y35sekrjk73anw2az9lv9xs5mztjduk29",
        "runTime": "every 1 hour",
        "minimumReward": 10000
      },
      {
        "address": "osmovaloper1u6jr0pztvsjpvx77rfzmtw49xwzu9kas05lk04",
        "botAddress": "osmo1v9vae554q55xa4pcfdm0p3kv8nxn50jkjh5zmm",
        "runTime": "23:00",
        "minimumReward": 10000
      },
      {
        "address": "osmovaloper1glmy88g0uf6vmw29pyxu3yq0pxpjqtzqr5e57n",
        "botAddress": "osmo12xpq68caw2aqdu70jm4k792g0v9prhrpgc45k2",
        "runTime": "22:00",
        "minimumReward": 10000
      },
      {
        "address": "osmovaloper16q8xd335y38xk2ul67mjg27vdnrcnklt4wx6kt",
        "botAddress": "osmo1mjq48r6435aewerpruwc8up3tz3rzan2yzd8h8",
        "runTime": "19:00",
        "minimumReward": 10000
      },
      {
        "address": "osmovaloper1h2c47vd943scjlfum6yc5frvu2l279lwjep5d6",
        "botAddress": "osmo1305e92ng6a9pdh3ttc3ld459ckxupxt3lhfnv4",
        "runTime": "17:25",
        "minimumReward": 10000
      },
      {
        "address": "osmovaloper16gm3cvhluf9xfurkx9qgxq7pldvd479l0j6zms",
        "botAddress": "osmo17xyeczwsax3st6aykyu4f28s5n3zg6r7n7qza3",
        "runTime": "21:00",
        "minimumReward": 10000
      },
      {
        "address": "osmovaloper1kls9ca0h980sqfmt0497jj8kad3lcws6g08mld",
        "botAddress": "osmo1uecj925gwmagk8je8c2exmnty6t2jm7xk9shdp",
        "runTime": "21:00",
        "minimumReward": 1000
      },
      {
        "address": "osmovaloper10ymws40tepmjcu3a2wuy266ddna4ktas0zuzm4",
        "botAddress": "osmo1uwqjtgjhjctjc45ugy7ev5prprhehc7w3xx7ph",
        "runTime": "21:00",
        "minimumReward": 1000
      },
      {
        "address": "osmovaloper1feh2keupglep6mvxf5c96eulh3puujjryj2h8v",
        "botAddress": "osmo1vqhz5g5sq8ku0ka5x9ygal9flkg5vzr9h34kq8",
        "runTime": "20:00",
        "minimumReward": 1000000
      },
      {
        "address": "osmovaloper125kjmvuv5sv7qct2t6wc99h3mp7hpyxw37dcgg",
        "botAddress": "osmo1tah24yf5pndrwwc8hsdmjahgyf4s5s7nherfmw",
        "runTime": "1:00",
        "minimumReward": 1000
      },
      {
        "address": "osmovaloper1z5xyynz9ewuf044uaweswldut34z34z3cwpt7y",
        "botAddress": "osmo1hl0jgxre5z0nkyjj07c5vfdy44yk44at3y3ue0",
        "runTime": "22:30",
        "minimumReward": 1000
      },
      {
        "address": "osmovaloper17h2x3j7u44qkrq0sk8ul0r2qr440rwgjp38f93",
        "botAddress": "osmo14gra89zm8753pfuhvujjulmtkf2qq70f3l9gtx",
        "runTime": "17:28",
        "minimumReward": 10000
      },
      {
        "address": "osmovaloper1xf9zpq5kpxks49cg606tzd8qstaykxgt2vs0d5",
        "botAddress": "osmo19pqrxrl6n0g0mky4y79hlfzchprmsp5jmu2t6g",
        "runTime": "19:31",
        "minimumReward": 1000
      },
      {
        "address": "osmovaloper1e8238v24qccht9mqc2w0r4luq462yxttfpaeam",
        "botAddress": "osmo1zwjfxr3j9gnnrhxwtt8t6qqr4pdn7cgjgq4dj8",
        "runTime": "every 1 hour",
        "minimumReward": 10000
      },
      {
        "address": "osmovaloper13tk45jkxgf7w0nxquup3suwaz2tx483xe832ge",
        "botAddress": "osmo1grfk7t0k42yxpwqhr7kt4te7j73m2a3v27wqh5",
        "runTime": "13:37",
        "minimumReward": 10000
      },
      {
        "address": "osmovaloper1vmkt6ysppk8m4rhlq78tpqyh429lhlsah4mn3y",
        "botAddress": "osmo1syc66updwkat9nhmfplzzvflh5789phc3z4kgk",
        "runTime": "21:00",
        "minimumReward": 1000
      },
      {
        "address": "osmovaloper15czt5nhlnvayqq37xun9s9yus0d6y26d5jws45",
        "botAddress": "osmo1mmg6pqqnu6ktl4yp0afwzz6g33w8kpw35sufdn",
        "runTime": "21:00",
        "minimumReward": 1000
      }
    ],
    "authzSupport": true
  },
  {
    "name": "juno",
    "restUrl": [
      "https://rest.cosmos.directory/juno",
      "https://lcd-juno.itastakers.com"
    ],
    "rpcUrl": [
      "https://rpc.cosmos.directory/juno",
      "https://rpc-juno.itastakers.com"
    ],
    "gasPrice": "0.0025ujuno",
    "testAddress": "juno1yxsmtnxdt6gxnaqrg0j0nudg7et2gqcz8yyl52",
    "operators": [
      {
        "address": "junovaloper1ty96k6wly7k9ualepv2hs258u29esn6mq02yd4",
        "botAddress": "juno15xa7vst3jca9qjkngmlysrdfur8gsex9y0qwal",
        "runTime": [
          "09:00",
          "21:00"
        ],
        "minimumReward": 10000
      },
      {
        "address": "junovaloper17mggn4znyeyg25wd7498qxl7r2jhgue8swpngk",
        "botAddress": "juno1ks0uf2zxgv6qjyzjwfvfxyv5vp2m6nk5la79ak",
        "runTime": "18:00",
        "minimumReward": 1000
      },
      {
        "address": "junovaloper1zxx8j75ngm8m38v9l5wreaavwnsuun7gcq5cu8",
        "botAddress": "juno1n3m6rj0w9lgzg7leppnaru2xguraxhqcn4eyv6",
        "runTime": "21:00",
        "minimumReward": 10000
      },
      {
        "address": "junovaloper1ej2es5fjztqjcd4pwa0zyvaevtjd2y5w2aqycm",
        "botAddress": "juno1gvgcxwdk4j46gx3knhuackvqr2hta29zudcf56",
        "runTime": "20:00",
        "minimumReward": 10001
      },
      {
        "address": "junovaloper1x8u2ypdr35802tjyjqyxan8x85fzxe6sk0qmh8",
        "botAddress": "juno1r8egcurpwxftegr07gjv9gwffw4fk009a4v3ll",
        "runTime": "21:00",
        "minimumReward": 10000
      },
      {
        "address": "junovaloper10wxn2lv29yqnw2uf4jf439kwy5ef00qdelfp7r",
        "botAddress": "juno1xs023g3yj2mavwn3cjclgsh8mlk0kgsjsvdd2e",
        "runTime": "00:00",
        "minimumReward": 10000
      },
      {
        "address": "junovaloper193xl2tqh2tjkld2zv49ku5s44ee4qmgr65jcep",
        "botAddress": "juno1e44rluarkdw56dy2turnwjtvtg4wqvs0yeklse",
        "runTime": "every 45 minutes",
        "minimumReward": 9999
      },
      {
        "address": "junovaloper17n3w6v5q3n0tws4xv8upd9ul4qqes0nlg7q0xd",
        "botAddress": "juno1eml7agwd5x084ennlg6apvskufzrlvnrqzevj9",
        "runTime": "21:00",
        "minimumReward": 10000
      },
      {
        "address": "junovaloper10y7ucn6jhjtakwchgpw32y0tgaku6yn255z7gm",
        "botAddress": "juno106n92ygqknaw5wcgl2e9v0duxxux6nttqd24vh",
        "runTime": "every 1 hour",
        "minimumReward": 10000
      },
      {
        "address": "junovaloper1xwazl8ftks4gn00y5x3c47auquc62ssuvynw64",
        "botAddress": "juno195mm9y35sekrjk73anw2az9lv9xs5mztvyvamt",
        "runTime": "every 1 hour",
        "minimumReward": 10000
      },
      {
        "address": "junovaloper1mzqqrctm0hvkghf66jruxjtggd5j447dmugz0j",
        "botAddress": "juno1l7je4yr3ffs6d8v6ck49fmueqqndvgpw79c8jp",
        "runTime": "14:00",
        "minimumReward": 10000
      },
      {
        "address": "junovaloper1p0r4znp29547d8ra5k8t6ls0ztm3tj74ak38wz",
        "botAddress": "juno1v9vae554q55xa4pcfdm0p3kv8nxn50jkv7yf24",
        "runTime": "23:00",
        "minimumReward": 10000
      },
      {
        "address": "junovaloper1wd02ktcvpananlvd9u6jm3x3ap3vmw59jv9vez",
        "botAddress": "juno12xpq68caw2aqdu70jm4k792g0v9prhrpk39l8y",
        "runTime": "14:00",
        "minimumReward": 10000
      },
      {
        "address": "junovaloper1la7th9kc3gdltl53cedxxqpkyk5runudrzwx55",
        "botAddress": "juno1mjq48r6435aewerpruwc8up3tz3rzan26tavxf",
        "runTime": "19:00",
        "minimumReward": 10000
      },
      {
        "address": "junovaloper1ncu32g0lzhk0epzdar7smd3qv9da2n8w8mwn4k",
        "botAddress": "juno1305e92ng6a9pdh3ttc3ld459ckxupxt3p7ecam",
        "runTime": "19:15",
        "minimumReward": 10000
      },
      {
        "address": "junovaloper16gm3cvhluf9xfurkx9qgxq7pldvd479l5359xq",
        "botAddress": "juno17xyeczwsax3st6aykyu4f28s5n3zg6r7dhsfvl",
        "runTime": "21:00",
        "minimumReward": 10000
      },
      {
        "address": "junovaloper1am80fauk3gnzcr76ylg0yju4f0chen5x6zmq7q",
        "botAddress": "juno1hpwxnnrtsc6zjx4glup77tfe5z54lmtqnygwzm",
        "runTime": "10:30",
        "minimumReward": 10000
      },
      {
        "address": "junovaloper1297950qqq6yxhgsms6t5dks66gyk6sctplnyd7",
        "botAddress": "juno1q200ut9chx7t0nnde4h526vdxwudktgkfhxfw7",
        "runTime": "21:00",
        "minimumReward": 10000
      },
      {
        "address": "junovaloper106y6thy7gphzrsqq443hl69vfdvntgz260uxlc",
        "botAddress": "juno1uwqjtgjhjctjc45ugy7ev5prprhehc7w00k4se",
        "runTime": "21:00",
        "minimumReward": 1000
      },
      {
        "address": "junovaloper1z3svprqzmquw6mckh6rgyt0dmd4yhv7c6l58qc",
        "botAddress": "juno1m5hgzum68rjf4c7zhezgkj8hlnmr0kghqncsdv",
        "runTime": "10:00",
        "minimumReward": 1000
      },
      {
        "address": "junovaloper1gp957czryfgyvxwn3tfnyy2f0t9g2p4pvzc6k3",
        "botAddress": "juno1xrrfek3qpz4ja8ccrjklfy064asyqq9k9q45nn",
        "runTime": "21:00",
        "minimumReward": 10000
      },
      {
        "address": "junovaloper124maqmcqv8tquy764ktz7cu0gxnzfw54l2d073",
        "botAddress": "juno1vqhz5g5sq8ku0ka5x9ygal9flkg5vzr9fc9a3f",
        "runTime": "20:00",
        "minimumReward": 1000000
      },
      {
        "address": "junovaloper1hx9yj7qgnp8zhkrqfanvz74mcsg9d8eyskvsxg",
        "botAddress": "juno1hl0jgxre5z0nkyjj07c5vfdy44yk44at0dphgp",
        "runTime": "22:30",
        "minimumReward": 100000
      },
      {
        "address": "junovaloper17h2x3j7u44qkrq0sk8ul0r2qr440rwgj6jfwcp",
        "botAddress": "juno14gra89zm8753pfuhvujjulmtkf2qq70f0k4r6g",
        "runTime": "17:28",
        "minimumReward": 10000
      },
      {
        "address": "junovaloper1e8238v24qccht9mqc2w0r4luq462yxttjzn7qt",
        "botAddress": "juno1zwjfxr3j9gnnrhxwtt8t6qqr4pdn7cgjkf9xrf",
        "runTime": "every 1 hour",
        "minimumReward": 10000
      },
      {
        "address": "junovaloper1quqxfrxkycr0uzt4yk0d57tcq3zk7srm7sm6r8",
        "botAddress": "juno1grfk7t0k42yxpwqhr7kt4te7j73m2a3v5h7tx6",
        "runTime": "13:37",
        "minimumReward": 10000
      },
      {
        "address": "junovaloper166r5ylkp70xe0ysq2hjxn26m4q9vfn8q3lv46c",
        "botAddress": "juno1d72r4aaxkv2cpnxjh6xuklv9z4prcj2qe8cnrw",
        "runTime": "21:00",
        "minimumReward": 10000
      }
    ],
    "authzSupport": true
  },
  {
    "name": "cosmoshub",
    "restUrl": [
      "https://rest.cosmos.directory/cosmoshub",
      "https://lcd-cosmoshub.blockapsis.com"
    ],
    "rpcUrl": [
      "https://rpc.cosmos.directory/cosmoshub",
      "https://cosmoshub.validator.network",
      "https://rpc-cosmoshub.blockapsis.com"
    ],
    "gasPrice": "0.0025uatom",
    "testAddress": "cosmos1yxsmtnxdt6gxnaqrg0j0nudg7et2gqcz3k8ynk",
    "operators": [
      {
        "address": "cosmosvaloper17mggn4znyeyg25wd7498qxl7r2jhgue8u4qjcq",
        "botAddress": "cosmos1ks0uf2zxgv6qjyzjwfvfxyv5vp2m6nk5f0a762",
        "runTime": "18:00",
        "minimumReward": 1000
      },
      {
        "address": "cosmosvaloper1vvwtk805lxehwle9l4yudmq6mn0g32px9xtkhc",
        "botAddress": "cosmos1eml7agwd5x084ennlg6apvskufzrlvnrks6h4e",
        "runTime": "21:00",
        "minimumReward": 10000
      },
      {
        "address": "cosmosvaloper1fsg635n5vgc7jazz9sx5725wnc3xqgr7awxaag",
        "botAddress": "cosmos1v9vae554q55xa4pcfdm0p3kv8nxn50jk6v8jdf",
        "runTime": "23:00",
        "minimumReward": 10000
      },
      {
        "address": "cosmosvaloper140l6y2gp3gxvay6qtn70re7z2s0gn57zfd832j",
        "botAddress": "cosmos12xpq68caw2aqdu70jm4k792g0v9prhrpqrxyqc",
        "runTime": "21:00",
        "minimumReward": 10000
      },
      {
        "address": "cosmosvaloper1gpx52r9h3zeul45amvcy2pysgvcwddxrgx6cnv",
        "botAddress": "cosmos1mjq48r6435aewerpruwc8up3tz3rzan2ve7hp4",
        "runTime": "19:00",
        "minimumReward": 500000
      },
      {
        "address": "cosmosvaloper14qazscc80zgzx3m0m0aa30ths0p9hg8vdglqrc",
        "botAddress": "cosmos1305e92ng6a9pdh3ttc3ld459ckxupxt3hv6r68",
        "runTime": "19:15",
        "minimumReward": 10000
      },
      {
        "address": "cosmosvaloper16yupepagywvlk7uhpfchtwa0stu5f8cyhh54f2",
        "botAddress": "cosmos1hl0jgxre5z0nkyjj07c5vfdy44yk44atelzv0a",
        "runTime": "22:30",
        "minimumReward": 100000
      },
      {
        "address": "cosmosvaloper15r4tc0m6hc7z8drq3dzlrtcs6rq2q9l2nvwher",
        "botAddress": "cosmos1dg8u5qll7fjm9nnwqns0ullhtc6g552ugd0eqj",
        "runTime": "9:00",
        "minimumReward": 10000
      },
      {
        "address": "cosmosvaloper124maqmcqv8tquy764ktz7cu0gxnzfw54n3vww8",
        "botAddress": "cosmos1vqhz5g5sq8ku0ka5x9ygal9flkg5vzr9l2xxk4",
        "runTime": "20:00",
        "minimumReward": 1000000
      },
      {
        "address": "cosmosvaloper199mlc7fr6ll5t54w7tts7f4s0cvnqgc59nmuxf",
        "botAddress": "cosmos19pqrxrl6n0g0mky4y79hlfzchprmsp5jn8emv6",
        "runTime": "19:30",
        "minimumReward": 10000
      },
      {
        "address": "cosmosvaloper17h2x3j7u44qkrq0sk8ul0r2qr440rwgjkfg0gh",
        "botAddress": "cosmos14gra89zm8753pfuhvujjulmtkf2qq70feykca5",
        "runTime": "17:28",
        "minimumReward": 10000
      },
      {
        "address": "cosmosvaloper157v7tczs40axfgejp2m43kwuzqe0wsy0rv8puv",
        "botAddress": "cosmos1zwjfxr3j9gnnrhxwtt8t6qqr4pdn7cgjqmxay4",
        "runTime": "every 1 hour",
        "minimumReward": 10000
      }
    ],
    "authzSupport": true
  },
  {
    "name": "akash",
    "restUrl": [
      "https://rest.cosmos.directory/akash"
    ],
    "rpcUrl": [
      "https://rpc.cosmos.directory/akash",
      "https://akash.technofractal.com:443"
    ],
    "testAddress": "akash1yxsmtnxdt6gxnaqrg0j0nudg7et2gqczud2r2v",
    "ownerAddress": "akashvaloper1xgnd8aach3vawsl38snpydkng2nv8a4kqgs8hf",
    "operators": [
      {
        "address": "akashvaloper1strxz39h5fapp7zvn5mvf8xm0ea9aajqjstv6g",
        "botAddress": "akash194ytn50yhh67rdha8akhs7c6zulnz4n2yvyy4e",
        "runTime": "every 1 hour",
        "minimumReward": 10000
      },
      {
        "address": "akashvaloper1xgnd8aach3vawsl38snpydkng2nv8a4kqgs8hf",
        "botAddress": "akash1yxsmtnxdt6gxnaqrg0j0nudg7et2gqczud2r2v",
        "runTime": [
          "09:00",
          "21:00"
        ],
        "minimumReward": 1000
      },
      {
        "address": "akashvaloper1qwpnhmdlfj6gfyh0e29fjudh0ytfe5l7tjttul",
        "botAddress": "akash1yl54sf2ekqsc7y7r33267vhc546trx3ftzyns9",
        "runTime": "21:00",
        "minimumReward": 10000
      },
      {
        "address": "akashvaloper1zfcmwh56kmz4wqqg2t8pxrm228dx2c6hzh0ewm",
        "botAddress": "akash1z0xzvw999jh7ekce7eqnex2fj7cnn6xwrqht87",
        "runTime": "21:00",
        "minimumReward": 10000
      },
      {
        "address": "akashvaloper1enhj36w6clcm5fjnp87jnffnkthfux2uj88l6h",
        "botAddress": "akash1eml7agwd5x084ennlg6apvskufzrlvnrmthsvr",
        "runTime": "21:00",
        "minimumReward": 10000
      },
      {
        "address": "akashvaloper140l6y2gp3gxvay6qtn70re7z2s0gn57ztqs903",
        "botAddress": "akash12xpq68caw2aqdu70jm4k792g0v9prhrpdctrez",
        "runTime": "21:00",
        "minimumReward": 10000
      },
      {
        "address": "akashvaloper1uepjmgfuk6rnd0djsglu88w7d0t49lmlsqkfuf",
        "botAddress": "akash1weeu5yuj8n23hd87wsdxqqgfmzzz9zt6zrr52c",
        "runTime": "21:00",
        "minimumReward": 10000
      },
      {
        "address": "akashvaloper1dgxdep80th2qm8xxk8h3j3g93npsd3a8jg60gz",
        "botAddress": "akash1mjq48r6435aewerpruwc8up3tz3rzan2pznsc0",
        "runTime": "19:00",
        "minimumReward": 100000
      },
      {
        "address": "akashvaloper1r4sevyvum9ppqlw75t6h0ex9j4j9dzydu8hczm",
        "botAddress": "akash17xyeczwsax3st6aykyu4f28s5n3zg6r7k774je",
        "runTime": "21:00",
        "minimumReward": 10000
      },
      {
        "address": "akashvaloper1lxh0u07haj646pt9e0l2l4qc3d8htfx5kk698d",
        "botAddress": "akash1uwqjtgjhjctjc45ugy7ev5prprhehc7w5xcfwl",
        "runTime": "21:00",
        "minimumReward": 1000
      },
      {
        "address": "akashvaloper1epnrvkylqpk0f2d3us3cvx7x9tlycz42lwf0v6",
        "botAddress": "akash1vqhz5g5sq8ku0ka5x9ygal9flkg5vzr9j3tp00",
        "runTime": "20:00",
        "minimumReward": 1000000
      }
    ],
    "authzSupport": false
  },
  {
    "name": "chihuahua",
    "restUrl": [
      "https://rest.cosmos.directory/chihuahua",
      "https://api.chihuahua.wtf/"
    ],
    "rpcUrl": [
      "https://rpc.cosmos.directory/chihuahua",
      "https://rpc.chihuahua.wtf"
    ],
    "gasPrice": "0.025uhuahua",
    "testAddress": "chihuahua1yxsmtnxdt6gxnaqrg0j0nudg7et2gqczjr22j5",
    "ownerAddress": "chihuahuavaloper19vwcee000fhazmpt4ultvnnkhfh23ppwxll8zz",
    "operators": [
      {
        "address": "chihuahuavaloper1wnu86qppv7gwtgz8xul5grs80s3vd6uqzr6jzq",
        "botAddress": "chihuahua15xa7vst3jca9qjkngmlysrdfur8gsex93gwmmp",
        "runTime": "every 1 hour",
        "minimumReward": 1000
      },
      {
        "address": "chihuahuavaloper1m4jcru5nsmtzgt4ha8fj4egau3w89cqzdrngnh",
        "botAddress": "chihuahua1uxwnhyjd2m5y6mpqsdg95y4ty0a5jtfrd9m05a",
        "runTime": "19:00",
        "minimumReward": 1000
      },
      {
        "address": "chihuahuavaloper1tzk3kzjy7fj4w37hm5v48c2t8vvgukzcqgkz8k",
        "botAddress": "chihuahua1r8egcurpwxftegr07gjv9gwffw4fk009gjzyep",
        "runTime": "21:00",
        "minimumReward": 1000
      },
      {
        "address": "chihuahuavaloper1ej2es5fjztqjcd4pwa0zyvaevtjd2y5wnscrkq",
        "botAddress": "chihuahua1gvgcxwdk4j46gx3knhuackvqr2hta29zf2kujy",
        "runTime": "21:00",
        "minimumReward": 1001
      },
      {
        "address": "chihuahuavaloper1y6m72uxs6hhsudxqpq73rsdgkjh6nhkqef8pej",
        "botAddress": "chihuahua1z0xzvw999jh7ekce7eqnex2fj7cnn6xwdwhzlx",
        "runTime": "21:00",
        "minimumReward": 1001
      },
      {
        "address": "chihuahuavaloper10wxn2lv29yqnw2uf4jf439kwy5ef00qdqj3xsc",
        "botAddress": "chihuahua1xs023g3yj2mavwn3cjclgsh8mlk0kgsj9trcv8",
        "runTime": "21:00",
        "minimumReward": 1000
      },
      {
        "address": "chihuahuavaloper19vwcee000fhazmpt4ultvnnkhfh23ppwxll8zz",
        "botAddress": "chihuahua1yxsmtnxdt6gxnaqrg0j0nudg7et2gqczjr22j5",
        "runTime": [
          "09:00",
          "21:00"
        ],
        "minimumReward": 1000
      },
      {
        "address": "chihuahuavaloper1glk94taeyhfpje4zaz8dsfxmn4yr3g8kkzv4x5",
        "botAddress": "chihuahua106n92ygqknaw5wcgl2e9v0duxxux6ntt42yq2f",
        "runTime": "21:00",
        "minimumReward": 1000
      },
      {
        "address": "chihuahuavaloper1xwazl8ftks4gn00y5x3c47auquc62ssu4ftf5w",
        "botAddress": "chihuahua195mm9y35sekrjk73anw2az9lv9xs5mzterzga4",
        "runTime": "every 1 hour",
        "minimumReward": 1000
      },
      {
        "address": "chihuahuavaloper18jlk0pkpr8cnnpjtgu3dqxjvpvlnj6r4e2dtvf",
        "botAddress": "chihuahua1v9vae554q55xa4pcfdm0p3kv8nxn50jkee2uvt",
        "runTime": "23:00",
        "minimumReward": 1000
      },
      {
        "address": "chihuahuavaloper1t85yx95l5pajl9hwkeztawqf8sg9uh4lglgu9w",
        "botAddress": "chihuahua1h43hjfxlz8t6y5wewma63jz7melv46gj803735",
        "runTime": "21:00",
        "minimumReward": 1000
      },
      {
        "address": "chihuahuavaloper140l6y2gp3gxvay6qtn70re7z2s0gn57zum7h5l",
        "botAddress": "chihuahua12xpq68caw2aqdu70jm4k792g0v9prhrprkt2p6",
        "runTime": "22:00",
        "minimumReward": 1000
      },
      {
        "address": "chihuahuavaloper1zl4vt84hya03e8hu7dx4q4cvn2ts2xdr685p5g",
        "botAddress": "chihuahua1weeu5yuj8n23hd87wsdxqqgfmzzz9zt6vdrajq",
        "runTime": "22:00",
        "minimumReward": 1000
      },
      {
        "address": "chihuahuavaloper13c2hcctczy695gfs5gc637tc844n6a9unlkaqv",
        "botAddress": "chihuahua1mjq48r6435aewerpruwc8up3tz3rzan20vneqh",
        "runTime": "19:00",
        "minimumReward": 10000000
      },
      {
        "address": "chihuahuavaloper166ks8xvs36m0ggyxwavv7rj4d9nqwthgq5g7s8",
        "botAddress": "chihuahua1305e92ng6a9pdh3ttc3ld459ckxupxt35ehdm9",
        "runTime": "19:15",
        "minimumReward": 10000
      },
      {
        "address": "chihuahuavaloper1m2dxkn94t97m7ah65hv4tg2xu0j2a2k4fdee20",
        "botAddress": "chihuahua1e44rluarkdw56dy2turnwjtvtg4wqvs037c2k8",
        "runTime": "21:00",
        "minimumReward": 1000
      },
      {
        "address": "chihuahuavaloper1s7xrzju6p9dms958j6zkddr7yqg6hmves2qgu4",
        "botAddress": "chihuahua1juv28kuzuv85hzl5s3scz5rvlv7c9d5cszruv0",
        "runTime": "22:00",
        "minimumReward": 1000
      },
      {
        "address": "chihuahuavaloper1l6kfy4xvy0a34fseyhvc6f6k8asukfdz7pahxr",
        "botAddress": "chihuahua17xyeczwsax3st6aykyu4f28s5n3zg6r7cs7u2p",
        "runTime": "21:00",
        "minimumReward": 1000
      },
      {
        "address": "chihuahuavaloper1cy9jhuf3cx2z33duxld7p57gtege6hfh6fyc4w",
        "botAddress": "chihuahua1hpwxnnrtsc6zjx4glup77tfe5z54lmtqxrxmy9",
        "runTime": "10:40",
        "minimumReward": 1000
      },
      {
        "address": "chihuahuavaloper1jdlfdu2gaj0tlchzjhdnh5r7lfzt6l0zxlhkr6",
        "botAddress": "chihuahua1q200ut9chx7t0nnde4h526vdxwudktgkusgugq",
        "runTime": "21:00",
        "minimumReward": 1000
      },
      {
        "address": "chihuahuavaloper1lxh0u07haj646pt9e0l2l4qc3d8htfx5pd5hur",
        "botAddress": "chihuahua1uwqjtgjhjctjc45ugy7ev5prprhehc7w6gcqk8",
        "runTime": "21:00",
        "minimumReward": 1000
      },
      {
        "address": "chihuahuavaloper1fm68jvjpk0g7dvdq75czjynyszeaduxt5lc0a8",
        "botAddress": "chihuahua1zwjfxr3j9gnnrhxwtt8t6qqr4pdn7cgjrwtn9h",
        "runTime": "every 1 hour",
        "minimumReward": 1000
      },
      {
        "address": "chihuahuavaloper1x8drn3260ezg3se6j7w7wqhy090u4wsjt9raj8",
        "botAddress": "chihuahua1x9e5qkjzzmfhw4dt05aludazwvd5x634ssjj76",
        "runTime": "16:00",
        "minimumReward": 10000000
      },
      {
        "address": "chihuahuavaloper16kctxuen3x2avvjj2mdwsl6g8n7d4vjkq6c6q9",
        "botAddress": "chihuahua1m8d834ykcy3dgrdve4xhxky3u3c2tl9d3d7gy9",
        "runTime": "21:00",
        "minimumReward": 1000
      }
    ],
    "authzSupport": false
  },
  {
    "name": "gravitybridge",
    "restUrl": [
      "https://rest.cosmos.directory/gravitybridge",
      "https://gravitychain.io:1317"
    ],
    "rpcUrl": [
      "https://rpc.cosmos.directory/gravitybridge",
      "https://gravitychain.io:26657"
    ],
    "testAddress": "gravity1yxsmtnxdt6gxnaqrg0j0nudg7et2gqcz4x4uk7",
    "gasPrice": "0.025ugraviton",
    "operators": [
      {
        "address": "gravityvaloper187reejg4et24jpggqt55vnc47l926w0p8w70mh",
        "botAddress": "gravity1v9vae554q55xa4pcfdm0p3kv8nxn50jk7u42gp",
        "runTime": "23:00",
        "minimumReward": 1000
      },
      {
        "address": "gravityvaloper1zfcmwh56kmz4wqqg2t8pxrm228dx2c6hs487gh",
        "botAddress": "gravity1z0xzvw999jh7ekce7eqnex2fj7cnn6xw2tg5mv",
        "runTime": "23:00",
        "minimumReward": 1000
      },
      {
        "address": "gravityvaloper140l6y2gp3gxvay6qtn70re7z2s0gn57zezczfa",
        "botAddress": "gravity12xpq68caw2aqdu70jm4k792g0v9prhrpyn5u9s",
        "runTime": "22:00",
        "minimumReward": 1000
      },
      {
        "address": "gravityvaloper1d63hvdgwy64sfex2kyujd0xyfhmu7r7cgxt5ru",
        "botAddress": "gravity1mjq48r6435aewerpruwc8up3tz3rzan2gfv0ya",
        "runTime": "19:00",
        "minimumReward": 10000
      },
      {
        "address": "gravityvaloper1452twnqn0z4l34c9uxudeaetk6hudpqpm0w32x",
        "botAddress": "gravity1305e92ng6a9pdh3ttc3ld459ckxupxt3nugml0",
        "runTime": "19:15",
        "minimumReward": 10000
      },
      {
        "address": "gravityvaloper1728s3k0mgzmc38eswpu9seghl0yczupyhc695s",
        "botAddress": "gravity1uwqjtgjhjctjc45ugy7ev5prprhehc7wad8kjd",
        "runTime": "21:00",
        "minimumReward": 1000
      },
      {
        "address": "gravityvaloper1uuzcgwd0yerq6yfk2fewfknl0rf6aqgdd0p3a3",
        "botAddress": "gravity1hcgxjhvv43g9z6dc58g428jgc8hdlmf7sl2d82",
        "runTime": "12:00",
        "minimumReward": 1000
      },
      {
        "address": "gravityvaloper14vaak0zdjtnvh92hw9ypwxj76093yrgzmuguar",
        "botAddress": "gravity1vqhz5g5sq8ku0ka5x9ygal9flkg5vzr9m657na",
        "runTime": "20:00",
        "minimumReward": 1000000
      },
      {
        "address": "gravityvaloper1epfpvqsc34sfserdx8x4t3aszdkar3w684fwr6",
        "botAddress": "gravity1zwjfxr3j9gnnrhxwtt8t6qqr4pdn7cgjyt59pa",
        "runTime": "every 1 hour",
        "minimumReward": 100000
      },
      {
        "address": "gravityvaloper1vyd4k5j636erx5y5kdqghdu3rfjtwc48vdc7r6",
        "botAddress": "gravity1grfk7t0k42yxpwqhr7kt4te7j73m2a3vx40gyw",
        "runTime": "13:37",
        "minimumReward": 10000
      }
    ],
    "authzSupport": true
  },
  {
    "name": "regen",
    "restUrl": [
      "https://rest.cosmos.directory/regen"
    ],
    "rpcUrl": [
      "https://rpc.cosmos.directory/regen"
    ],
    "gasPrice": "0.03uregen",
    "testAddress": "regen1yxsmtnxdt6gxnaqrg0j0nudg7et2gqczw5vc9j",
    "operators": [
      {
        "address": "regenvaloper1gjvu75cq6qxyrtdv66lx9xe92jw9gqdetagaze",
        "botAddress": "regen1mjq48r6435aewerpruwc8up3tz3rzan2nm4th3",
        "runTime": "19:00",
        "minimumReward": 10000
      },
      {
        "address": "regenvaloper1ceunjpth8nds7sfmfd9yjmh97vxmwqfyf7r2cn",
        "botAddress": "regen1vqhz5g5sq8ku0ka5x9ygal9flkg5vzr9qgd6q3",
        "runTime": "20:00",
        "minimumReward": 1000000
      },
      {
        "address": "regenvaloper1kzhxmgp8z05zrj90nd8h5qx9pm949an5y7nwsz",
        "botAddress": "regen1hl0jgxre5z0nkyjj07c5vfdy44yk44atxafsee",
        "runTime": "22:30",
        "minimumReward": 2000000
      }
    ],
    "authzSupport": true
  },
  {
    "name": "terra",
    "restUrl": [
      "https://rest.cosmos.directory/terra"
    ],
    "rpcUrl": [
      "https://rpc.cosmos.directory/terra"
    ],
    "testAddress": "terra1rnszu7kumz5lmgdk3fv2pmzt3s8vhcddqep7d4",
    "gasPrice": "0.015uluna",
    "operators": [
      {
        "address": "terravaloper1f2t96sz9hnwsqnneux6v28xfgn07pkxjduvwjz",
        "botAddress": "terra194ytn50yhh67rdha8akhs7c6zulnz4n20nnrwr",
        "runTime": "every 1 hour",
        "minimumReward": 10000
      },
      {
        "address": "terravaloper13slfa8cc7zvmjt4wkap2lwmlkp4h3azwltlj6s",
        "botAddress": "terra1305e92ng6a9pdh3ttc3ld459ckxupxt33gqrc8",
        "runTime": "19:15",
        "minimumReward": 10000
      },
      {
        "address": "terravaloper108lmrztvc3pc3w774shgvpry4d3lf79k2ummna",
        "botAddress": "terra1hl0jgxre5z0nkyjj07c5vfdy44yk44atlmcvda",
        "runTime": "22:30",
        "minimumReward": 10000
      },
      {
        "address": "terravaloper1audgfvmgt0js54p3s8kj3r40uwej6vy2tv6rrw",
        "botAddress": "terra1hz2dutqm7e0t7q3h5cm9d8lchztskm8pekadus",
        "runTime": "17:28",
        "minimumReward": 5000
      }
    ],
    "authzSupport": true
  },
  {
    "name": "sentinel",
    "restUrl": [
      "https://rest.cosmos.directory/sentinel",
      "https://lcd-sentinel.keplr.app"
    ],
    "rpcUrl": [
      "https://rpc.cosmos.directory/sentinel",
      "https://rpc-sentinel.keplr.app"
    ],
    "gasPrice": "0.02udvpn",
    "testAddress": "sent1yxsmtnxdt6gxnaqrg0j0nudg7et2gqcz2d3ahe",
    "operators": [
      {
        "address": "sentvaloper138dhtmfslt0ls4ec0jumj8tyajry4dfuv27jay",
        "botAddress": "sent194ytn50yhh67rdha8akhs7c6zulnz4n2jvl6gv",
        "runTime": "every 1 hour",
        "minimumReward": 1000
      },
      {
        "address": "sentvaloper10y0044zsacejntznk6eatvz7mcekqv357fhl7q",
        "botAddress": "sent1n3m6rj0w9lgzg7leppnaru2xguraxhqc7uvx0f",
        "runTime": "21:00",
        "minimumReward": 100000
      },
      {
        "address": "sentvaloper1gwqt4jzhtvms8u57gpl4tzxjxqq8fss2j3hx48",
        "botAddress": "sent1mjq48r6435aewerpruwc8up3tz3rzan2hzgw96",
        "runTime": "19:00",
        "minimumReward": 1000000
      },
      {
        "address": "sentvaloper1tjgec0ssfrlldmut69xsp8vzljugg0g306aae2",
        "botAddress": "sent1e44rluarkdw56dy2turnwjtvtg4wqvs0fsran2",
        "runTime": "21:00",
        "minimumReward": 1000
      },
      {
        "address": "sentvaloper18mtspwzngrtvtg0l7vuls3dhwp96jsf2t4zcd5",
        "botAddress": "sent17xyeczwsax3st6aykyu4f28s5n3zg6r7q79t0v",
        "runTime": "21:00",
        "minimumReward": 1000
      },
      {
        "address": "sentvaloper1lxh0u07haj646pt9e0l2l4qc3d8htfx543ss9m",
        "botAddress": "sent1uwqjtgjhjctjc45ugy7ev5prprhehc7wzxrhn2",
        "runTime": "21:00",
        "minimumReward": 1000
      },
      {
        "address": "sentvaloper1wd944at7mn6eqm7c7m5lfd9ej3g6astqawjnqn",
        "botAddress": "sent1m5hgzum68rjf4c7zhezgkj8hlnmr0kghd6djwl",
        "runTime": "10:00",
        "minimumReward": 1000
      }
    ],
    "authzSupport": false
  },
  {
    "name": "dig",
    "restUrl": [
      "https://rest.cosmos.directory/dig",
      "https://api-1-dig.notional.ventures"
    ],
    "rpcUrl": [
      "https://rpc.cosmos.directory/dig",
      "https://rpc-1-dig.notional.ventures"
    ],
    "gasPrice": "0.0025udig",
    "testAddress": "dig1yxsmtnxdt6gxnaqrg0j0nudg7et2gqczfzw03d",
    "ownerAddress": "digvaloper136avwnuvvy94dqmtnaue2nfvjes8xr37h9rzay",
    "operators": [
      {
        "address": "digvaloper136avwnuvvy94dqmtnaue2nfvjes8xr37h9rzay",
        "botAddress": "dig1yxsmtnxdt6gxnaqrg0j0nudg7et2gqczfzw03d",
        "runTime": [
          "09:00",
          "21:00"
        ],
        "minimumReward": 1000
      },
      {
        "address": "digvaloper1mcm5pj79epddgms7e4r4f93w2m5lxh496tv8h2",
        "botAddress": "dig1mjq48r6435aewerpruwc8up3tz3rzan25dhurw",
        "runTime": "19:00",
        "minimumReward": 100000
      },
      {
        "address": "digvaloper184tx500pdv53uua98ezu2vy2zcfp5nfwrsjnz7",
        "botAddress": "dig1305e92ng6a9pdh3ttc3ld459ckxupxt30cngcu",
        "runTime": "19:15",
        "minimumReward": 10000
      },
      {
        "address": "digvaloper1up3slj4nr5y23gxkvqn8h5ra9mv0pj2vpemf5t",
        "botAddress": "dig17xyeczwsax3st6aykyu4f28s5n3zg6r7r36efc",
        "runTime": "21:00",
        "minimumReward": 10000
      },
      {
        "address": "digvaloper1j80fpcsumfkxypvydvtwtz3j4sdwr8c2gfr33l",
        "botAddress": "dig1zr3hn5faf8tjdc2h576qt02g8t5h9pevxxh9lf",
        "runTime": "22:00",
        "minimumReward": 10000
      },
      {
        "address": "digvaloper1zqp8f7ehuf64psmg0tz3cydacgk2nshg338e8m",
        "botAddress": "dig1v9vae554q55xa4pcfdm0p3kv8nxn50jkzcwe0j",
        "runTime": "23:00",
        "minimumReward": 10000
      },
      {
        "address": "digvaloper1dv3v662kd3pp6pxfagck4zyysas82adspfvtw4",
        "botAddress": "dig1uwqjtgjhjctjc45ugy7ev5prprhehc7wpfu947",
        "runTime": "21:00",
        "minimumReward": 1000
      },
      {
        "address": "digvaloper1s8kaf75yr6v693lhcdwx9r6d3z0sgs2nns36pq",
        "botAddress": "dig1e44rluarkdw56dy2turnwjtvtg4wqvs02lu047",
        "runTime": "21:00",
        "minimumReward": 1000
      },
      {
        "address": "digvaloper1uc8nz85axexc9svkxjy0ccm28cc0uctvs33ewg",
        "botAddress": "dig1vqhz5g5sq8ku0ka5x9ygal9flkg5vzr9870d5w",
        "runTime": "20:00",
        "minimumReward": 1000000
      },
      {
        "address": "digvaloper1xwazl8ftks4gn00y5x3c47auquc62ssuz3xtv7",
        "botAddress": "dig195mm9y35sekrjk73anw2az9lv9xs5mztzzxd7v",
        "runTime": "every 1 hour",
        "minimumReward": 1000000
      }
    ],
    "authzSupport": false
  },
  {
    "name": "bitcanna",
    "restUrl": [
      "https://rest.cosmos.directory/bitcanna",
      "https://lcd.bitcanna.io"
    ],
    "rpcUrl": [
      "https://rpc.cosmos.directory/bitcanna",
      "https://rpc.bitcanna.io",
      "https://rpc-bitcanna.itastakers.com"
    ],
    "gasPrice": "0.001ubcna",
    "operators": [
      {
        "address": "bcnavaloper1fghw3chlyavtdtlns22ysza77fwygtmrhwwf6m",
        "botAddress": "bcna15xa7vst3jca9qjkngmlysrdfur8gsex9gdn5j3",
        "runTime": [
          "09:00",
          "21:00"
        ],
        "minimumReward": 1000
      },
      {
        "address": "bcnavaloper1r7up4azsnmprakycclqrh60phvq6zptq8lx8qk",
        "botAddress": "bcna1mjq48r6435aewerpruwc8up3tz3rzan2kfwkf8",
        "runTime": "19:00",
        "minimumReward": 100000
      },
      {
        "address": "bcnavaloper12wskdt5tcc9yx5ajdx8xjjujuc0fgs5p54j6ug",
        "botAddress": "bcna1m5hgzum68rjf4c7zhezgkj8hlnmr0kghv3t2zz",
        "runTime": "10:00",
        "minimumReward": 10000
      },
      {
        "address": "bcnavaloper1gsq4dsxvgsswkgrsftz0k905rzjc0n2hv26xgj",
        "botAddress": "bcna1hl0jgxre5z0nkyjj07c5vfdy44yk44atr0jd80",
        "runTime": "22:30",
        "minimumReward": 20000000
      },
      {
        "address": "bcnavaloper1xwazl8ftks4gn00y5x3c47auquc62ssuxx8m5k",
        "botAddress": "bcna195mm9y35sekrjk73anw2az9lv9xs5mztqxl859",
        "runTime": "every 1hour",
        "minimumReward": 10000
      }
    ],
    "authzSupport": false
  },
  {
    "name": "emoney",
    "restUrl": [
      "https://rest.cosmos.directory/emoney",
      "https://lcd-emoney.keplr.app",
      "https://emoney.validator.network/api/"
    ],
    "rpcUrl": [
      "https://rpc.cosmos.directory/emoney",
      "https://rpc-emoney.keplr.app",
      "https://emoney.validator.network"
    ],
    "gasPrice": "0.08ungm",
    "operators": [
      {
        "address": "emoneyvaloper1xpyajvwsrt6kg68g0uwvy00v9fa7v5f0ygljdp",
        "botAddress": "emoney15xa7vst3jca9qjkngmlysrdfur8gsex9a7epd7",
        "runTime": [
          "09:00",
          "21:00"
        ],
        "minimumReward": 100000
      },
      {
        "address": "emoneyvaloper1z0cwp2wezmaehlhzdmqpx55vhxupuk52d7ucjy",
        "botAddress": "emoney194ytn50yhh67rdha8akhs7c6zulnz4n2x5nhm7",
        "runTime": "every 1 hour",
        "minimumReward": 1000
      },
      {
        "address": "emoneyvaloper1fskgtauswg2d0p79d9gdqj2yjyfulg3d65dtue",
        "botAddress": "emoney1mjq48r6435aewerpruwc8up3tz3rzan2r6yrkg",
        "runTime": "19:00",
        "minimumReward": 2000000
      },
      {
        "address": "emoneyvaloper1ggpn5jtrgf5hhzw79la6k4h9jgcws3erjzccuh",
        "botAddress": "emoney1305e92ng6a9pdh3ttc3ld459ckxupxt3c0qhd6",
        "runTime": "19:15",
        "minimumReward": 10000
      },
      {
        "address": "emoneyvaloper1r7v26mcg7frd8l44p5vr2wfv7eqrhpagffvncl",
        "botAddress": "emoney1v9vae554q55xa4pcfdm0p3kv8nxn50jk40ax65",
        "runTime": "23:00",
        "minimumReward": 10000
      },
      {
        "address": "emoneyvaloper1lxh0u07haj646pt9e0l2l4qc3d8htfx5ev9y8d",
        "botAddress": "emoney1uwqjtgjhjctjc45ugy7ev5prprhehc7wk706qc",
        "runTime": "21:00",
        "minimumReward": 1000
      },
      {
        "address": "emoneyvaloper10rk00srmct4z5huqjh7fc64vgqasl46jwm9g9l",
        "botAddress": "emoney1m5hgzum68rjf4c7zhezgkj8hlnmr0kghezplad",
        "runTime": "10:00",
        "minimumReward": 1000
      },
      {
        "address": "emoneyvaloper1sz7rp920hgupfl0p6c7kwkaes8q8tx3lmzhcrc",
        "botAddress": "emoney1vqhz5g5sq8ku0ka5x9ygal9flkg5vzr9sfujpg",
        "runTime": "20:00",
        "minimumReward": 1000000
      },
      {
        "address": "emoneyvaloper149vyxd36kxpg46rralaw6eejv4d9daqc3nv642",
        "botAddress": "emoney1grfk7t0k42yxpwqhr7kt4te7j73m2a3vdx8ykm",
        "runTime": "13:37",
        "minimumReward": 100000
      },
      {
        "address": "emoneyvaloper1xwazl8ftks4gn00y5x3c47auquc62ssudg660q",
        "botAddress": "emoney195mm9y35sekrjk73anw2az9lv9xs5mzt444jt2",
        "runTime": "every 1 hour",
        "minimumReward": 100000
      }
    ],
    "authzSupport": false
  },
  {
    "name": "kava",
    "restUrl": [
      "https://rest.cosmos.directory/kava",
      "https://api.data.kava.io/"
    ],
    "rpcUrl": [
      "https://rpc.cosmos.directory/kava",
      "https://rpc.kava.io"
    ],
    "gasPrice": "0.00008ukava",
    "operators": [
      {
        "address": "kavavaloper1m8428ygqwa4yahjtc9ulp9n7eqwt7dn37n8vas",
        "botAddress": "kava142w4wme2n75ggckvxdzhqtlfypxttpt80c7jka",
        "runTime": [
          "09:00",
          "21:00"
        ],
        "minimumReward": 10000
      },
      {
        "address": "kavavaloper1hztgl202pvetspxch0pcchaqzrduw4qq64q08u",
        "botAddress": "kava194ytn50yhh67rdha8akhs7c6zulnz4n24za76y",
        "runTime": "every 1 hour",
        "minimumReward": 1000
      },
      {
        "address": "kavavaloper17jr6wyhm2twyph6d88l5ux945gwmf8vfkhckda",
        "botAddress": "kava1v9vae554q55xa4pcfdm0p3kv8nxn50jkxen0mw",
        "runTime": "23:00",
        "minimumReward": 1000
      },
      {
        "address": "kavavaloper1gd5hf545caremavv28apr9mzf7f7ns395c27mq",
        "botAddress": "kava1mjq48r6435aewerpruwc8up3tz3rzan2sv22hj",
        "runTime": "19:00",
        "minimumReward": 10000
      }
    ],
    "authzSupport": false
  },
  {
    "name": "desmos",
    "restUrl": [
      "https://rest.cosmos.directory/desmos",
      "https://api.mainnet.desmos.network"
    ],
    "rpcUrl": [
      "https://rpc.cosmos.directory/desmos",
      "https://rpc.mainnet.desmos.network"
    ],
    "gasPrice": "0.001udsm",
    "operators": [
      {
        "address": "desmosvaloper18yazgsq8yvn2f8c734fmnu2ssfrzpw7l8tqckm",
        "botAddress": "desmos1ueyqd3shd7lrpqacjzap8vy6akh2ek8l40fn0y",
        "runTime": [
          "09:00",
          "21:00"
        ],
        "minimumReward": 1000
      },
      {
        "address": "desmosvaloper1xwazl8ftks4gn00y5x3c47auquc62ssu07r7m6",
        "botAddress": "desmos1hcuv07593sxu4luumnh4dy2fujaxyh7xd9rya5",
        "runTime": "every 1 hour",
        "minimumReward": 1000
      },
      {
        "address": "desmosvaloper17ue85ck027c4grv7nuks7k7p4fqnlc55uqhskj",
        "botAddress": "desmos1z0xzvw999jh7ekce7eqnex2fj7cnn6xw6rhufu",
        "runTime": "22:00",
        "minimumReward": 1000
      },
      {
        "address": "desmosvaloper1r0emf6ap6y5advzgtsf4uz3g68p5t5484j4alp",
        "botAddress": "desmos1nrt8va6he35w4vclr6sejkqpvsmr4vtas330me",
        "runTime": "22:00",
        "minimumReward": 1000
      },
      {
        "address": "desmosvaloper1lzzctd3a839xxk7vf4cwuhcvgcnmxrhrx7d92e",
        "botAddress": "desmos1mjq48r6435aewerpruwc8up3tz3rzan2cpn8kd",
        "runTime": "19:00",
        "minimumReward": 10000
      },
      {
        "address": "desmosvaloper1lf3fg79gf2qf6ept7ec22kjd8s6gj3swr2ca0v",
        "botAddress": "desmos1e44rluarkdw56dy2turnwjtvtg4wqvs0xnc5qa",
        "runTime": "21:00",
        "minimumReward": 10000
      },
      {
        "address": "desmosvaloper19c6nnp6afxj82ehxtlejyvg6zh58050jcgpdj6",
        "botAddress": "desmos1m5hgzum68rjf4c7zhezgkj8hlnmr0kghzekmag",
        "runTime": "10:00",
        "minimumReward": 10000
      },
      {
        "address": "desmosvaloper1zm3l7p8n5dxqeadsfxy3rd0j3c2knnx3chg77a",
        "botAddress": "desmos19n0raswpfd9f7779ah637h20ltae0g7ussa8at",
        "runTime": "20:00",
        "minimumReward": 1000000
      },
      {
        "address": "desmosvaloper1s5gnmccngltteh6ugtsz7fdrykc294tnw2e7pz",
        "botAddress": "desmos1hl0jgxre5z0nkyjj07c5vfdy44yk44atd80uc9",
        "runTime": "22:30",
        "minimumReward": 100000
      },
      {
        "address": "desmosvaloper1jrld5g998gqm4yx26l6cvhxz7y5adgxqzfdpes",
        "botAddress": "desmos1hcgxjhvv43g9z6dc58g428jgc8hdlmf7qh4946",
        "runTime": "12:00",
        "minimumReward": 10000
      },
      {
        "address": "desmosvaloper1pe2fwwffxn2qnykeut8wzm20sv6eevxedlgpfu",
        "botAddress": "desmos169n5p9xuhsnn85xunkg7sdmhtwqgwc3jhnzc0u",
        "runTime": "21:00",
        "minimumReward": 10000
      }
    ],
    "authzSupport": true
  },
  {
    "name": "cryptoorgchain",
    "restUrl": [
      "https://rest.cosmos.directory/cryptoorgchain",
      "https://lcd-crypto-org.keplr.app/"
    ],
    "rpcUrl": [
      "https://rpc.cosmos.directory/cryptoorgchain",
      "https://mainnet.crypto.org",
      "https://rpc-crypto-org.keplr.app"
    ],
    "gasPrice": "0.025basecro",
    "operators": [
      {
        "address": "crocncl15m2ae4c2ajpkz6hw0d4ucvwfyuwq8ns5z369u8",
        "botAddress": "cro1v9vae554q55xa4pcfdm0p3kv8nxn50jkzh0t3c",
        "runTime": "23:00",
        "minimumReward": 100000
      },
      {
        "address": "crocncl1tkev46yqrjzrjzrqtty30ex68eja2zcltyq2vj",
        "botAddress": "cro1hl0jgxre5z0nkyjj07c5vfdy44yk44atpy24nv",
        "runTime": "22:30",
        "minimumReward": 1000000
      }
    ],
    "authzSupport": true
  },
  {
    "name": "evmos",
    "restUrl": [
      "https://rest.cosmos.directory/evmos",
      "https://rest.bd.evmos.org:1317"
    ],
    "rpcUrl": [
      "https://rpc.cosmos.directory/evmos",
      "https://tendermint.bd.evmos.org:26657"
    ],
    "operators": [
      {
        "address": "evmosvaloper1shvcjzhcxau6qtlz9w82a646ecwp4hq7ayqt0w",
        "botAddress": "evmos194ytn50yhh67rdha8akhs7c6zulnz4n2tkcdkt",
        "runTime": "every 1 hour",
        "minimumReward": 1000
      },
      {
        "address": "evmosvaloper1x5y65hgngh77sxta6s2vpjnfjep3ltllyhf2hs",
        "botAddress": "evmos16e67hq4eqgnfw6pxu8v33mz259z5r30d9v2uq2",
        "runTime": "21:00",
        "minimumReward": 1000
      },
      {
        "address": "evmosvaloper1chx7v975g72xuw8kdpjt94dh35daqqfyc37kys",
        "botAddress": "evmos1k0fpumkxl35p3se0n52e6dc3mh8vy24kn0uqsg",
        "runTime": "21:00",
        "minimumReward": 1000
      },
      {
        "address": "evmosvaloper14zatq4jagqtm9ejgvglnv0t364d88u80futp65",
        "botAddress": "evmos1xul3g9w27tlns7k3d2reqjxqdsgyknkx74prwv",
        "runTime": "21:00",
        "minimumReward": 1001
      },
      {
        "address": "evmosvaloper1pz3mcahcrglf3md4lggax5r95gvmppc6x5w7hw",
        "botAddress": "evmos17va68yw35aleakz62jwqn24s22fd3k545mclkl",
        "runTime": "21:00",
        "minimumReward": 1000
      },
      {
        "address": "evmosvaloper146mfv59nypacvs5l9h0takrcv8jtlk90wr0ggp",
        "botAddress": "evmos17xyeczwsax3st6aykyu4f28s5n3zg6r7eyzu3t",
        "runTime": "21:00",
        "minimumReward": 1000
      },
      {
        "address": "evmosvaloper1qp49y6vh8vvv5yf8ule8fwx6sss82ncz39tunl",
        "botAddress": "evmos10g8dt086qsfw0s27us8uvhnnftf9aanx4afg3h",
        "runTime": "21:05",
        "minimumReward": 1000000000000000000
      },
      {
        "address": "evmosvaloper1f6m9d94lkenw9fy5wmytatt76l849kx6ugdz70",
        "botAddress": "evmos175l97fdm2a6x5xp82psec52elzu8nsl7dmc7an",
        "runTime": "19:00",
        "minimumReward": 1000
      },
      {
        "address": "evmosvaloper1aep37tvd5yh4ydeya2a88g2tkjz6f2lcrfjumh",
        "botAddress": "evmos1v9vae554q55xa4pcfdm0p3kv8nxn50jkcdkuhp",
        "runTime": "23:00",
        "minimumReward": 1000000
      },
      {
        "address": "evmosvaloper1qhazu8zleyn5chrkxymewx3xw5guq2vm6q7zl0",
        "botAddress": "evmos1t8e0n59ta6dnf38vqel7ydme9tajvjegs4jw5g",
        "runTime": "19:15",
        "minimumReward": 10000
      },
      {
        "address": "evmosvaloper18zt355ccyxd3kj23mz5hdz00qqn5lk5kjnj74m",
        "botAddress": "evmos1uwqjtgjhjctjc45ugy7ev5prprhehc7wmuyqdd",
        "runTime": "21:00",
        "minimumReward": 1000
      },
      {
        "address": "evmosvaloper1a36r4jvcprvewxnr2qhfs0h4spec35238s2h7t",
        "botAddress": "evmos1axp36fwjy2vzlaym52urh80wq9l7z2t0shrj2y",
        "runTime": "20:00",
        "minimumReward": 1000000
      },
      {
        "address": "evmosvaloper1ce4vh0e5kanlgc7z0rhcemvd8erjnfzcyfecl7",
        "botAddress": "evmos1grfk7t0k42yxpwqhr7kt4te7j73m2a3vqyv7mw",
        "runTime": "13:37",
        "minimumReward": 1000000
      },
      {
        "address": "evmosvaloper19fxanpnjlggzuur3m3x0puk5ez7j9lrttexwsw",
        "botAddress": "evmos1hl0jgxre5z0nkyjj07c5vfdy44yk44atm7nz44",
        "runTime": "22:30",
        "minimumReward": 1000000
      },
      {
        "address": "evmosvaloper17vze0tk7q7gwpd6jt69p4m5svrty40yw9a88e3",
        "botAddress": "evmos13craf042e76qasxu6f8vl9ds7vtcajyxmr9asz",
        "runTime": "22:30",
        "minimumReward": 1000000
      }
    ],
    "authzSupport": true
  },
  {
    "name": "sifchain",
    "restUrl": [
      "https://rest.cosmos.directory/sifchain",
      "https://api.sifchain.finance"
    ],
    "rpcUrl": [
      "https://rpc.cosmos.directory/sifchain",
      "https://rpc.sifchain.finance"
    ],
    "operators": [
      {
        "address": "sifvaloper1esnwgt6g6x2d3m37pw9lkgsxgzenc36n3a4n0f",
        "botAddress": "sif15xa7vst3jca9qjkngmlysrdfur8gsex9hqvr4g",
        "runTime": "every 1 hour",
        "minimumReward": 100000
      },
      {
        "address": "sifvaloper1lnhxf6war6qlldemkqzp0t3g57hpe9a6nh3tyv",
        "botAddress": "sif194ytn50yhh67rdha8akhs7c6zulnz4n2v2x4rg",
        "runTime": "every 1 hour",
        "minimumReward": 1000
      },
      {
        "address": "sifvaloper1uepjmgfuk6rnd0djsglu88w7d0t49lmlmxj56z",
        "botAddress": "sif1weeu5yuj8n23hd87wsdxqqgfmzzz9zt629p9uf",
        "runTime": "21:00",
        "minimumReward": 1000
      },
      {
        "address": "sifvaloper1ej2es5fjztqjcd4pwa0zyvaevtjd2y5w0djvt9",
        "botAddress": "sif1gvgcxwdk4j46gx3knhuackvqr2hta29z0z5yud",
        "runTime": "21:00",
        "minimumReward": 1001
      },
      {
        "address": "sifvaloper1kttxh8lxsmez56pen3cw307raf45fj9vmvwn5j",
        "botAddress": "sif1mjq48r6435aewerpruwc8up3tz3rzan2fy3pw7",
        "runTime": "19:00",
        "minimumReward": 1000
      },
      {
        "address": "sifvaloper1a2ly5lyry8l4wvx27fzdu6ha5mj53sxceu4uvj",
        "botAddress": "sif1m8d834ykcy3dgrdve4xhxky3u3c2tl9dh9us2v",
        "runTime": "21:00",
        "minimumReward": 1000
      },
      {
        "address": "sifvaloper1r9ssdmc2xm3kv2y5m35mhrvnqms4pjw27umt2l",
        "botAddress": "sif1hl0jgxre5z0nkyjj07c5vfdy44yk44atuzd6qk",
        "runTime": "22:30",
        "minimumReward": 100000
      }
    ],
    "authzSupport": false
  },
  {
    "name": "lumnetwork",
    "restUrl": [
      "https://rest.cosmos.directory/lumnetwork",
      "https://node0.mainnet.lum.network/rest"
    ],
    "rpcUrl": [
      "https://rpc.cosmos.directory/lumnetwork",
      "https://node0.mainnet.lum.network/rpc"
    ],
    "operators": [
      {
        "address": "lumvaloper16w9g7epcvwnmya5khpj2kk9x7k39pjp3ufa3uj",
        "botAddress": "lum15xa7vst3jca9qjkngmlysrdfur8gsex98h7u0h",
        "runTime": [
          "09:00",
          "21:00"
        ],
        "minimumReward": 10000
      },
      {
        "address": "lumvaloper1u6jr0pztvsjpvx77rfzmtw49xwzu9kash9slqs",
        "botAddress": "lum1v9vae554q55xa4pcfdm0p3kv8nxn50jk0x6mca",
        "runTime": "23:00",
        "minimumReward": 1000
      },
      {
        "address": "lumvaloper1ej2es5fjztqjcd4pwa0zyvaevtjd2y5wf0p22w",
        "botAddress": "lum1gvgcxwdk4j46gx3knhuackvqr2hta29zl4xmxj",
        "runTime": "23:00",
        "minimumReward": 1001
      },
      {
        "address": "lumvaloper1txgtzgdj90mqddhyu5gcpkkdeu9g2fu22d85d7",
        "botAddress": "lum1e44rluarkdw56dy2turnwjtvtg4wqvs08pgdz3",
        "runTime": "21:00",
        "minimumReward": 1000
      },
      {
        "address": "lumvaloper1nnl9ygsp04rhkuh3yrr98cnvke586mxlhpfe3w",
        "botAddress": "lum1eml7agwd5x084ennlg6apvskufzrlvnrr687qd",
        "runTime": "21:00",
        "minimumReward": 1000
      },
      {
        "address": "lumvaloper1068lx20jqswpwtykfezssdkn524kqlmlqjeqpa",
        "botAddress": "lum19pqrxrl6n0g0mky4y79hlfzchprmsp5jxdyjew",
        "runTime": "21:00",
        "minimumReward": 1000
      },
      {
        "address": "lumvaloper1up3slj4nr5y23gxkvqn8h5ra9mv0pj2vv70zs4",
        "botAddress": "lum17xyeczwsax3st6aykyu4f28s5n3zg6r7w0wm7h",
        "runTime": "21:00",
        "minimumReward": 1000
      },
      {
        "address": "lumvaloper1axqn30kead92gdsg7pusc6ezxx8ltq465r3hv3",
        "botAddress": "lum1mjq48r6435aewerpruwc8up3tz3rzan2enr75p",
        "runTime": "19:00",
        "minimumReward": 1000
      },
      {
        "address": "lumvaloper1kls9ca0h980sqfmt0497jj8kad3lcws6s7gjsg",
        "botAddress": "lum1uecj925gwmagk8je8c2exmnty6t2jm7xt57ww8",
        "runTime": "21:00",
        "minimumReward": 1000
      },
      {
        "address": "lumvaloper1krkmg6f0sjwalkx3nq39yt0upxgys7alme6lps",
        "botAddress": "lum1h666jcyjycu90w3j6q6cpswsmzh9f73t0lwkf6",
        "runTime": "every 1 hour",
        "minimumReward": 1000
      },
      {
        "address": "lumvaloper1y69ary732dmngmj2g2e8m2ssedugya4may0tj5",
        "botAddress": "lum1305e92ng6a9pdh3ttc3ld459ckxupxt3zx820n",
        "runTime": "19:15",
        "minimumReward": 10000
      },
      {
        "address": "lumvaloper1uqw4e63xwwjmxt6ympdl20dsxtjr7lzx2p20hu",
        "botAddress": "lum1vqhz5g5sq8ku0ka5x9ygal9flkg5vzr92qm0rp",
        "runTime": "20:00",
        "minimumReward": 1000000
      },
      {
        "address": "lumvaloper1zs59ua4l0h6a2hnh08v8qn76f6qh7uxc22vey5",
        "botAddress": "lum1hl0jgxre5z0nkyjj07c5vfdy44yk44atv4l96f",
        "runTime": "22:30",
        "minimumReward": 100000
      },
      {
        "address": "lumvaloper1trkdt99yc4je55759s8z4fctrluxf9pmla7k80",
        "botAddress": "lum1327kewr0m28edp6ee022myyxzvlf3g5exxpvr7",
        "runTime": "14:30",
        "minimumReward": 10000
      },
      {
        "address": "lumvaloper1z7ss5slnpjfkceahl323ag9tkf3a6yrs88h4ng",
        "botAddress": "lum1zwjfxr3j9gnnrhxwtt8t6qqr4pdn7cgj43m53p",
        "runTime": "every 1 hour",
        "minimumReward": 10000
      },
      {
        "address": "lumvaloper1xwazl8ftks4gn00y5x3c47auquc62ssu0kjqgq",
        "botAddress": "lum195mm9y35sekrjk73anw2az9lv9xs5mzt0uj0fr",
        "runTime": "every 1 hour",
        "minimumReward": 10000
      },
      {
        "address": "lumvaloper1lnqradz7whff07t60pzetvkhgqamt9xu9f2j6k",
        "botAddress": "lum14a78h6202u4xg6phjnd8rmr5fq98zzdlsmdrw5",
        "runTime": "every 4 hour",
        "minimumReward": 10000
      }
    ],
    "authzSupport": true
  },
  {
    "name": "stargaze",
    "restUrl": [
      "https://rest.cosmos.directory/stargaze",
      "https://rest.stargaze-apis.com",
      "https://api.stargaze.ezstaking.io"
    ],
    "rpcUrl": [
      "https://rpc.cosmos.directory/stargaze",
      "https://rpc.stargaze-apis.com",
      "https://rpc.stargaze.ezstaking.io"
    ],
    "operators": [
      {
        "address": "starsvaloper1s679uyrt0uhljj8ws905hetwn87jqdz3n33klw",
        "botAddress": "stars15xa7vst3jca9qjkngmlysrdfur8gsex9xp5g3j",
        "runTime": [
          "09:00",
          "21:00"
        ],
        "minimumReward": 1000
      },
      {
        "address": "starsvaloper10wxn2lv29yqnw2uf4jf439kwy5ef00qd0jluj0",
        "botAddress": "stars1xs023g3yj2mavwn3cjclgsh8mlk0kgsjjzetx5",
        "runTime": "00:00",
        "minimumReward": 10000
      },
      {
        "address": "starsvaloper1y3cxrze7kmktj93atd42g9rffyg823g0qjqelc",
        "botAddress": "stars1eml7agwd5x084ennlg6apvskufzrlvnrzvd27g",
        "runTime": "21:00",
        "minimumReward": 1000
      },
      {
        "address": "starsvaloper1r4sevyvum9ppqlw75t6h0ex9j4j9dzydyuhsmz",
        "botAddress": "stars17xyeczwsax3st6aykyu4f28s5n3zg6r70ey0qj",
        "runTime": "21:00",
        "minimumReward": 1000
      },
      {
        "address": "starsvaloper12v78y2lrpy2euhuzjtd6ssyzz3zllgs0uqk3nn",
        "botAddress": "stars1305e92ng6a9pdh3ttc3ld459ckxupxt3rsd73k",
        "runTime": "19:15",
        "minimumReward": 10000
      },
      {
        "address": "starsvaloper1mz2qks48v486d9m8wp4l9fxm2e9l0e0kzk79m5",
        "botAddress": "stars1mjq48r6435aewerpruwc8up3tz3rzan2c9f22y",
        "runTime": "19:00",
        "minimumReward": 1000
      },
      {
        "address": "starsvaloper1hr4ag3mdzy08rl6r7pga832kvchqctvmzdneds",
        "botAddress": "stars1m5hgzum68rjf4c7zhezgkj8hlnmr0kghzavkpp",
        "runTime": "10:00",
        "minimumReward": 10000
      },
      {
        "address": "starsvaloper1yskcx5zfkr3nacn6f5zd08yw72zwm4s06x8tpz",
        "botAddress": "stars1hcgxjhvv43g9z6dc58g428jgc8hdlmf7qn0gfn",
        "runTime": "12:00",
        "minimumReward": 10000
      },
      {
        "address": "starsvaloper13agg47uffkehwqpvqeqp86aamjmkvmt4hyt9z7",
        "botAddress": "stars1vqhz5g5sq8ku0ka5x9ygal9flkg5vzr9tk3may",
        "runTime": "20:00",
        "minimumReward": 1000000
      },
      {
        "address": "starsvaloper17h2x3j7u44qkrq0sk8ul0r2qr440rwgjvlln5d",
        "botAddress": "stars14gra89zm8753pfuhvujjulmtkf2qq70fdcp9k9",
        "runTime": "17:28",
        "minimumReward": 10000
      },
      {
        "address": "starsvaloper1y58hfnm90r4efhlydx0gavz57lvm7k6uulkg3h",
        "botAddress": "stars1grfk7t0k42yxpwqhr7kt4te7j73m2a3vke2d2h",
        "runTime": "13:37",
        "minimumReward": 10000
      },
      {
        "address": "starsvaloper1xru87608vdps23q4s79006lcsm0tfxcl4juuy5",
        "botAddress": "stars1d72r4aaxkv2cpnxjh6xuklv9z4prcj2qmfv40r",
        "runTime": "21:00",
        "minimumReward": 10000
      }
    ],
    "authzSupport": true
  },
  {
    "name": "comdex",
    "restUrl": [
      "https://rest.cosmos.directory/comdex",
      "https://api.comdex.audit.one/rest",
      "https://rest.comdex.one"
    ],
    "rpcUrl": [
      "https://rpc.cosmos.directory/comdex",
      "https://api.comdex.audit.one/rpc/",
      "https://rpc.comdex.one"
    ],
    "operators": [
      {
        "address": "comdexvaloper1flh26y7f2vsam4a6snwgrqaxkhe0g2yljstdqm",
        "botAddress": "comdex15xa7vst3jca9qjkngmlysrdfur8gsex94jphr5",
        "runTime": [
          "09:00",
          "21:00"
        ],
        "minimumReward": 1000
      },
      {
        "address": "comdexvaloper195re7mhwh9urewm3rvaj9r7vm6j63c4sd78njd",
        "botAddress": "comdex194ytn50yhh67rdha8akhs7c6zulnz4n2wctp45",
        "runTime": "every 1 hour",
        "minimumReward": 1000
      },
      {
        "address": "comdexvaloper19qz6sgw7llrft2x05lp4swy569e5sla6gl3cuu",
        "botAddress": "comdex1e44rluarkdw56dy2turnwjtvtg4wqvs04yhxwj",
        "runTime": "21:00",
        "minimumReward": 1000
      },
      {
        "address": "comdexvaloper1ej2es5fjztqjcd4pwa0zyvaevtjd2y5wh2dqrg",
        "botAddress": "comdex1gvgcxwdk4j46gx3knhuackvqr2hta29zdses23",
        "runTime": "21:00",
        "minimumReward": 1001
      },
      {
        "address": "comdexvaloper14yh3sqetnphupx2r4jrjctpsqqg7jqmnmzpxc4",
        "botAddress": "comdex1h43hjfxlz8t6y5wewma63jz7melv46gjr47jfp",
        "runTime": "21:00",
        "minimumReward": 1000
      },
      {
        "address": "comdexvaloper1gfe4f7urf866xte5cpmkgsw7q2u97qj06ldtj3",
        "botAddress": "comdex1mjq48r6435aewerpruwc8up3tz3rzan2tku4cz",
        "runTime": "19:00",
        "minimumReward": 1000
      },
      {
        "address": "comdexvaloper12dseyeqwsv3lkxlks45p4fp7et4qnzn5vkavjf",
        "botAddress": "comdex1v9vae554q55xa4pcfdm0p3kv8nxn50jkar9s57",
        "runTime": "23:00",
        "minimumReward": 1000
      },
      {
        "address": "comdexvaloper10d87jx68zygmwagu9ggzxpept07zs7nmcpyjr6",
        "botAddress": "comdex1305e92ng6a9pdh3ttc3ld459ckxupxt3srcprs",
        "runTime": "19:15",
        "minimumReward": 10000
      },
      {
        "address": "comdexvaloper1lxh0u07haj646pt9e0l2l4qc3d8htfx59hp5ft",
        "botAddress": "comdex1uwqjtgjhjctjc45ugy7ev5prprhehc7w7jhvwj",
        "runTime": "21:00",
        "minimumReward": 1000
      },
      {
        "address": "comdexvaloper120g4zfrj75ezl6cmd466tk0rj9h3dkskc5tvkh",
        "botAddress": "comdex1m5hgzum68rjf4c7zhezgkj8hlnmr0kgh3wefn8",
        "runTime": "10:00",
        "minimumReward": 1000
      }
    ],
    "authzSupport": false
  },
  {
    "name": "cheqd",
    "restUrl": [
      "https://rest.cosmos.directory/cheqd",
      "https://api.cheqd.net"
    ],
    "rpcUrl": [
      "https://rpc.cosmos.directory/cheqd",
      "https://rpc.cheqd.net"
    ],
    "gasPrice": "25ncheq",
    "operators": [
      {
        "address": "cheqdvaloper1m0f5mdkusqq24zhf8azjn2j5v2jqwqlt3ukrc0",
        "botAddress": "cheqd1ypntyymvjg90ntxwes3hxtmuvvh4fcr8w082sd",
        "runTime": "21:00",
        "minimumReward": 1000
      },
      {
        "address": "cheqdvaloper1qsp3a2qd6km9g0hczsac8279wcwmzmvzgvre8w",
        "botAddress": "cheqd1e44rluarkdw56dy2turnwjtvtg4wqvs0ufeyu5",
        "runTime": "21:00",
        "minimumReward": 1000
      },
      {
        "address": "cheqdvaloper1xwazl8ftks4gn00y5x3c47auquc62ssu5r5utr",
        "botAddress": "cheqd195mm9y35sekrjk73anw2az9lv9xs5mzt55rxhx",
        "runTime": "every 1 hour",
        "minimumReward": 1000
      }
    ],
    "authzSupport": true
  },
  {
    "name": "umee",
    "restUrl": [
      "https://rest.cosmos.directory/umee",
      "https://api.aphrodite.main.network.umee.cc",
      "https://api.apollo.main.network.umee.cc",
      "https://api.artemis.main.network.umee.cc",
      "https://api.athena.main.network.umee.cc",
      "https://api.beaked.main.network.umee.cc",
      "https://api.bottlenose.main.network.umee.cc"
    ],
    "rpcUrl": [
      "https://rpc.cosmos.directory/umee",
      "https://rpc.aphrodite.main.network.umee.cc",
      "https://rpc.apollo.main.network.umee.cc",
      "https://rpc.artemis.main.network.umee.cc",
      "https://rpc.athena.main.network.umee.cc",
      "https://rpc.beaked.main.network.umee.cc",
      "https://rpc.bottlenose.main.network.umee.cc"
    ],
    "operators": [
      {
        "address": "umeevaloper14vmuhgm04ffvzts9jxm2wy5d538g96ru9fsg5v",
        "botAddress": "umee1m5hgzum68rjf4c7zhezgkj8hlnmr0kghyhx5wz",
        "runTime": "10:00",
        "minimumReward": 10000
      },
      {
        "address": "umeevaloper1py60fpud4w468zn7mthfa25xnzuawjum7w90q2",
        "botAddress": "umee194ytn50yhh67rdha8akhs7c6zulnz4n2mp5ug3",
        "runTime": "every 1 hour",
        "minimumReward": 1
      },
      {
        "address": "umeevaloper1gvt9l5tshr0fp8ksl2tuem584z69eyvt9m8yh6",
        "botAddress": "umee19pqrxrl6n0g0mky4y79hlfzchprmsp5jp3yygg",
        "runTime": "17:00",
        "minimumReward": 10000
      },
      {
        "address": "umeevaloper1q5z5vdxtvqmf4eq37pm2xnytc69st382cadf0x",
        "botAddress": "umee1mmg6pqqnu6ktl4yp0afwzz6g33w8kpw3wajxln",
        "runTime": "every 1 hour",
        "minimumReward": 10000
      }
    ],
    "authzSupport": true
  },
  {
    "name": "bitsong",
    "restUrl": [
      "https://rest.cosmos.directory/bitsong",
      "https://lcd-bitsong.itastakers.com"
    ],
    "rpcUrl": [
      "https://rpc.cosmos.directory/bitsong",
      "https://rpc-bitsong.itastakers.com"
    ],
    "operators": [
      {
        "address": "bitsongvaloper1mvpx2jnq7vnur3dehwesddg6as5eua0jy2a99s",
        "botAddress": "bitsong1wdc6rmm2ng2jkeytt4ptas3vhx2t94yjvcg4g4",
        "runTime": [
          "09:00",
          "21:00"
        ],
        "minimumReward": 1000
      },
      {
        "address": "bitsongvaloper129y6g55wz7mz9vs2nudfvfdaun80fuphnltfpf",
        "botAddress": "bitsong14td30sayes36tm042gcrwpynky927x2c434c06",
        "runTime": "20:00",
        "minimumReward": 1000000
      },
      {
        "address": "bitsongvaloper1mceksy7l3xenuyx4dzl64erf3fh29a3r2ercnz",
        "botAddress": "bitsong1m5hgzum68rjf4c7zhezgkj8hlnmr0kgh6gfrgl",
        "runTime": "10:00",
        "minimumReward": 100000
      },
      {
        "address": "bitsongvaloper18wf0w252jxk3kgl5vlst8ttat8xzfnvejuftk2",
        "botAddress": "bitsong16swn43y3wt70jex2l0dzcf987w8000psq7mpu8",
        "runTime": "21:00",
        "minimumReward": 100000
      },
      {
        "address": "bitsongvaloper1xwazl8ftks4gn00y5x3c47auquc62ssugxgm5z",
        "botAddress": "bitsong1kxv5szlqgt8p7w95w76m7ahgjt58ultqkmpjja",
        "runTime": "every 1 hour",
        "minimumReward": 100000
      },
      {
        "address": "bitsongvaloper1ech3swu5jeuenxzgd0rq9xz6yz3yn6t0v2x0tw",
        "botAddress": "bitsong1m52073hvnza73uwrf45avgdwljyqx7p04qh3yw",
        "runTime": "21:00",
        "minimumReward": 100000
      }
    ],
    "authzSupport": true
  },
  {
    "name": "persistence",
    "restUrl": [
      "https://rest.cosmos.directory/persistence",
      "https://rest.core.persistence.one"
    ],
    "rpcUrl": [
      "https://rpc.cosmos.directory/persistence",
      "https://rpc.core.persistence.one"
    ],
    "operators": [
      {
        "address": "persistencevaloper1pdse5rr5njkkka6qeu5m8u704h6z67w5r700vn",
        "botAddress": "persistence1atgss2zpwl9m8fmm32gzrkjtqw3tdawguqw6tk",
        "runTime": "20:00",
        "minimumReward": 1000000
      },
      {
        "address": "persistencevaloper1nchnrey36nrvzjslscu0c3l8j0r4z92hlsz3gk",
        "botAddress": "persistence1v9vae554q55xa4pcfdm0p3kv8nxn50jk5qpprd",
        "runTime": "23:00",
        "minimumReward": 10000
      },
      {
        "address": "persistencevaloper10sc98vt6saux8asexnsp2hgvkgmjmful8w5cuw",
        "botAddress": "persistence1n8htrjks32y59u3fxwuy6fnz868n667k8ltezs",
        "runTime": "every 1 hour",
        "minimumReward": 10000
      },
      {
        "address": "persistencevaloper1f9p23ru4sw8p2044237ckfhwdpklrn0ahdaujg",
        "botAddress": "persistence1m5hgzum68rjf4c7zhezgkj8hlnmr0kghcdacy5",
        "runTime": "10:00",
        "minimumReward": 100000
      },
      {
        "address": "persistencevaloper1r7gdc8ag4ktmrvhed2xp09n3klrjuznwdzsru2",
        "botAddress": "persistence1cuzmc99n343he6mvj3mzq7fnc4ncqlau3zter9",
        "runTime": "21:00",
        "minimumReward": 100000
      }
    ],
    "authzSupport": true
  },
  {
    "name": "agoric",
    "restUrl": [
      "https://rest.cosmos.directory/agoric"
    ],
    "rpcUrl": [
      "https://rpc.cosmos.directory/agoric"
    ],
    "operators": [
      {
        "address": "agoricvaloper1kh8nwuee2y353u6nmv8jffpvhtzs7xu8f4klam",
        "botAddress": "agoric148kutx4cag3js995cesc0rpuwpe85hq7zk5ry3",
        "runTime": "20:00",
        "minimumReward": 1000000
      },
      {
        "address": "agoricvaloper1mxhgvj2c93xahahx9d9fc7rwwtufqza5cn6uhn",
        "botAddress": "agoric1hl0jgxre5z0nkyjj07c5vfdy44yk44attzqnlt",
        "runTime": "22:30",
        "minimumReward": 100000
      }
    ],
    "authzSupport": true
  },
  {
    "name": "impacthub",
    "restUrl": [
      "https://rest.cosmos.directory/impacthub",
      "https://lcd-impacthub.keplr.app",
      "https://proxies.sifchain.finance/api/impacthub-3/rest",
      "https://impacthub.ixo.world/rest/"
    ],
    "rpcUrl": [
      "https://rpc.cosmos.directory/impacthub",
      "https://rpc-impacthub.keplr.app",
      "https://proxies.sifchain.finance/api/impacthub-3/rpc"
    ],
    "gasPrice": "0.025uixo",
    "operators": [
      {
        "address": "ixovaloper1m3kz9q3hp50udyq5tt4rawrexnay4y7jpyvtr9",
        "botAddress": "ixo1vqhz5g5sq8ku0ka5x9ygal9flkg5vzr9qlc5jx",
        "runTime": "20:00",
        "minimumReward": 1000000
      },
      {
        "address": "ixovaloper1a3qpp5ff9cgnusxwufdkmnvn83446lf9vq88ga",
        "botAddress": "ixo1m5hgzum68rjf4c7zhezgkj8hlnmr0kghf59ewr",
        "runTime": "10:00",
        "minimumReward": 100000
      },
      {
        "address": "ixovaloper1ktjjvaurdupt7nvmfkgycn7mv0jcx5frz0dwzf",
        "botAddress": "ixo1mjq48r6435aewerpruwc8up3tz3rzan2nvq99x",
        "runTime": "21:00",
        "minimumReward": 100000
      }
    ],
    "authzSupport": false
  },
  {
    "name": "kichain",
    "restUrl": [
      "https://rest.cosmos.directory/kichain",
      "https://api-mainnet.blockchain.ki"
    ],
    "rpcUrl": [
      "https://rpc.cosmos.directory/kichain"
    ],
    "gasPrice": "0.025uxki",
    "operators": [
      {
        "address": "kivaloper183ak9rcvfazp5rtljve6v06tyue3dfrglvpfux",
        "botAddress": "ki15xa7vst3jca9qjkngmlysrdfur8gsex9rsj67h",
        "runTime": [
          "09:00",
          "21:00"
        ],
        "minimumReward": 1000
      },
      {
        "address": "kivaloper1n5cpxhwm5rpgellky5njz67sx8sp0t6ejyxevq",
        "botAddress": "ki1vqhz5g5sq8ku0ka5x9ygal9flkg5vzr9w8hfjp",
        "runTime": "20:00",
        "minimumReward": 1000000
      },
      {
        "address": "kivaloper1lykm0h574w0r3jm545hhlfnd8937a70022xlwl",
        "botAddress": "ki1v9vae554q55xa4pcfdm0p3kv8nxn50jktpkafa",
        "runTime": "23:00",
        "minimumReward": 100000
      },
      {
        "address": "kivaloper14g4ztk36q529vx8ash7y8hr047kgzxlvyh2ch5",
        "botAddress": "ki1mjq48r6435aewerpruwc8up3tz3rzan2a50c9p",
        "runTime": "21:00",
        "minimumReward": 100000
      }
    ],
    "authzSupport": false
  },
  {
    "name": "sommelier",
    "restUrl": [
      "https://rest.cosmos.directory/sommelier",
      "https://lcd-sommelier.keplr.app"
    ],
    "rpcUrl": [
      "https://rpc.cosmos.directory/sommelier",
      "https://rpc-sommelier.keplr.app"
    ],
    "operators": [
      {
        "address": "sommvaloper1cgdlryczzgrk7d4kkeawqg7t6ldz4x84yu305c",
        "botAddress": "somm1vqhz5g5sq8ku0ka5x9ygal9flkg5vzr9nkf28l",
        "runTime": "20:00",
        "minimumReward": 1000000
      }
    ]
  },
  {
    "name": "konstellation",
    "restUrl": [
      "https://node1.konstellation.tech:1318"
    ],
    "rpcUrl": [
      "https://node1.konstellation.tech:26657"
    ],
    "image": "https://raw.githubusercontent.com/Konstellation/DARC_token/main/darctoken.svg",
    "operators": [
      {
        "address": "darcvaloper14kuh954mw4xp7gz5kvr3vtul0lpz5xt3tecpep",
        "botAddress": "darc194ytn50yhh67rdha8akhs7c6zulnz4n2kkajp5",
        "runTime": "every 1 hour",
        "minimumReward": 100000
      },
      {
        "address": "darcvaloper1cmtxucuhf0hysjrx02p9fvzjr5kkcgcj9nxwhc",
        "botAddress": "darc1v9vae554q55xa4pcfdm0p3kv8nxn50jk9dnrq7",
        "runTime": "23:00",
        "minimumReward": 100000
      },
      {
        "address": "darcvaloper1yww5jnu4y39vyea47xs4z7r45yz9rl5dpxg67v",
        "botAddress": "darc1m8d834ykcy3dgrdve4xhxky3u3c2tl9dde8hgs",
        "runTime": "21:00",
        "minimumReward": 100000
      },
      {
        "address": "darcvaloper1pk8e47hdlw9mtnphz3klhkeed8wlq8gwjw7m0w",
        "botAddress": "darc1mjq48r6435aewerpruwc8up3tz3rzan2nc2xvz",
        "runTime": "21:00",
        "minimumReward": 100000
      }
    ],
    "authzSupport": false
  },
  {
    "name": "fetchhub",
    "restUrl": [
      "https://rest-fetchhub.fetch.ai"
    ],
    "rpcUrl": [
      "https://rpc-fetchhub.fetch.ai:443"
    ],
    "operators": [
      {
        "address": "fetchvaloper1a7l5xar7vyymvahfelar6vtkdar5x9a54l7zvc",
        "botAddress": "fetch1v9vae554q55xa4pcfdm0p3kv8nxn50jkf3wk07",
        "runTime": "23:00",
        "minimumReward": 10000000000000000
      },
      {
        "address": "fetchvaloper13uwrjldm8m45cuarjdvgk9qwnysf835rgrugc6",
        "botAddress": "fetch1m5hgzum68rjf4c7zhezgkj8hlnmr0kgh9uj0g8",
        "runTime": "10:00",
        "minimumReward": 10000000000000000
      },
      {
        "address": "fetchvaloper1mr8tqsr3cjp4vh30j8h32uluh5nhnjnh8lkef0",
        "botAddress": "fetch1mjq48r6435aewerpruwc8up3tz3rzan2lyhnrz",
        "runTime": "21:00",
        "minimumReward": 10000000000000000
      },
      {
        "address": "fetchvaloper132elwf5n6pjhxjh464khn8m2rzzr7wv4rlkwev",
        "botAddress": "fetch14a78h6202u4xg6phjnd8rmr5fq98zzdlkveweh",
        "runTime": "every 4 hour",
        "minimumReward": 10000000000000000
      }
    ],
    "authzSupport": false
  },
  {
    "name": "cerberus",
    "restUrl": [
      "https://rest.cosmos.directory/cerberus",
      "https://api-cerberus.zenchainlabs.io/"
    ],
    "rpcUrl": [
      "https://rpc.cosmos.directory/cerberus",
      "https://rpc-cerberus.zenchainlabs.io/"
    ],
    "gasPrice": "0.025ucrbrus",
    "testAddress": "cerberus1yxsmtnxdt6gxnaqrg0j0nudg7et2gqczd38dxa",
    "ownerAddress": "cerberusvaloper1tat2cy3f9djtq9z7ly262sqngcarvaktr0w78f",
    "operators": [
      {
        "address": "cerberusvaloper1ga0xxzst2hjyjtfqnffz2mapn8vk8ufysqsn30",
        "botAddress": "cerberus15xa7vst3jca9qjkngmlysrdfur8gsex9w6ru0g",
        "runTime": "every 5 minutes",
        "minimumReward": 10000
      },
      {
        "address": "cerberusvaloper18twaqg4vaextnm5dddgmlm5quwymaswkchqt3a",
        "botAddress": "cerberus1uxwnhyjd2m5y6mpqsdg95y4ty0a5jtfrjhkgq5",
        "runTime": "every 4 minutes",
        "minimumReward": 10000000
      },
      {
        "address": "cerberusvaloper1ej2es5fjztqjcd4pwa0zyvaevtjd2y5w2yl7tt",
        "botAddress": "cerberus1ftaxf307mumu6gwg05q360xeryspcgsq6fvnyc",
        "runTime": "every 5 minutes",
        "minimumReward": 1000000
      },
      {
        "address": "cerberusvaloper1u7m9kwj8tvwjaxympp3r8xq7d0pf5la994x7u8",
        "botAddress": "cerberus1r8egcurpwxftegr07gjv9gwffw4fk009hq0rdg",
        "runTime": "every 15 minutes",
        "minimumReward": 100000000
      },
      {
        "address": "cerberusvaloper1tat2cy3f9djtq9z7ly262sqngcarvaktr0w78f",
        "botAddress": "cerberus1yxsmtnxdt6gxnaqrg0j0nudg7et2gqczd38dxa",
        "runTime": "every 15 minutes",
        "minimumReward": 100000000
      },
      {
        "address": "cerberusvaloper1uvl2g9nd8qttjjyxjs30x7fj878d3wt4lt4juq",
        "botAddress": "cerberus1e7tcnlaen39yafqxcj5zhnd0m8r8xlzyq92vrv",
        "runTime": "every 3 minutes",
        "minimumReward": 10000
      },
      {
        "address": "cerberusvaloper18g9868awp4dtxn5n5cjd7e30y8djevc80hqyad",
        "botAddress": "cerberus1h43hjfxlz8t6y5wewma63jz7melv46gjcaue9a",
        "runTime": "every 15 minutes",
        "minimumReward": 100000000
      },
      {
        "address": "cerberusvaloper1g3d36rfxfqtlnz3hzd05cs2wrjgykcz2g649a8",
        "botAddress": "cerberus1e44rluarkdw56dy2turnwjtvtg4wqvs0wv4dzw",
        "runTime": "every 15 minutes",
        "minimumReward": 100000000
      },
      {
        "address": "cerberusvaloper1td92z5qwl39f407gxf6lu2x80enat7t3jfefnf",
        "botAddress": "cerberus1zwjfxr3j9gnnrhxwtt8t6qqr4pdn7cgjuux537",
        "runTime": "every 1 hour",
        "minimumReward": 100000000
      },
      {
        "address": "cerberusvaloper1r34mlqewsxrde38vp3tzwh3rk5vt6ez0slzuvu",
        "botAddress": "cerberus16r56awgxe7mkrwpsnurjexfdg0n3f4f3dgf090",
        "runTime": "21:00",
        "minimumReward": 10000
      },
      {
        "address": "cerberusvaloper1lxz6ucd5qydhpwtpatn9wu83fc002v08tek6zh",
        "botAddress": "cerberus1305e92ng6a9pdh3ttc3ld459ckxupxt3tt620v",
        "runTime": "every 5 minutes",
        "minimumReward": 10000
      },
      {
        "address": "cerberusvaloper1y3thykrje2fmdcf8wva8l8kphmwpx89ur4erq3",
        "botAddress": "cerberus1v9vae554q55xa4pcfdm0p3kv8nxn50jkxt8mcz",
        "runTime": "every 15 minutes",
        "minimumReward": 10000
      },
      {
        "address": "cerberusvaloper1evv5y2ake002n9l27t5qhqcwhgwd6up2m2yhcy",
        "botAddress": "cerberus1m8d834ykcy3dgrdve4xhxky3u3c2tl9dwln0sv",
        "runTime": "every 1 hour",
        "minimumReward": 100000000
      },
      {
        "address": "cerberusvaloper1s3k0rhxxt8jl0tgyn2sule8rkzkx58x04a900g",
        "botAddress": "cerberus1x9e5qkjzzmfhw4dt05aludazwvd5x6340zl42n",
        "runTime": "every 1 hour",
        "minimumReward": 1000000
      },
      {
        "address": "cerberusvaloper16cfkt9n0pcftg0ky3rk9aegqdp383uwge38rdl",
        "botAddress": "cerberus1mjq48r6435aewerpruwc8up3tz3rzan2s77757",
        "runTime": "21:00",
        "minimumReward": 1000000
      },
      {
        "address": "cerberusvaloper10ypajp3q5zu5yxfud3ayd95th0k7467k3s5vh7",
        "botAddress": "cerberus13yfd74cezsrjcmhvmh6wkfwfuj7fds5eenhn64",
        "runTime": "every 15 minutes",
        "minimumReward": 100000000
      },
      {
        "address": "cerberusvaloper1c4pewt03f0fnwrf4vcgawzl6pllm3l9kfffu7l",
        "botAddress": "cerberus1jsmtq9z9qpeda0pyff9w8u66mkxrtzser8cjew",
        "runTime": "every 15 minutes",
        "minimumReward": 100000
      },
      {
        "address": "cerberusvaloper1cy9jhuf3cx2z33duxld7p57gtege6hfhrar9g9",
        "botAddress": "cerberus1hpwxnnrtsc6zjx4glup77tfe5z54lmtqe3tusv",
        "runTime": "every 17 minutes",
        "minimumReward": 1000000
      },
      {
        "address": "cerberusvaloper1zl4vt84hya03e8hu7dx4q4cvn2ts2xdrrnnufr",
        "botAddress": "cerberus1weeu5yuj8n23hd87wsdxqqgfmzzz9zt6nlw6xf",
        "runTime": "every 15 minutes",
        "minimumReward": 1000000
      },
      {
        "address": "cerberusvaloper1xwazl8ftks4gn00y5x3c47auquc62ssuvav5f9",
        "botAddress": "cerberus195mm9y35sekrjk73anw2az9lv9xs5mztx300fu",
        "runTime": "every 1 hour",
        "minimumReward": 1000000
      },
      {
        "address": "cerberusvaloper1dh25k2zuf0tgz8dsp3v0utw0xch2ljxu3lnsct",
        "botAddress": "cerberus12yeq3h92ew3e00tt2kma5q0t7tmangvy9ydsxn",
        "runTime": "every 15 minutes",
        "minimumReward": 1000000
      },
      {
        "address": "cerberusvaloper1q9d3algfdhuyggwtr3svgdmu22yke9yuy6nye3",
        "botAddress": "cerberus1zf8gz27gs5py3ua9lpu958w24j0jyj0t7jzmra",
        "runTime": "every 15 minutes",
        "minimumReward": 100000000
      },
      {
        "address": "cerberusvaloper1l6kfy4xvy0a34fseyhvc6f6k8asukfdz8462mg",
        "botAddress": "cerberus17xyeczwsax3st6aykyu4f28s5n3zg6r78znm7g",
        "runTime": "every 5 minutes",
        "minimumReward": 10000000
      },
      {
        "address": "cerberusvaloper13uz8x0rgm950639yklqq5tnjh6gwfpfhu67yyk",
        "botAddress": "cerberus106n92ygqknaw5wcgl2e9v0duxxux6ntt2cf87q",
        "runTime": "every 1 hour",
        "minimumReward": 1000000
      },
      {
        "address": "cerberusvaloper1j80fpcsumfkxypvydvtwtz3j4sdwr8c2x9fw5y",
        "botAddress": "cerberus1zr3hn5faf8tjdc2h576qt02g8t5h9pevz478ge",
        "runTime": "every 1 hour",
        "minimumReward": 1000000
      },
      {
        "address": "cerberusvaloper1g2k6a7akrmm9jwa0n8eg2vfe70j2u5l4myw8lt",
        "botAddress": "cerberus17xs4md6flec0klct07874ntqppg78ane2dm4f3",
        "runTime": "every 15 minutes",
        "minimumReward": 100000000
      },
      {
        "address": "cerberusvaloper1krkmg6f0sjwalkx3nq39yt0upxgys7alcjytq4",
        "botAddress": "cerberus1h666jcyjycu90w3j6q6cpswsmzh9f73txjnkf9",
        "runTime": "every 2 minutes",
        "minimumReward": 1000000
      },
      {
        "address": "cerberusvaloper1gk0q0vfxcz04sqchtjxyc038n8x06pd6s5yshf",
        "botAddress": "cerberus12s3ys786fatss7ngyrq7cqlcth7au4n3fww5a8",
        "runTime": "every 15 minutes",
        "minimumReward": 100000000
      },
      {
        "address": "cerberusvaloper1gh20fpn3jg6yv5csljpy2zwellksyuxcxztcy9",
        "botAddress": "cerberus1f5exrqqv9q2cy3sannyu42u94ght7zcwmgdggr",
        "runTime": "every 1 hour",
        "minimumReward": 1000000
      },
      {
        "address": "cerberusvaloper140l6y2gp3gxvay6qtn70re7z2s0gn57z90e2f5",
        "botAddress": "cerberus12xpq68caw2aqdu70jm4k792g0v9prhrpuyxd4n",
        "runTime": "every 15 minutes",
        "minimumReward": 100000000
      },
      {
        "address": "cerberusvaloper1ge32slufqfqy206mlvcszcgtg570thgke0rdhs",
        "botAddress": "cerberus1h5kwkrrny99qjejnymgvzxpyktudnqa76uhe8e",
        "runTime": "every 15 minutes",
        "minimumReward": 100000000
      },
      {
        "address": "cerberusvaloper198ljzq359ygqauxargj7je28sxlnj0tj2h7m73",
        "botAddress": "cerberus1sfh2p794yrfte06h2ue3qg30ekdrf84e5za2s5",
        "runTime": "every 15 minutes",
        "minimumReward": 100000000
      },
      {
        "address": "cerberusvaloper1krc59rqye9ptzurkyuccu6ykse895m9culxzwy",
        "botAddress": "cerberus1d72r4aaxkv2cpnxjh6xuklv9z4prcj2qnjmp3e",
        "runTime": "every 15 minutes",
        "minimumReward": 100000000
      },
      {
        "address": "cerberusvaloper1d0pk9sx7gfthuwmcepvuq9wcreqdr5cxmaj6et",
        "botAddress": "cerberus1usypwpuwuvwmks4ymqz5s4csya00xttuqf4fcr",
        "runTime": [
          "09:00",
          "21:00"
        ],
        "minimumReward": 100000000
      },
      {
        "address": "cerberusvaloper1m5dzr80ag23sqmw2cnzelj73xmsd62qtnswujc",
        "botAddress": "cerberus1q200ut9chx7t0nnde4h526vdxwudktgkrz9muf",
        "runTime": "every 15 minutes",
        "minimumReward": 100000
      },
      {
        "address": "cerberusvaloper19f0w9svr905fhefusyx4z8sf83j6et0gfa2l5e",
        "botAddress": "cerberus1etsdevgm5ps240lrw9mg3p2j32tj96ktjc9g8x",
        "runTime": "every 15 minutes",
        "minimumReward": 100000000
      },
      {
<<<<<<< HEAD
        "address": "cerberusvaloper1j5f0gy8qa79v2eddmh32ef0z827345w04utym0",
        "botAddress": "cerberus1vqhz5g5sq8ku0ka5x9ygal9flkg5vzr9rdx0r7",
        "runTime": "every 15 minutes",
        "minimumReward": 100000000
      }
    ],
    "authzSupport": true
  },
  {
    "name": "secretnetwork",
    "restUrl": [
      "https://rest.cosmos.directory/secretnetwork"
    ],
    "rpcUrl": [
      "https://rpc.cosmos.directory/secretnetwork"
    ],
    "gasPrice": "0.025uscrt",
    "testAddress": "secret1mpf7w0yyz9n3dh42un2zqu2dmsqv7dhkdlh78e",
    "ownerAddress": "",
    "operators": [
      {
        "address": "secretvaloper16k26akna7h295rfjx3278s7xusnt736vy437y8",
        "botAddress": "secret1yqv7y5ynhas45hu59vhe3qvw0kmc8amtx7s7ur",
        "runTime": "21:00",
        "minimumReward": 100000
=======
        "address": "cerberusvaloper1j5dmnpyk4hghkph33c5fz9nqw2tkj43u2lmw0w",
        "botAddress": "cerberus1fat08u2m6a4nqqqh55agp82gx4r6hzwwh0705f",
        "runTime": "every 10 minutes",
        "minimumReward": 25000000
>>>>>>> 516d62eb
      }
    ],
    "authzSupport": true
  }
]<|MERGE_RESOLUTION|>--- conflicted
+++ resolved
@@ -2315,38 +2315,37 @@
         "minimumReward": 100000000
       },
       {
-<<<<<<< HEAD
         "address": "cerberusvaloper1j5f0gy8qa79v2eddmh32ef0z827345w04utym0",
         "botAddress": "cerberus1vqhz5g5sq8ku0ka5x9ygal9flkg5vzr9rdx0r7",
         "runTime": "every 15 minutes",
         "minimumReward": 100000000
-      }
-    ],
-    "authzSupport": true
-  },
-  {
-    "name": "secretnetwork",
-    "restUrl": [
-      "https://rest.cosmos.directory/secretnetwork"
-    ],
-    "rpcUrl": [
-      "https://rpc.cosmos.directory/secretnetwork"
-    ],
-    "gasPrice": "0.025uscrt",
-    "testAddress": "secret1mpf7w0yyz9n3dh42un2zqu2dmsqv7dhkdlh78e",
-    "ownerAddress": "",
-    "operators": [
-      {
-        "address": "secretvaloper16k26akna7h295rfjx3278s7xusnt736vy437y8",
-        "botAddress": "secret1yqv7y5ynhas45hu59vhe3qvw0kmc8amtx7s7ur",
-        "runTime": "21:00",
-        "minimumReward": 100000
-=======
+      },
+      {
         "address": "cerberusvaloper1j5dmnpyk4hghkph33c5fz9nqw2tkj43u2lmw0w",
         "botAddress": "cerberus1fat08u2m6a4nqqqh55agp82gx4r6hzwwh0705f",
         "runTime": "every 10 minutes",
         "minimumReward": 25000000
->>>>>>> 516d62eb
+      }
+    ],
+    "authzSupport": true
+  },
+  {
+    "name": "secretnetwork",
+    "restUrl": [
+      "https://rest.cosmos.directory/secretnetwork"
+    ],
+    "rpcUrl": [
+      "https://rpc.cosmos.directory/secretnetwork"
+    ],
+    "gasPrice": "0.025uscrt",
+    "testAddress": "secret1mpf7w0yyz9n3dh42un2zqu2dmsqv7dhkdlh78e",
+    "ownerAddress": "",
+    "operators": [
+      {
+        "address": "secretvaloper16k26akna7h295rfjx3278s7xusnt736vy437y8",
+        "botAddress": "secret1yqv7y5ynhas45hu59vhe3qvw0kmc8amtx7s7ur",
+        "runTime": "21:00",
+        "minimumReward": 100000
       }
     ],
     "authzSupport": true
