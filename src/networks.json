--- conflicted
+++ resolved
@@ -1127,17 +1127,16 @@
         "minimumReward": 10000
       },
       {
-<<<<<<< HEAD
         "address": "starsvaloper1mz2qks48v486d9m8wp4l9fxm2e9l0e0kzk79m5",
         "botAddress": "stars1mjq48r6435aewerpruwc8up3tz3rzan2c9f22y",
         "runTime": "19:00",
         "minimumReward": 1000
-=======
+      },
+      {
         "address": "starsvaloper1hr4ag3mdzy08rl6r7pga832kvchqctvmzdneds",
         "botAddress": "stars1m5hgzum68rjf4c7zhezgkj8hlnmr0kghzavkpp",
         "runTime": "10:00",
         "minimumReward": 10000
->>>>>>> 5ee26d53
       }
     ],
     "authzSupport": true
