[
  {
    "name": "osmosis",
    "restUrl": [
      "https://rest.cosmos.directory/osmosis",
      "https://lcd-osmosis.blockapsis.com"
    ],
    "rpcUrl": [
      "https://rpc.cosmos.directory/osmosis",
      "https://osmosis.validator.network",
      "https://rpc-osmosis.blockapsis.com"
    ],
    "gasPrice": "0uosmo",
    "testAddress": "osmo1yxsmtnxdt6gxnaqrg0j0nudg7et2gqczed559y",
    "ownerAddress": "osmovaloper1u5v0m74mql5nzfx2yh43s2tke4mvzghr6m2n5t",
    "operators": [
      {
        "address": "osmovaloper17mggn4znyeyg25wd7498qxl7r2jhgue8td054x",
        "botAddress": "osmo1ks0uf2zxgv6qjyzjwfvfxyv5vp2m6nk5p5wwvc",
        "runTime": "18:00",
        "minimumReward": 1000
      },
      {
        "address": "osmovaloper1pxphtfhqnx9ny27d53z4052e3r76e7qq495ehm",
        "botAddress": "osmo194ytn50yhh67rdha8akhs7c6zulnz4n2pv6n63",
        "runTime": "20:00",
        "minimumReward": 1
      },
      {
        "address": "osmovaloper1u5v0m74mql5nzfx2yh43s2tke4mvzghr6m2n5t",
        "botAddress": "osmo1yxsmtnxdt6gxnaqrg0j0nudg7et2gqczed559y",
        "runTime": [
          "09:00",
          "21:00"
        ],
        "minimumReward": 1000
      },
      {
        "address": "osmovaloper1zfcmwh56kmz4wqqg2t8pxrm228dx2c6hhzhtx7",
        "botAddress": "osmo1z0xzvw999jh7ekce7eqnex2fj7cnn6xwxqfugk",
        "runTime": "21:00",
        "minimumReward": 1000
      },
      {
        "address": "osmovaloper1vrw2c99yvu5t9gugzuj38w35vmhmazzgx7dckk",
        "botAddress": "osmo1yl54sf2ekqsc7y7r33267vhc546trx3fwz6yld",
        "runTime": "21:00",
        "minimumReward": 1000
      },
      {
        "address": "osmovaloper1md9f5524vtmrn64lyv2pdfn7cnkjkklf44vtjz",
        "botAddress": "osmo1e44rluarkdw56dy2turnwjtvtg4wqvs06sx5ph",
        "runTime": "21:00",
        "minimumReward": 10000
      },
      {
        "address": "osmovaloper1t8qckan2yrygq7kl9apwhzfalwzgc2429p8f0s",
        "botAddress": "osmo1eml7agwd5x084ennlg6apvskufzrlvnr7tf8rt",
        "runTime": "21:00",
        "minimumReward": 10000
      },
      {
        "address": "osmovaloper16n0t7lmy4wnhjytzkncjdkxrsu9yfjm3ex7hxr",
        "botAddress": "osmo106n92ygqknaw5wcgl2e9v0duxxux6ntt7y67ae",
        "runTime": "21:00",
        "minimumReward": 10000
      },
      {
        "address": "osmovaloper1ej2es5fjztqjcd4pwa0zyvaevtjd2y5w37wr9t",
        "botAddress": "osmo1gvgcxwdk4j46gx3knhuackvqr2hta29zzygz95",
        "runTime": "21:00",
        "minimumReward": 5000
      },
      {
        "address": "osmovaloper1xwazl8ftks4gn00y5x3c47auquc62ssuh8af89",
        "botAddress": "osmo195mm9y35sekrjk73anw2az9lv9xs5mztjduk29",
        "runTime": "every 1 hour",
        "minimumReward": 10000
      },
      {
        "address": "osmovaloper1u6jr0pztvsjpvx77rfzmtw49xwzu9kas05lk04",
        "botAddress": "osmo1v9vae554q55xa4pcfdm0p3kv8nxn50jkjh5zmm",
        "runTime": "23:00",
        "minimumReward": 10000
      },
      {
        "address": "osmovaloper1glmy88g0uf6vmw29pyxu3yq0pxpjqtzqr5e57n",
        "botAddress": "osmo12xpq68caw2aqdu70jm4k792g0v9prhrpgc45k2",
        "runTime": "22:00",
        "minimumReward": 10000
      },
      {
        "address": "osmovaloper16q8xd335y38xk2ul67mjg27vdnrcnklt4wx6kt",
        "botAddress": "osmo1mjq48r6435aewerpruwc8up3tz3rzan2yzd8h8",
        "runTime": "19:00",
        "minimumReward": 10000
      },
      {
        "address": "osmovaloper1h2c47vd943scjlfum6yc5frvu2l279lwjep5d6",
        "botAddress": "osmo1305e92ng6a9pdh3ttc3ld459ckxupxt3lhfnv4",
        "runTime": "17:25",
        "minimumReward": 10000
      },
      {
        "address": "osmovaloper16gm3cvhluf9xfurkx9qgxq7pldvd479l0j6zms",
        "botAddress": "osmo17xyeczwsax3st6aykyu4f28s5n3zg6r7n7qza3",
        "runTime": "21:00",
        "minimumReward": 10000
      },
      {
        "address": "osmovaloper1kls9ca0h980sqfmt0497jj8kad3lcws6g08mld",
        "botAddress": "osmo1uecj925gwmagk8je8c2exmnty6t2jm7xk9shdp",
        "runTime": "21:00",
        "minimumReward": 1000
      },
      {
        "address": "osmovaloper10ymws40tepmjcu3a2wuy266ddna4ktas0zuzm4",
        "botAddress": "osmo1uwqjtgjhjctjc45ugy7ev5prprhehc7w3xx7ph",
        "runTime": "21:00",
        "minimumReward": 1000
      },
      {
        "address": "osmovaloper1feh2keupglep6mvxf5c96eulh3puujjryj2h8v",
        "botAddress": "osmo1vqhz5g5sq8ku0ka5x9ygal9flkg5vzr9h34kq8",
        "runTime": "20:00",
        "minimumReward": 1000000
      },
      {
        "address": "osmovaloper125kjmvuv5sv7qct2t6wc99h3mp7hpyxw37dcgg",
        "botAddress": "osmo1tah24yf5pndrwwc8hsdmjahgyf4s5s7nherfmw",
        "runTime": "1:00",
        "minimumReward": 1000
      },
      {
        "address": "osmovaloper1z5xyynz9ewuf044uaweswldut34z34z3cwpt7y",
        "botAddress": "osmo1hl0jgxre5z0nkyjj07c5vfdy44yk44at3y3ue0",
        "runTime": "22:30",
        "minimumReward": 1000
      },
      {
        "address": "osmovaloper17h2x3j7u44qkrq0sk8ul0r2qr440rwgjp38f93",
        "botAddress": "osmo14gra89zm8753pfuhvujjulmtkf2qq70f3l9gtx",
        "runTime": "17:28",
        "minimumReward": 10000
      },
      {
        "address": "osmovaloper1xf9zpq5kpxks49cg606tzd8qstaykxgt2vs0d5",
        "botAddress": "osmo19pqrxrl6n0g0mky4y79hlfzchprmsp5jmu2t6g",
        "runTime": "19:31",
        "minimumReward": 1000
      },
      {
        "address": "osmovaloper1e8238v24qccht9mqc2w0r4luq462yxttfpaeam",
        "botAddress": "osmo1zwjfxr3j9gnnrhxwtt8t6qqr4pdn7cgjgq4dj8",
        "runTime": "every 1 hour",
        "minimumReward": 10000
      },
      {
        "address": "osmovaloper13tk45jkxgf7w0nxquup3suwaz2tx483xe832ge",
        "botAddress": "osmo1grfk7t0k42yxpwqhr7kt4te7j73m2a3v27wqh5",
        "runTime": "13:37",
        "minimumReward": 10000
      },
      {
        "address": "osmovaloper1vmkt6ysppk8m4rhlq78tpqyh429lhlsah4mn3y",
        "botAddress": "osmo1syc66updwkat9nhmfplzzvflh5789phc3z4kgk",
        "runTime": "21:00",
        "minimumReward": 1000
      }
    ],
    "authzSupport": true
  },
  {
    "name": "juno",
    "restUrl": [
      "https://rest.cosmos.directory/juno",
      "https://lcd-juno.itastakers.com"
    ],
    "rpcUrl": [
      "https://rpc.cosmos.directory/juno",
      "https://rpc-juno.itastakers.com"
    ],
    "gasPrice": "0.0025ujuno",
    "testAddress": "juno1yxsmtnxdt6gxnaqrg0j0nudg7et2gqcz8yyl52",
    "operators": [
      {
        "address": "junovaloper1ty96k6wly7k9ualepv2hs258u29esn6mq02yd4",
        "botAddress": "juno15xa7vst3jca9qjkngmlysrdfur8gsex9y0qwal",
        "runTime": [
          "09:00",
          "21:00"
        ],
        "minimumReward": 10000
      },
      {
        "address": "junovaloper17mggn4znyeyg25wd7498qxl7r2jhgue8swpngk",
        "botAddress": "juno1ks0uf2zxgv6qjyzjwfvfxyv5vp2m6nk5la79ak",
        "runTime": "18:00",
        "minimumReward": 1000
      },
      {
        "address": "junovaloper1zxx8j75ngm8m38v9l5wreaavwnsuun7gcq5cu8",
        "botAddress": "juno1n3m6rj0w9lgzg7leppnaru2xguraxhqcn4eyv6",
        "runTime": "21:00",
        "minimumReward": 10000
      },
      {
        "address": "junovaloper1ej2es5fjztqjcd4pwa0zyvaevtjd2y5w2aqycm",
        "botAddress": "juno1gvgcxwdk4j46gx3knhuackvqr2hta29zudcf56",
        "runTime": "20:00",
        "minimumReward": 10001
      },
      {
        "address": "junovaloper1x8u2ypdr35802tjyjqyxan8x85fzxe6sk0qmh8",
        "botAddress": "juno1r8egcurpwxftegr07gjv9gwffw4fk009a4v3ll",
        "runTime": "21:00",
        "minimumReward": 10000
      },
      {
        "address": "junovaloper10wxn2lv29yqnw2uf4jf439kwy5ef00qdelfp7r",
        "botAddress": "juno1xs023g3yj2mavwn3cjclgsh8mlk0kgsjsvdd2e",
        "runTime": "00:00",
        "minimumReward": 10000
      },
      {
        "address": "junovaloper193xl2tqh2tjkld2zv49ku5s44ee4qmgr65jcep",
        "botAddress": "juno1e44rluarkdw56dy2turnwjtvtg4wqvs0yeklse",
        "runTime": "21:00",
        "minimumReward": 1000
      },
      {
        "address": "junovaloper17n3w6v5q3n0tws4xv8upd9ul4qqes0nlg7q0xd",
        "botAddress": "juno1eml7agwd5x084ennlg6apvskufzrlvnrqzevj9",
        "runTime": "21:00",
        "minimumReward": 10000
      },
      {
        "address": "junovaloper10y7ucn6jhjtakwchgpw32y0tgaku6yn255z7gm",
        "botAddress": "juno106n92ygqknaw5wcgl2e9v0duxxux6nttqd24vh",
        "runTime": "every 1 hour",
        "minimumReward": 10000
      },
      {
        "address": "junovaloper1xwazl8ftks4gn00y5x3c47auquc62ssuvynw64",
        "botAddress": "juno195mm9y35sekrjk73anw2az9lv9xs5mztvyvamt",
        "runTime": "every 1 hour",
        "minimumReward": 10000
      },
      {
        "address": "junovaloper1mzqqrctm0hvkghf66jruxjtggd5j447dmugz0j",
        "botAddress": "juno1l7je4yr3ffs6d8v6ck49fmueqqndvgpw79c8jp",
        "runTime": "14:00",
        "minimumReward": 10000
      },
      {
        "address": "junovaloper1p0r4znp29547d8ra5k8t6ls0ztm3tj74ak38wz",
        "botAddress": "juno1v9vae554q55xa4pcfdm0p3kv8nxn50jkv7yf24",
        "runTime": "23:00",
        "minimumReward": 10000
      },
      {
        "address": "junovaloper1wd02ktcvpananlvd9u6jm3x3ap3vmw59jv9vez",
        "botAddress": "juno12xpq68caw2aqdu70jm4k792g0v9prhrpk39l8y",
        "runTime": "14:00",
        "minimumReward": 10000
      },
      {
        "address": "junovaloper1la7th9kc3gdltl53cedxxqpkyk5runudrzwx55",
        "botAddress": "juno1mjq48r6435aewerpruwc8up3tz3rzan26tavxf",
        "runTime": "19:00",
        "minimumReward": 10000
      },
      {
        "address": "junovaloper1ncu32g0lzhk0epzdar7smd3qv9da2n8w8mwn4k",
        "botAddress": "juno1305e92ng6a9pdh3ttc3ld459ckxupxt3p7ecam",
        "runTime": "19:15",
        "minimumReward": 10000
      },
      {
        "address": "junovaloper16gm3cvhluf9xfurkx9qgxq7pldvd479l5359xq",
        "botAddress": "juno17xyeczwsax3st6aykyu4f28s5n3zg6r7dhsfvl",
        "runTime": "21:00",
        "minimumReward": 10000
      },
      {
        "address": "junovaloper1am80fauk3gnzcr76ylg0yju4f0chen5x6zmq7q",
        "botAddress": "juno1hpwxnnrtsc6zjx4glup77tfe5z54lmtqnygwzm",
        "runTime": "10:30",
        "minimumReward": 10000
      },
      {
        "address": "junovaloper1297950qqq6yxhgsms6t5dks66gyk6sctplnyd7",
        "botAddress": "juno1q200ut9chx7t0nnde4h526vdxwudktgkfhxfw7",
        "runTime": "21:00",
        "minimumReward": 10000
      },
      {
        "address": "junovaloper106y6thy7gphzrsqq443hl69vfdvntgz260uxlc",
        "botAddress": "juno1uwqjtgjhjctjc45ugy7ev5prprhehc7w00k4se",
        "runTime": "21:00",
        "minimumReward": 1000
      },
      {
        "address": "junovaloper1z3svprqzmquw6mckh6rgyt0dmd4yhv7c6l58qc",
        "botAddress": "juno1m5hgzum68rjf4c7zhezgkj8hlnmr0kghqncsdv",
        "runTime": "10:00",
        "minimumReward": 1000
      },
      {
        "address": "junovaloper1gp957czryfgyvxwn3tfnyy2f0t9g2p4pvzc6k3",
        "botAddress": "juno1xrrfek3qpz4ja8ccrjklfy064asyqq9k9q45nn",
        "runTime": "21:00",
        "minimumReward": 10000
      },
      {
        "address": "junovaloper124maqmcqv8tquy764ktz7cu0gxnzfw54l2d073",
        "botAddress": "juno1vqhz5g5sq8ku0ka5x9ygal9flkg5vzr9fc9a3f",
        "runTime": "20:00",
        "minimumReward": 1000000
      },
      {
        "address": "junovaloper1hx9yj7qgnp8zhkrqfanvz74mcsg9d8eyskvsxg",
        "botAddress": "juno1hl0jgxre5z0nkyjj07c5vfdy44yk44at0dphgp",
        "runTime": "22:30",
        "minimumReward": 100000
      },
      {
        "address": "junovaloper17h2x3j7u44qkrq0sk8ul0r2qr440rwgj6jfwcp",
        "botAddress": "juno14gra89zm8753pfuhvujjulmtkf2qq70f0k4r6g",
        "runTime": "17:28",
        "minimumReward": 10000
      },
      {
        "address": "junovaloper1e8238v24qccht9mqc2w0r4luq462yxttjzn7qt",
        "botAddress": "juno1zwjfxr3j9gnnrhxwtt8t6qqr4pdn7cgjkf9xrf",
        "runTime": "every 1 hour",
        "minimumReward": 10000
      },
      {
        "address": "junovaloper1quqxfrxkycr0uzt4yk0d57tcq3zk7srm7sm6r8",
        "botAddress": "juno1grfk7t0k42yxpwqhr7kt4te7j73m2a3v5h7tx6",
        "runTime": "13:37",
        "minimumReward": 10000
      },
      {
        "address": "junovaloper166r5ylkp70xe0ysq2hjxn26m4q9vfn8q3lv46c",
        "botAddress": "juno1d72r4aaxkv2cpnxjh6xuklv9z4prcj2qe8cnrw",
        "runTime": "21:00",
        "minimumReward": 10000
      }
    ],
    "authzSupport": true
  },
  {
    "name": "cosmoshub",
    "restUrl": [
      "https://rest.cosmos.directory/cosmoshub",
      "https://lcd-cosmoshub.blockapsis.com"
    ],
    "rpcUrl": [
      "https://rpc.cosmos.directory/cosmoshub",
      "https://cosmoshub.validator.network",
      "https://rpc-cosmoshub.blockapsis.com"
    ],
    "gasPrice": "0.0025uatom",
    "testAddress": "cosmos1yxsmtnxdt6gxnaqrg0j0nudg7et2gqcz3k8ynk",
    "operators": [
      {
        "address": "cosmosvaloper17mggn4znyeyg25wd7498qxl7r2jhgue8u4qjcq",
        "botAddress": "cosmos1ks0uf2zxgv6qjyzjwfvfxyv5vp2m6nk5f0a762",
        "runTime": "18:00",
        "minimumReward": 1000
      },
      {
        "address": "cosmosvaloper1vvwtk805lxehwle9l4yudmq6mn0g32px9xtkhc",
        "botAddress": "cosmos1eml7agwd5x084ennlg6apvskufzrlvnrks6h4e",
        "runTime": "21:00",
        "minimumReward": 10000
      },
      {
        "address": "cosmosvaloper1fsg635n5vgc7jazz9sx5725wnc3xqgr7awxaag",
        "botAddress": "cosmos1v9vae554q55xa4pcfdm0p3kv8nxn50jk6v8jdf",
        "runTime": "23:00",
        "minimumReward": 10000
      },
      {
        "address": "cosmosvaloper140l6y2gp3gxvay6qtn70re7z2s0gn57zfd832j",
        "botAddress": "cosmos12xpq68caw2aqdu70jm4k792g0v9prhrpqrxyqc",
        "runTime": "21:00",
        "minimumReward": 10000
      },
      {
        "address": "cosmosvaloper1gpx52r9h3zeul45amvcy2pysgvcwddxrgx6cnv",
        "botAddress": "cosmos1mjq48r6435aewerpruwc8up3tz3rzan2ve7hp4",
        "runTime": "19:00",
        "minimumReward": 500000
      },
      {
        "address": "cosmosvaloper14qazscc80zgzx3m0m0aa30ths0p9hg8vdglqrc",
        "botAddress": "cosmos1305e92ng6a9pdh3ttc3ld459ckxupxt3hv6r68",
        "runTime": "19:15",
        "minimumReward": 10000
      },
      {
        "address": "cosmosvaloper16yupepagywvlk7uhpfchtwa0stu5f8cyhh54f2",
        "botAddress": "cosmos1hl0jgxre5z0nkyjj07c5vfdy44yk44atelzv0a",
        "runTime": "22:30",
        "minimumReward": 100000
      },
      {
        "address": "cosmosvaloper15r4tc0m6hc7z8drq3dzlrtcs6rq2q9l2nvwher",
        "botAddress": "cosmos1dg8u5qll7fjm9nnwqns0ullhtc6g552ugd0eqj",
        "runTime": "9:00",
        "minimumReward": 10000
      },
      {
        "address": "cosmosvaloper124maqmcqv8tquy764ktz7cu0gxnzfw54n3vww8",
        "botAddress": "cosmos1vqhz5g5sq8ku0ka5x9ygal9flkg5vzr9l2xxk4",
        "runTime": "20:00",
        "minimumReward": 1000000
      },
      {
        "address": "cosmosvaloper199mlc7fr6ll5t54w7tts7f4s0cvnqgc59nmuxf",
        "botAddress": "cosmos19pqrxrl6n0g0mky4y79hlfzchprmsp5jn8emv6",
        "runTime": "19:30",
        "minimumReward": 10000
      },
      {
        "address": "cosmosvaloper17h2x3j7u44qkrq0sk8ul0r2qr440rwgjkfg0gh",
        "botAddress": "cosmos14gra89zm8753pfuhvujjulmtkf2qq70feykca5",
        "runTime": "17:28",
        "minimumReward": 10000
      },
      {
        "address": "cosmosvaloper157v7tczs40axfgejp2m43kwuzqe0wsy0rv8puv",
        "botAddress": "cosmos1zwjfxr3j9gnnrhxwtt8t6qqr4pdn7cgjqmxay4",
        "runTime": "every 1 hour",
        "minimumReward": 10000
      }
    ],
    "authzSupport": true
  },
  {
    "name": "akash",
    "restUrl": [
      "https://rest.cosmos.directory/akash"
    ],
    "rpcUrl": [
      "https://rpc.cosmos.directory/akash",
      "https://akash.technofractal.com:443"
    ],
    "testAddress": "akash1yxsmtnxdt6gxnaqrg0j0nudg7et2gqczud2r2v",
    "ownerAddress": "akashvaloper1xgnd8aach3vawsl38snpydkng2nv8a4kqgs8hf",
    "operators": [
      {
        "address": "akashvaloper1strxz39h5fapp7zvn5mvf8xm0ea9aajqjstv6g",
        "botAddress": "akash194ytn50yhh67rdha8akhs7c6zulnz4n2yvyy4e",
        "runTime": "20:00",
        "minimumReward": 10000
      },
      {
        "address": "akashvaloper1xgnd8aach3vawsl38snpydkng2nv8a4kqgs8hf",
        "botAddress": "akash1yxsmtnxdt6gxnaqrg0j0nudg7et2gqczud2r2v",
        "runTime": [
          "09:00",
          "21:00"
        ],
        "minimumReward": 1000
      },
      {
        "address": "akashvaloper1qwpnhmdlfj6gfyh0e29fjudh0ytfe5l7tjttul",
        "botAddress": "akash1yl54sf2ekqsc7y7r33267vhc546trx3ftzyns9",
        "runTime": "21:00",
        "minimumReward": 10000
      },
      {
        "address": "akashvaloper1zfcmwh56kmz4wqqg2t8pxrm228dx2c6hzh0ewm",
        "botAddress": "akash1z0xzvw999jh7ekce7eqnex2fj7cnn6xwrqht87",
        "runTime": "21:00",
        "minimumReward": 10000
      },
      {
        "address": "akashvaloper1enhj36w6clcm5fjnp87jnffnkthfux2uj88l6h",
        "botAddress": "akash1eml7agwd5x084ennlg6apvskufzrlvnrmthsvr",
        "runTime": "21:00",
        "minimumReward": 10000
      },
      {
        "address": "akashvaloper140l6y2gp3gxvay6qtn70re7z2s0gn57ztqs903",
        "botAddress": "akash12xpq68caw2aqdu70jm4k792g0v9prhrpdctrez",
        "runTime": "21:00",
        "minimumReward": 10000
      },
      {
        "address": "akashvaloper1uepjmgfuk6rnd0djsglu88w7d0t49lmlsqkfuf",
        "botAddress": "akash1weeu5yuj8n23hd87wsdxqqgfmzzz9zt6zrr52c",
        "runTime": "21:00",
        "minimumReward": 10000
      },
      {
        "address": "akashvaloper1dgxdep80th2qm8xxk8h3j3g93npsd3a8jg60gz",
        "botAddress": "akash1mjq48r6435aewerpruwc8up3tz3rzan2pznsc0",
        "runTime": "19:00",
        "minimumReward": 100000
      },
      {
        "address": "akashvaloper1r4sevyvum9ppqlw75t6h0ex9j4j9dzydu8hczm",
        "botAddress": "akash17xyeczwsax3st6aykyu4f28s5n3zg6r7k774je",
        "runTime": "21:00",
        "minimumReward": 10000
      },
      {
        "address": "akashvaloper1lxh0u07haj646pt9e0l2l4qc3d8htfx5kk698d",
        "botAddress": "akash1uwqjtgjhjctjc45ugy7ev5prprhehc7w5xcfwl",
        "runTime": "21:00",
        "minimumReward": 1000
      },
      {
        "address": "akashvaloper1epnrvkylqpk0f2d3us3cvx7x9tlycz42lwf0v6",
        "botAddress": "akash1vqhz5g5sq8ku0ka5x9ygal9flkg5vzr9j3tp00",
        "runTime": "20:00",
        "minimumReward": 1000000
      }
    ],
    "authzSupport": false
  },
  {
    "name": "chihuahua",
    "restUrl": [
      "https://rest.cosmos.directory/chihuahua",
      "https://api.chihuahua.wtf/"
    ],
    "rpcUrl": [
      "https://rpc.cosmos.directory/chihuahua",
      "https://rpc.chihuahua.wtf"
    ],
    "gasPrice": "0.025uhuahua",
    "testAddress": "chihuahua1yxsmtnxdt6gxnaqrg0j0nudg7et2gqczjr22j5",
    "ownerAddress": "chihuahuavaloper19vwcee000fhazmpt4ultvnnkhfh23ppwxll8zz",
    "operators": [
      {
        "address": "chihuahuavaloper1wnu86qppv7gwtgz8xul5grs80s3vd6uqzr6jzq",
        "botAddress": "chihuahua15xa7vst3jca9qjkngmlysrdfur8gsex93gwmmp",
        "runTime": "every 1 hour",
        "minimumReward": 1000
      },
      {
        "address": "chihuahuavaloper1m4jcru5nsmtzgt4ha8fj4egau3w89cqzdrngnh",
        "botAddress": "chihuahua1uxwnhyjd2m5y6mpqsdg95y4ty0a5jtfrd9m05a",
        "runTime": "19:00",
        "minimumReward": 1000
      },
      {
        "address": "chihuahuavaloper1tzk3kzjy7fj4w37hm5v48c2t8vvgukzcqgkz8k",
        "botAddress": "chihuahua1r8egcurpwxftegr07gjv9gwffw4fk009gjzyep",
        "runTime": "21:00",
        "minimumReward": 1000
      },
      {
        "address": "chihuahuavaloper1ej2es5fjztqjcd4pwa0zyvaevtjd2y5wnscrkq",
        "botAddress": "chihuahua1gvgcxwdk4j46gx3knhuackvqr2hta29zf2kujy",
        "runTime": "21:00",
        "minimumReward": 1001
      },
      {
        "address": "chihuahuavaloper1y6m72uxs6hhsudxqpq73rsdgkjh6nhkqef8pej",
        "botAddress": "chihuahua1z0xzvw999jh7ekce7eqnex2fj7cnn6xwdwhzlx",
        "runTime": "21:00",
        "minimumReward": 1001
      },
      {
        "address": "chihuahuavaloper10wxn2lv29yqnw2uf4jf439kwy5ef00qdqj3xsc",
        "botAddress": "chihuahua1xs023g3yj2mavwn3cjclgsh8mlk0kgsj9trcv8",
        "runTime": "21:00",
        "minimumReward": 1000
      },
      {
        "address": "chihuahuavaloper19vwcee000fhazmpt4ultvnnkhfh23ppwxll8zz",
        "botAddress": "chihuahua1yxsmtnxdt6gxnaqrg0j0nudg7et2gqczjr22j5",
        "runTime": [
          "09:00",
          "21:00"
        ],
        "minimumReward": 1000
      },
      {
        "address": "chihuahuavaloper1glk94taeyhfpje4zaz8dsfxmn4yr3g8kkzv4x5",
        "botAddress": "chihuahua106n92ygqknaw5wcgl2e9v0duxxux6ntt42yq2f",
        "runTime": "21:00",
        "minimumReward": 1000
      },
      {
        "address": "chihuahuavaloper1xwazl8ftks4gn00y5x3c47auquc62ssu4ftf5w",
        "botAddress": "chihuahua195mm9y35sekrjk73anw2az9lv9xs5mzterzga4",
        "runTime": "every 1 hour",
        "minimumReward": 1000
      },
      {
        "address": "chihuahuavaloper18jlk0pkpr8cnnpjtgu3dqxjvpvlnj6r4e2dtvf",
        "botAddress": "chihuahua1v9vae554q55xa4pcfdm0p3kv8nxn50jkee2uvt",
        "runTime": "23:00",
        "minimumReward": 1000
      },
      {
        "address": "chihuahuavaloper1t85yx95l5pajl9hwkeztawqf8sg9uh4lglgu9w",
        "botAddress": "chihuahua1h43hjfxlz8t6y5wewma63jz7melv46gj803735",
        "runTime": "21:00",
        "minimumReward": 1000
      },
      {
        "address": "chihuahuavaloper140l6y2gp3gxvay6qtn70re7z2s0gn57zum7h5l",
        "botAddress": "chihuahua12xpq68caw2aqdu70jm4k792g0v9prhrprkt2p6",
        "runTime": "22:00",
        "minimumReward": 1000
      },
      {
        "address": "chihuahuavaloper1zl4vt84hya03e8hu7dx4q4cvn2ts2xdr685p5g",
        "botAddress": "chihuahua1weeu5yuj8n23hd87wsdxqqgfmzzz9zt6vdrajq",
        "runTime": "22:00",
        "minimumReward": 1000
      },
      {
        "address": "chihuahuavaloper13c2hcctczy695gfs5gc637tc844n6a9unlkaqv",
        "botAddress": "chihuahua1mjq48r6435aewerpruwc8up3tz3rzan20vneqh",
        "runTime": "19:00",
        "minimumReward": 10000000
      },
      {
        "address": "chihuahuavaloper166ks8xvs36m0ggyxwavv7rj4d9nqwthgq5g7s8",
        "botAddress": "chihuahua1305e92ng6a9pdh3ttc3ld459ckxupxt35ehdm9",
        "runTime": "19:15",
        "minimumReward": 10000
      },
      {
        "address": "chihuahuavaloper1m2dxkn94t97m7ah65hv4tg2xu0j2a2k4fdee20",
        "botAddress": "chihuahua1e44rluarkdw56dy2turnwjtvtg4wqvs037c2k8",
        "runTime": "21:00",
        "minimumReward": 1000
      },
      {
        "address": "chihuahuavaloper1s7xrzju6p9dms958j6zkddr7yqg6hmves2qgu4",
        "botAddress": "chihuahua1juv28kuzuv85hzl5s3scz5rvlv7c9d5cszruv0",
        "runTime": "22:00",
        "minimumReward": 1000
      },
      {
        "address": "chihuahuavaloper1l6kfy4xvy0a34fseyhvc6f6k8asukfdz7pahxr",
        "botAddress": "chihuahua17xyeczwsax3st6aykyu4f28s5n3zg6r7cs7u2p",
        "runTime": "21:00",
        "minimumReward": 1000
      },
      {
        "address": "chihuahuavaloper1cy9jhuf3cx2z33duxld7p57gtege6hfh6fyc4w",
        "botAddress": "chihuahua1hpwxnnrtsc6zjx4glup77tfe5z54lmtqxrxmy9",
        "runTime": "10:40",
        "minimumReward": 1000
      },
      {
        "address": "chihuahuavaloper1jdlfdu2gaj0tlchzjhdnh5r7lfzt6l0zxlhkr6",
        "botAddress": "chihuahua1q200ut9chx7t0nnde4h526vdxwudktgkusgugq",
        "runTime": "21:00",
        "minimumReward": 1000
      },
      {
        "address": "chihuahuavaloper1lxh0u07haj646pt9e0l2l4qc3d8htfx5pd5hur",
        "botAddress": "chihuahua1uwqjtgjhjctjc45ugy7ev5prprhehc7w6gcqk8",
        "runTime": "21:00",
        "minimumReward": 1000
      },
      {
        "address": "chihuahuavaloper1fm68jvjpk0g7dvdq75czjynyszeaduxt5lc0a8",
        "botAddress": "chihuahua1zwjfxr3j9gnnrhxwtt8t6qqr4pdn7cgjrwtn9h",
        "runTime": "every 1 hour",
        "minimumReward": 1000
      },
      {
        "address": "chihuahuavaloper1x8drn3260ezg3se6j7w7wqhy090u4wsjt9raj8",
        "botAddress": "chihuahua1x9e5qkjzzmfhw4dt05aludazwvd5x634ssjj76",
        "runTime": "16:00",
        "minimumReward": 10000000
      },
      {
        "address": "chihuahuavaloper16kctxuen3x2avvjj2mdwsl6g8n7d4vjkq6c6q9",
        "botAddress": "chihuahua1m8d834ykcy3dgrdve4xhxky3u3c2tl9d3d7gy9",
        "runTime": "21:00",
        "minimumReward": 1000
      }
    ],
    "authzSupport": false
  },
  {
    "name": "gravitybridge",
    "restUrl": [
      "https://rest.cosmos.directory/gravitybridge",
      "https://gravitychain.io:1317"
    ],
    "rpcUrl": [
      "https://rpc.cosmos.directory/gravitybridge",
      "https://gravitychain.io:26657"
    ],
    "testAddress": "gravity1yxsmtnxdt6gxnaqrg0j0nudg7et2gqcz4x4uk7",
    "gasPrice": "0.025ugraviton",
    "operators": [
      {
        "address": "gravityvaloper187reejg4et24jpggqt55vnc47l926w0p8w70mh",
        "botAddress": "gravity1v9vae554q55xa4pcfdm0p3kv8nxn50jk7u42gp",
        "runTime": "23:00",
        "minimumReward": 1000
      },
      {
        "address": "gravityvaloper1zfcmwh56kmz4wqqg2t8pxrm228dx2c6hs487gh",
        "botAddress": "gravity1z0xzvw999jh7ekce7eqnex2fj7cnn6xw2tg5mv",
        "runTime": "23:00",
        "minimumReward": 1000
      },
      {
        "address": "gravityvaloper140l6y2gp3gxvay6qtn70re7z2s0gn57zezczfa",
        "botAddress": "gravity12xpq68caw2aqdu70jm4k792g0v9prhrpyn5u9s",
        "runTime": "22:00",
        "minimumReward": 1000
      },
      {
        "address": "gravityvaloper1d63hvdgwy64sfex2kyujd0xyfhmu7r7cgxt5ru",
        "botAddress": "gravity1mjq48r6435aewerpruwc8up3tz3rzan2gfv0ya",
        "runTime": "19:00",
        "minimumReward": 10000
      },
      {
        "address": "gravityvaloper1452twnqn0z4l34c9uxudeaetk6hudpqpm0w32x",
        "botAddress": "gravity1305e92ng6a9pdh3ttc3ld459ckxupxt3nugml0",
        "runTime": "19:15",
        "minimumReward": 10000
      },
      {
        "address": "gravityvaloper1728s3k0mgzmc38eswpu9seghl0yczupyhc695s",
        "botAddress": "gravity1uwqjtgjhjctjc45ugy7ev5prprhehc7wad8kjd",
        "runTime": "21:00",
        "minimumReward": 1000
      },
      {
        "address": "gravityvaloper1uuzcgwd0yerq6yfk2fewfknl0rf6aqgdd0p3a3",
        "botAddress": "gravity1hcgxjhvv43g9z6dc58g428jgc8hdlmf7sl2d82",
        "runTime": "12:00",
        "minimumReward": 1000
      },
      {
        "address": "gravityvaloper14vaak0zdjtnvh92hw9ypwxj76093yrgzmuguar",
        "botAddress": "gravity1vqhz5g5sq8ku0ka5x9ygal9flkg5vzr9m657na",
        "runTime": "20:00",
        "minimumReward": 1000000
      },
      {
        "address": "gravityvaloper1epfpvqsc34sfserdx8x4t3aszdkar3w684fwr6",
        "botAddress": "gravity1zwjfxr3j9gnnrhxwtt8t6qqr4pdn7cgjyt59pa",
        "runTime": "every 1 hour",
        "minimumReward": 100000
      },
      {
        "address": "gravityvaloper1vyd4k5j636erx5y5kdqghdu3rfjtwc48vdc7r6",
        "botAddress": "gravity1grfk7t0k42yxpwqhr7kt4te7j73m2a3vx40gyw",
        "runTime": "13:37",
        "minimumReward": 10000
      }
    ],
    "authzSupport": true
  },
  {
    "name": "regen",
    "restUrl": [
      "https://rest.cosmos.directory/regen"
    ],
    "rpcUrl": [
      "https://rpc.cosmos.directory/regen"
    ],
    "gasPrice": "0.03uregen",
    "testAddress": "regen1yxsmtnxdt6gxnaqrg0j0nudg7et2gqczw5vc9j",
    "operators": [
      {
        "address": "regenvaloper1gjvu75cq6qxyrtdv66lx9xe92jw9gqdetagaze",
        "botAddress": "regen1mjq48r6435aewerpruwc8up3tz3rzan2nm4th3",
        "runTime": "19:00",
        "minimumReward": 10000
      },
      {
        "address": "regenvaloper1ceunjpth8nds7sfmfd9yjmh97vxmwqfyf7r2cn",
        "botAddress": "regen1vqhz5g5sq8ku0ka5x9ygal9flkg5vzr9qgd6q3",
        "runTime": "20:00",
        "minimumReward": 1000000
      },
      {
        "address": "regenvaloper1kzhxmgp8z05zrj90nd8h5qx9pm949an5y7nwsz",
        "botAddress": "regen1hl0jgxre5z0nkyjj07c5vfdy44yk44atxafsee",
        "runTime": "22:30",
        "minimumReward": 2000000
      }
    ],
    "authzSupport": true
  },
  {
    "name": "terra",
    "restUrl": [
      "https://rest.cosmos.directory/terra"
    ],
    "rpcUrl": [
      "https://rpc.cosmos.directory/terra"
    ],
    "testAddress": "terra1rnszu7kumz5lmgdk3fv2pmzt3s8vhcddqep7d4",
    "gasPrice": "0.015uluna",
    "operators": [
      {
        "address": "terravaloper1f2t96sz9hnwsqnneux6v28xfgn07pkxjduvwjz",
        "botAddress": "terra194ytn50yhh67rdha8akhs7c6zulnz4n20nnrwr",
        "runTime": "20:00",
        "minimumReward": 10000
      },
      {
        "address": "terravaloper13slfa8cc7zvmjt4wkap2lwmlkp4h3azwltlj6s",
        "botAddress": "terra1305e92ng6a9pdh3ttc3ld459ckxupxt33gqrc8",
        "runTime": "19:15",
        "minimumReward": 10000
      },
      {
        "address": "terravaloper108lmrztvc3pc3w774shgvpry4d3lf79k2ummna",
        "botAddress": "terra1hl0jgxre5z0nkyjj07c5vfdy44yk44atlmcvda",
        "runTime": "22:30",
        "minimumReward": 10000
      },
      {
        "address": "terravaloper1audgfvmgt0js54p3s8kj3r40uwej6vy2tv6rrw",
        "botAddress": "terra1hz2dutqm7e0t7q3h5cm9d8lchztskm8pekadus",
        "runTime": "17:28",
        "minimumReward": 5000
      }
    ],
    "authzSupport": true
  },
  {
    "name": "sentinel",
    "restUrl": [
      "https://rest.cosmos.directory/sentinel",
      "https://lcd-sentinel.keplr.app"
    ],
    "rpcUrl": [
      "https://rpc.cosmos.directory/sentinel",
      "https://rpc-sentinel.keplr.app"
    ],
    "gasPrice": "0.02udvpn",
    "testAddress": "sent1yxsmtnxdt6gxnaqrg0j0nudg7et2gqcz2d3ahe",
    "operators": [
      {
        "address": "sentvaloper138dhtmfslt0ls4ec0jumj8tyajry4dfuv27jay",
        "botAddress": "sent194ytn50yhh67rdha8akhs7c6zulnz4n2jvl6gv",
        "runTime": "20:00",
        "minimumReward": 1000
      },
      {
        "address": "sentvaloper10y0044zsacejntznk6eatvz7mcekqv357fhl7q",
        "botAddress": "sent1n3m6rj0w9lgzg7leppnaru2xguraxhqc7uvx0f",
        "runTime": "21:00",
        "minimumReward": 100000
      },
      {
        "address": "sentvaloper1gwqt4jzhtvms8u57gpl4tzxjxqq8fss2j3hx48",
        "botAddress": "sent1mjq48r6435aewerpruwc8up3tz3rzan2hzgw96",
        "runTime": "19:00",
        "minimumReward": 1000000
      },
      {
        "address": "sentvaloper1tjgec0ssfrlldmut69xsp8vzljugg0g306aae2",
        "botAddress": "sent1e44rluarkdw56dy2turnwjtvtg4wqvs0fsran2",
        "runTime": "21:00",
        "minimumReward": 1000
      },
      {
        "address": "sentvaloper18mtspwzngrtvtg0l7vuls3dhwp96jsf2t4zcd5",
        "botAddress": "sent17xyeczwsax3st6aykyu4f28s5n3zg6r7q79t0v",
        "runTime": "21:00",
        "minimumReward": 1000
      },
      {
        "address": "sentvaloper1lxh0u07haj646pt9e0l2l4qc3d8htfx543ss9m",
        "botAddress": "sent1uwqjtgjhjctjc45ugy7ev5prprhehc7wzxrhn2",
        "runTime": "21:00",
        "minimumReward": 1000
      },
      {
        "address": "sentvaloper1wd944at7mn6eqm7c7m5lfd9ej3g6astqawjnqn",
        "botAddress": "sent1m5hgzum68rjf4c7zhezgkj8hlnmr0kghd6djwl",
        "runTime": "10:00",
        "minimumReward": 1000
      }
    ],
    "authzSupport": false
  },
  {
    "name": "dig",
    "restUrl": [
      "https://rest.cosmos.directory/dig",
      "https://api-1-dig.notional.ventures"
    ],
    "rpcUrl": [
      "https://rpc.cosmos.directory/dig",
      "https://rpc-1-dig.notional.ventures"
    ],
    "gasPrice": "0.0025udig",
    "testAddress": "dig1yxsmtnxdt6gxnaqrg0j0nudg7et2gqczfzw03d",
    "ownerAddress": "digvaloper136avwnuvvy94dqmtnaue2nfvjes8xr37h9rzay",
    "operators": [
      {
        "address": "digvaloper136avwnuvvy94dqmtnaue2nfvjes8xr37h9rzay",
        "botAddress": "dig1yxsmtnxdt6gxnaqrg0j0nudg7et2gqczfzw03d",
        "runTime": [
          "09:00",
          "21:00"
        ],
        "minimumReward": 1000
      },
      {
        "address": "digvaloper1mcm5pj79epddgms7e4r4f93w2m5lxh496tv8h2",
        "botAddress": "dig1mjq48r6435aewerpruwc8up3tz3rzan25dhurw",
        "runTime": "19:00",
        "minimumReward": 100000
      },
      {
        "address": "digvaloper184tx500pdv53uua98ezu2vy2zcfp5nfwrsjnz7",
        "botAddress": "dig1305e92ng6a9pdh3ttc3ld459ckxupxt30cngcu",
        "runTime": "19:15",
        "minimumReward": 10000
      },
      {
        "address": "digvaloper1up3slj4nr5y23gxkvqn8h5ra9mv0pj2vpemf5t",
        "botAddress": "dig17xyeczwsax3st6aykyu4f28s5n3zg6r7r36efc",
        "runTime": "21:00",
        "minimumReward": 10000
      },
      {
        "address": "digvaloper1j80fpcsumfkxypvydvtwtz3j4sdwr8c2gfr33l",
        "botAddress": "dig1zr3hn5faf8tjdc2h576qt02g8t5h9pevxxh9lf",
        "runTime": "22:00",
        "minimumReward": 10000
      },
      {
        "address": "digvaloper1zqp8f7ehuf64psmg0tz3cydacgk2nshg338e8m",
        "botAddress": "dig1v9vae554q55xa4pcfdm0p3kv8nxn50jkzcwe0j",
        "runTime": "23:00",
        "minimumReward": 10000
      },
      {
        "address": "digvaloper1dv3v662kd3pp6pxfagck4zyysas82adspfvtw4",
        "botAddress": "dig1uwqjtgjhjctjc45ugy7ev5prprhehc7wpfu947",
        "runTime": "21:00",
        "minimumReward": 1000
      },
      {
        "address": "digvaloper1s8kaf75yr6v693lhcdwx9r6d3z0sgs2nns36pq",
        "botAddress": "dig1e44rluarkdw56dy2turnwjtvtg4wqvs02lu047",
        "runTime": "21:00",
        "minimumReward": 1000
      },
      {
        "address": "digvaloper1uc8nz85axexc9svkxjy0ccm28cc0uctvs33ewg",
        "botAddress": "dig1vqhz5g5sq8ku0ka5x9ygal9flkg5vzr9870d5w",
        "runTime": "20:00",
        "minimumReward": 1000000
      },
      {
        "address": "digvaloper1xwazl8ftks4gn00y5x3c47auquc62ssuz3xtv7",
        "botAddress": "dig195mm9y35sekrjk73anw2az9lv9xs5mztzzxd7v",
        "runTime": "every 1 hour",
        "minimumReward": 1000000
      }
    ],
    "authzSupport": false
  },
  {
    "name": "bitcanna",
    "restUrl": [
      "https://rest.cosmos.directory/bitcanna",
      "https://lcd.bitcanna.io"
    ],
    "rpcUrl": [
      "https://rpc.cosmos.directory/bitcanna",
      "https://rpc.bitcanna.io",
      "https://rpc-bitcanna.itastakers.com"
    ],
    "gasPrice": "0.001ubcna",
    "operators": [
      {
        "address": "bcnavaloper1fghw3chlyavtdtlns22ysza77fwygtmrhwwf6m",
        "botAddress": "bcna15xa7vst3jca9qjkngmlysrdfur8gsex9gdn5j3",
        "runTime": [
          "09:00",
          "21:00"
        ],
        "minimumReward": 1000
      },
      {
        "address": "bcnavaloper1r7up4azsnmprakycclqrh60phvq6zptq8lx8qk",
        "botAddress": "bcna1mjq48r6435aewerpruwc8up3tz3rzan2kfwkf8",
        "runTime": "19:00",
        "minimumReward": 100000
      },
      {
        "address": "bcnavaloper12wskdt5tcc9yx5ajdx8xjjujuc0fgs5p54j6ug",
        "botAddress": "bcna1m5hgzum68rjf4c7zhezgkj8hlnmr0kghv3t2zz",
        "runTime": "10:00",
        "minimumReward": 10000
      },
      {
        "address": "bcnavaloper1gsq4dsxvgsswkgrsftz0k905rzjc0n2hv26xgj",
        "botAddress": "bcna1hl0jgxre5z0nkyjj07c5vfdy44yk44atr0jd80",
        "runTime": "22:30",
        "minimumReward": 20000000
      },
      {
        "address": "bcnavaloper1xwazl8ftks4gn00y5x3c47auquc62ssuxx8m5k",
        "botAddress": "bcna195mm9y35sekrjk73anw2az9lv9xs5mztqxl859",
        "runTime": "every 1hour",
        "minimumReward": 10000
      }
    ],
    "authzSupport": false
  },
  {
    "name": "emoney",
    "restUrl": [
      "https://rest.cosmos.directory/emoney",
      "https://lcd-emoney.keplr.app",
      "https://emoney.validator.network/api/"
    ],
    "rpcUrl": [
      "https://rpc.cosmos.directory/emoney",
      "https://rpc-emoney.keplr.app",
      "https://emoney.validator.network"
    ],
    "gasPrice": "0.08ungm",
    "operators": [
      {
        "address": "emoneyvaloper1xpyajvwsrt6kg68g0uwvy00v9fa7v5f0ygljdp",
        "botAddress": "emoney15xa7vst3jca9qjkngmlysrdfur8gsex9a7epd7",
        "runTime": [
          "09:00",
          "21:00"
        ],
        "minimumReward": 100000
      },
      {
        "address": "emoneyvaloper1z0cwp2wezmaehlhzdmqpx55vhxupuk52d7ucjy",
        "botAddress": "emoney194ytn50yhh67rdha8akhs7c6zulnz4n2x5nhm7",
        "runTime": "20:00",
        "minimumReward": 1000
      },
      {
        "address": "emoneyvaloper1fskgtauswg2d0p79d9gdqj2yjyfulg3d65dtue",
        "botAddress": "emoney1mjq48r6435aewerpruwc8up3tz3rzan2r6yrkg",
        "runTime": "19:00",
        "minimumReward": 2000000
      },
      {
        "address": "emoneyvaloper1ggpn5jtrgf5hhzw79la6k4h9jgcws3erjzccuh",
        "botAddress": "emoney1305e92ng6a9pdh3ttc3ld459ckxupxt3c0qhd6",
        "runTime": "19:15",
        "minimumReward": 10000
      },
      {
        "address": "emoneyvaloper1r7v26mcg7frd8l44p5vr2wfv7eqrhpagffvncl",
        "botAddress": "emoney1v9vae554q55xa4pcfdm0p3kv8nxn50jk40ax65",
        "runTime": "23:00",
        "minimumReward": 10000
      },
      {
        "address": "emoneyvaloper1lxh0u07haj646pt9e0l2l4qc3d8htfx5ev9y8d",
        "botAddress": "emoney1uwqjtgjhjctjc45ugy7ev5prprhehc7wk706qc",
        "runTime": "21:00",
        "minimumReward": 1000
      },
      {
        "address": "emoneyvaloper10rk00srmct4z5huqjh7fc64vgqasl46jwm9g9l",
        "botAddress": "emoney1m5hgzum68rjf4c7zhezgkj8hlnmr0kghezplad",
        "runTime": "10:00",
        "minimumReward": 1000
      },
      {
        "address": "emoneyvaloper1sz7rp920hgupfl0p6c7kwkaes8q8tx3lmzhcrc",
        "botAddress": "emoney1vqhz5g5sq8ku0ka5x9ygal9flkg5vzr9sfujpg",
        "runTime": "20:00",
        "minimumReward": 1000000
      },
      {
        "address": "emoneyvaloper149vyxd36kxpg46rralaw6eejv4d9daqc3nv642",
        "botAddress": "emoney1grfk7t0k42yxpwqhr7kt4te7j73m2a3vdx8ykm",
        "runTime": "13:37",
        "minimumReward": 100000
      },
      {
        "address": "emoneyvaloper1xwazl8ftks4gn00y5x3c47auquc62ssudg660q",
        "botAddress": "emoney195mm9y35sekrjk73anw2az9lv9xs5mzt444jt2",
        "runTime": "every 1 hour",
        "minimumReward": 100000
      }
    ],
    "authzSupport": false
  },
  {
    "name": "kava",
    "restUrl": [
      "https://rest.cosmos.directory/kava",
      "https://api.data.kava.io/"
    ],
    "rpcUrl": [
      "https://rpc.cosmos.directory/kava",
      "https://rpc.kava.io"
    ],
    "gasPrice": "0.00008ukava",
    "operators": [
      {
        "address": "kavavaloper1m8428ygqwa4yahjtc9ulp9n7eqwt7dn37n8vas",
        "botAddress": "kava142w4wme2n75ggckvxdzhqtlfypxttpt80c7jka",
        "runTime": [
          "09:00",
          "21:00"
        ],
        "minimumReward": 10000
      },
      {
        "address": "kavavaloper1hztgl202pvetspxch0pcchaqzrduw4qq64q08u",
        "botAddress": "kava194ytn50yhh67rdha8akhs7c6zulnz4n24za76y",
        "runTime": "20:00",
        "minimumReward": 1000
      },
      {
        "address": "kavavaloper17jr6wyhm2twyph6d88l5ux945gwmf8vfkhckda",
        "botAddress": "kava1v9vae554q55xa4pcfdm0p3kv8nxn50jkxen0mw",
        "runTime": "23:00",
        "minimumReward": 1000
      },
      {
        "address": "kavavaloper1gd5hf545caremavv28apr9mzf7f7ns395c27mq",
        "botAddress": "kava1mjq48r6435aewerpruwc8up3tz3rzan2sv22hj",
        "runTime": "19:00",
        "minimumReward": 10000
      }
    ],
    "authzSupport": false
  },
  {
    "name": "desmos",
    "restUrl": [
      "https://rest.cosmos.directory/desmos",
      "https://api.mainnet.desmos.network"
    ],
    "rpcUrl": [
      "https://rpc.cosmos.directory/desmos",
      "https://rpc.mainnet.desmos.network"
    ],
    "gasPrice": "0.001udsm",
    "operators": [
      {
        "address": "desmosvaloper18yazgsq8yvn2f8c734fmnu2ssfrzpw7l8tqckm",
        "botAddress": "desmos1ueyqd3shd7lrpqacjzap8vy6akh2ek8l40fn0y",
        "runTime": [
          "09:00",
          "21:00"
        ],
        "minimumReward": 1000
      },
      {
        "address": "desmosvaloper1xwazl8ftks4gn00y5x3c47auquc62ssu07r7m6",
        "botAddress": "desmos1hcuv07593sxu4luumnh4dy2fujaxyh7xd9rya5",
        "runTime": "every 1 hour",
        "minimumReward": 1000
      },
      {
        "address": "desmosvaloper17ue85ck027c4grv7nuks7k7p4fqnlc55uqhskj",
        "botAddress": "desmos1z0xzvw999jh7ekce7eqnex2fj7cnn6xw6rhufu",
        "runTime": "22:00",
        "minimumReward": 1000
      },
      {
        "address": "desmosvaloper1r0emf6ap6y5advzgtsf4uz3g68p5t5484j4alp",
        "botAddress": "desmos1nrt8va6he35w4vclr6sejkqpvsmr4vtas330me",
        "runTime": "22:00",
        "minimumReward": 1000
      },
      {
        "address": "desmosvaloper1lzzctd3a839xxk7vf4cwuhcvgcnmxrhrx7d92e",
        "botAddress": "desmos1mjq48r6435aewerpruwc8up3tz3rzan2cpn8kd",
        "runTime": "19:00",
        "minimumReward": 10000
      },
      {
        "address": "desmosvaloper1lf3fg79gf2qf6ept7ec22kjd8s6gj3swr2ca0v",
        "botAddress": "desmos1e44rluarkdw56dy2turnwjtvtg4wqvs0xnc5qa",
        "runTime": "21:00",
        "minimumReward": 10000
      },
      {
        "address": "desmosvaloper19c6nnp6afxj82ehxtlejyvg6zh58050jcgpdj6",
        "botAddress": "desmos1m5hgzum68rjf4c7zhezgkj8hlnmr0kghzekmag",
        "runTime": "10:00",
        "minimumReward": 10000
      },
      {
        "address": "desmosvaloper1zm3l7p8n5dxqeadsfxy3rd0j3c2knnx3chg77a",
        "botAddress": "desmos19n0raswpfd9f7779ah637h20ltae0g7ussa8at",
        "runTime": "20:00",
        "minimumReward": 1000000
      },
      {
        "address": "desmosvaloper1s5gnmccngltteh6ugtsz7fdrykc294tnw2e7pz",
        "botAddress": "desmos1hl0jgxre5z0nkyjj07c5vfdy44yk44atd80uc9",
        "runTime": "22:30",
        "minimumReward": 100000
      },
      {
        "address": "desmosvaloper1jrld5g998gqm4yx26l6cvhxz7y5adgxqzfdpes",
        "botAddress": "desmos1hcgxjhvv43g9z6dc58g428jgc8hdlmf7qh4946",
        "runTime": "12:00",
        "minimumReward": 10000
      }
    ],
    "authzSupport": true
  },
  {
    "name": "cryptoorgchain",
    "restUrl": [
      "https://rest.cosmos.directory/cryptoorgchain",
      "https://lcd-crypto-org.keplr.app/"
    ],
    "rpcUrl": [
      "https://rpc.cosmos.directory/cryptoorgchain",
      "https://mainnet.crypto.org",
      "https://rpc-crypto-org.keplr.app"
    ],
    "gasPrice": "0.025basecro",
    "operators": [
      {
        "address": "crocncl15m2ae4c2ajpkz6hw0d4ucvwfyuwq8ns5z369u8",
        "botAddress": "cro1v9vae554q55xa4pcfdm0p3kv8nxn50jkzh0t3c",
        "runTime": "23:00",
        "minimumReward": 100000
      },
      {
        "address": "crocncl1tkev46yqrjzrjzrqtty30ex68eja2zcltyq2vj",
        "botAddress": "cro1hl0jgxre5z0nkyjj07c5vfdy44yk44atpy24nv",
        "runTime": "22:30",
        "minimumReward": 1000000
      }
    ],
    "authzSupport": true
  },
  {
    "name": "evmos",
    "restUrl": [
      "https://rest.cosmos.directory/evmos",
      "https://rest.bd.evmos.org:1317"
    ],
    "rpcUrl": [
      "https://rpc.cosmos.directory/evmos",
      "https://tendermint.bd.evmos.org:26657"
    ],
    "operators": [
      {
        "address": "evmosvaloper1shvcjzhcxau6qtlz9w82a646ecwp4hq7ayqt0w",
        "botAddress": "evmos194ytn50yhh67rdha8akhs7c6zulnz4n2tkcdkt",
        "runTime": "20:00",
        "minimumReward": 1000
      },
      {
        "address": "evmosvaloper1x5y65hgngh77sxta6s2vpjnfjep3ltllyhf2hs",
        "botAddress": "evmos16e67hq4eqgnfw6pxu8v33mz259z5r30d9v2uq2",
        "runTime": "21:00",
        "minimumReward": 1000
      },
      {
        "address": "evmosvaloper1chx7v975g72xuw8kdpjt94dh35daqqfyc37kys",
        "botAddress": "evmos1k0fpumkxl35p3se0n52e6dc3mh8vy24kn0uqsg",
        "runTime": "21:00",
        "minimumReward": 1000
      },
      {
        "address": "evmosvaloper14zatq4jagqtm9ejgvglnv0t364d88u80futp65",
        "botAddress": "evmos1xul3g9w27tlns7k3d2reqjxqdsgyknkx74prwv",
        "runTime": "21:00",
        "minimumReward": 1001
      },
      {
        "address": "evmosvaloper1pz3mcahcrglf3md4lggax5r95gvmppc6x5w7hw",
        "botAddress": "evmos17va68yw35aleakz62jwqn24s22fd3k545mclkl",
        "runTime": "21:00",
        "minimumReward": 1000
      },
      {
        "address": "evmosvaloper146mfv59nypacvs5l9h0takrcv8jtlk90wr0ggp",
        "botAddress": "evmos17xyeczwsax3st6aykyu4f28s5n3zg6r7eyzu3t",
        "runTime": "21:00",
        "minimumReward": 1000
      },
      {
        "address": "evmosvaloper1qp49y6vh8vvv5yf8ule8fwx6sss82ncz39tunl",
        "botAddress": "evmos10g8dt086qsfw0s27us8uvhnnftf9aanx4afg3h",
        "runTime": "21:05",
        "minimumReward": 1000000000000000000
      },
      {
        "address": "evmosvaloper1f6m9d94lkenw9fy5wmytatt76l849kx6ugdz70",
        "botAddress": "evmos175l97fdm2a6x5xp82psec52elzu8nsl7dmc7an",
        "runTime": "19:00",
        "minimumReward": 1000
      },
      {
        "address": "evmosvaloper1aep37tvd5yh4ydeya2a88g2tkjz6f2lcrfjumh",
        "botAddress": "evmos1v9vae554q55xa4pcfdm0p3kv8nxn50jkcdkuhp",
        "runTime": "23:00",
        "minimumReward": 1000000
      },
      {
        "address": "evmosvaloper1qhazu8zleyn5chrkxymewx3xw5guq2vm6q7zl0",
        "botAddress": "evmos1t8e0n59ta6dnf38vqel7ydme9tajvjegs4jw5g",
        "runTime": "19:15",
        "minimumReward": 10000
      },
      {
        "address": "evmosvaloper18zt355ccyxd3kj23mz5hdz00qqn5lk5kjnj74m",
        "botAddress": "evmos1uwqjtgjhjctjc45ugy7ev5prprhehc7wmuyqdd",
        "runTime": "21:00",
        "minimumReward": 1000
      },
      {
        "address": "evmosvaloper1a36r4jvcprvewxnr2qhfs0h4spec35238s2h7t",
        "botAddress": "evmos1axp36fwjy2vzlaym52urh80wq9l7z2t0shrj2y",
        "runTime": "20:00",
        "minimumReward": 1000000
      },
      {
        "address": "evmosvaloper1ce4vh0e5kanlgc7z0rhcemvd8erjnfzcyfecl7",
        "botAddress": "evmos1grfk7t0k42yxpwqhr7kt4te7j73m2a3vqyv7mw",
        "runTime": "13:37",
        "minimumReward": 1000000
      },
      {
        "address": "evmosvaloper19fxanpnjlggzuur3m3x0puk5ez7j9lrttexwsw",
        "botAddress": "evmos1hl0jgxre5z0nkyjj07c5vfdy44yk44atm7nz44",
        "runTime": "22:30",
        "minimumReward": 1000000
      },
      {
        "address": "evmosvaloper17vze0tk7q7gwpd6jt69p4m5svrty40yw9a88e3",
        "botAddress": "evmos13craf042e76qasxu6f8vl9ds7vtcajyxmr9asz",
        "runTime": "22:30",
        "minimumReward": 1000000
      }
    ],
    "authzSupport": true
  },
  {
    "name": "sifchain",
    "restUrl": [
      "https://rest.cosmos.directory/sifchain",
      "https://api.sifchain.finance"
    ],
    "rpcUrl": [
      "https://rpc.cosmos.directory/sifchain",
      "https://rpc.sifchain.finance"
    ],
    "operators": [
      {
        "address": "sifvaloper1esnwgt6g6x2d3m37pw9lkgsxgzenc36n3a4n0f",
        "botAddress": "sif15xa7vst3jca9qjkngmlysrdfur8gsex9hqvr4g",
        "runTime": "every 1 hour",
        "minimumReward": 100000
      },
      {
        "address": "sifvaloper1lnhxf6war6qlldemkqzp0t3g57hpe9a6nh3tyv",
        "botAddress": "sif194ytn50yhh67rdha8akhs7c6zulnz4n2v2x4rg",
        "runTime": "20:00",
        "minimumReward": 1000
      },
      {
        "address": "sifvaloper1uepjmgfuk6rnd0djsglu88w7d0t49lmlmxj56z",
        "botAddress": "sif1weeu5yuj8n23hd87wsdxqqgfmzzz9zt629p9uf",
        "runTime": "21:00",
        "minimumReward": 1000
      },
      {
        "address": "sifvaloper1ej2es5fjztqjcd4pwa0zyvaevtjd2y5w0djvt9",
        "botAddress": "sif1gvgcxwdk4j46gx3knhuackvqr2hta29z0z5yud",
        "runTime": "21:00",
        "minimumReward": 1001
      },
      {
        "address": "sifvaloper1kttxh8lxsmez56pen3cw307raf45fj9vmvwn5j",
        "botAddress": "sif1mjq48r6435aewerpruwc8up3tz3rzan2fy3pw7",
        "runTime": "19:00",
        "minimumReward": 1000
      },
      {
        "address": "sifvaloper1a2ly5lyry8l4wvx27fzdu6ha5mj53sxceu4uvj",
        "botAddress": "sif1m8d834ykcy3dgrdve4xhxky3u3c2tl9dh9us2v",
        "runTime": "21:00",
        "minimumReward": 1000
      },
      {
        "address": "sifvaloper1r9ssdmc2xm3kv2y5m35mhrvnqms4pjw27umt2l",
        "botAddress": "sif1hl0jgxre5z0nkyjj07c5vfdy44yk44atuzd6qk",
        "runTime": "22:30",
        "minimumReward": 100000
      }
    ],
    "authzSupport": false
  },
  {
    "name": "lumnetwork",
    "restUrl": [
      "https://rest.cosmos.directory/lumnetwork",
      "https://node0.mainnet.lum.network/rest"
    ],
    "rpcUrl": [
      "https://rpc.cosmos.directory/lumnetwork",
      "https://node0.mainnet.lum.network/rpc"
    ],
    "operators": [
      {
        "address": "lumvaloper16w9g7epcvwnmya5khpj2kk9x7k39pjp3ufa3uj",
        "botAddress": "lum15xa7vst3jca9qjkngmlysrdfur8gsex98h7u0h",
        "runTime": [
          "09:00",
          "21:00"
        ],
        "minimumReward": 10000
      },
      {
        "address": "lumvaloper1u6jr0pztvsjpvx77rfzmtw49xwzu9kash9slqs",
        "botAddress": "lum1v9vae554q55xa4pcfdm0p3kv8nxn50jk0x6mca",
        "runTime": "23:00",
        "minimumReward": 1000
      },
      {
        "address": "lumvaloper1ej2es5fjztqjcd4pwa0zyvaevtjd2y5wf0p22w",
        "botAddress": "lum1gvgcxwdk4j46gx3knhuackvqr2hta29zl4xmxj",
        "runTime": "23:00",
        "minimumReward": 1001
      },
      {
        "address": "lumvaloper1txgtzgdj90mqddhyu5gcpkkdeu9g2fu22d85d7",
        "botAddress": "lum1e44rluarkdw56dy2turnwjtvtg4wqvs08pgdz3",
        "runTime": "21:00",
        "minimumReward": 1000
      },
      {
        "address": "lumvaloper1nnl9ygsp04rhkuh3yrr98cnvke586mxlhpfe3w",
        "botAddress": "lum1eml7agwd5x084ennlg6apvskufzrlvnrr687qd",
        "runTime": "21:00",
        "minimumReward": 1000
      },
      {
        "address": "lumvaloper1068lx20jqswpwtykfezssdkn524kqlmlqjeqpa",
        "botAddress": "lum19pqrxrl6n0g0mky4y79hlfzchprmsp5jxdyjew",
        "runTime": "21:00",
        "minimumReward": 1000
      },
      {
        "address": "lumvaloper1up3slj4nr5y23gxkvqn8h5ra9mv0pj2vv70zs4",
        "botAddress": "lum17xyeczwsax3st6aykyu4f28s5n3zg6r7w0wm7h",
        "runTime": "21:00",
        "minimumReward": 1000
      },
      {
        "address": "lumvaloper1axqn30kead92gdsg7pusc6ezxx8ltq465r3hv3",
        "botAddress": "lum1mjq48r6435aewerpruwc8up3tz3rzan2enr75p",
        "runTime": "19:00",
        "minimumReward": 1000
      },
      {
        "address": "lumvaloper1kls9ca0h980sqfmt0497jj8kad3lcws6s7gjsg",
        "botAddress": "lum1uecj925gwmagk8je8c2exmnty6t2jm7xt57ww8",
        "runTime": "21:00",
        "minimumReward": 1000
      },
      {
        "address": "lumvaloper1krkmg6f0sjwalkx3nq39yt0upxgys7alme6lps",
        "botAddress": "lum1h666jcyjycu90w3j6q6cpswsmzh9f73t0lwkf6",
        "runTime": "every 1 hour",
        "minimumReward": 1000
      },
      {
        "address": "lumvaloper1y69ary732dmngmj2g2e8m2ssedugya4may0tj5",
        "botAddress": "lum1305e92ng6a9pdh3ttc3ld459ckxupxt3zx820n",
        "runTime": "19:15",
        "minimumReward": 10000
      },
      {
        "address": "lumvaloper1uqw4e63xwwjmxt6ympdl20dsxtjr7lzx2p20hu",
        "botAddress": "lum1vqhz5g5sq8ku0ka5x9ygal9flkg5vzr92qm0rp",
        "runTime": "20:00",
        "minimumReward": 1000000
      },
      {
        "address": "lumvaloper1zs59ua4l0h6a2hnh08v8qn76f6qh7uxc22vey5",
        "botAddress": "lum1hl0jgxre5z0nkyjj07c5vfdy44yk44atv4l96f",
        "runTime": "22:30",
        "minimumReward": 100000
      },
      {
        "address": "lumvaloper1trkdt99yc4je55759s8z4fctrluxf9pmla7k80",
        "botAddress": "lum1327kewr0m28edp6ee022myyxzvlf3g5exxpvr7",
        "runTime": "14:30",
        "minimumReward": 10000
      },
      {
        "address": "lumvaloper1z7ss5slnpjfkceahl323ag9tkf3a6yrs88h4ng",
        "botAddress": "lum1zwjfxr3j9gnnrhxwtt8t6qqr4pdn7cgj43m53p",
        "runTime": "every 1 hour",
        "minimumReward": 10000
      },
      {
        "address": "lumvaloper1xwazl8ftks4gn00y5x3c47auquc62ssu0kjqgq",
        "botAddress": "lum195mm9y35sekrjk73anw2az9lv9xs5mzt0uj0fr",
        "runTime": "every 1 hour",
        "minimumReward": 10000
      }
    ],
    "authzSupport": true
  },
  {
    "name": "stargaze",
    "restUrl": [
      "https://rest.cosmos.directory/stargaze",
      "https://rest.stargaze-apis.com",
      "https://api.stargaze.ezstaking.io"
    ],
    "rpcUrl": [
      "https://rpc.cosmos.directory/stargaze",
      "https://rpc.stargaze-apis.com",
      "https://rpc.stargaze.ezstaking.io"
    ],
    "operators": [
      {
        "address": "starsvaloper1s679uyrt0uhljj8ws905hetwn87jqdz3n33klw",
        "botAddress": "stars15xa7vst3jca9qjkngmlysrdfur8gsex9xp5g3j",
        "runTime": [
          "09:00",
          "21:00"
        ],
        "minimumReward": 1000
      },
      {
        "address": "starsvaloper10wxn2lv29yqnw2uf4jf439kwy5ef00qd0jluj0",
        "botAddress": "stars1xs023g3yj2mavwn3cjclgsh8mlk0kgsjjzetx5",
        "runTime": "00:00",
        "minimumReward": 10000
      },
      {
        "address": "starsvaloper1y3cxrze7kmktj93atd42g9rffyg823g0qjqelc",
        "botAddress": "stars1eml7agwd5x084ennlg6apvskufzrlvnrzvd27g",
        "runTime": "21:00",
        "minimumReward": 1000
      },
      {
        "address": "starsvaloper1r4sevyvum9ppqlw75t6h0ex9j4j9dzydyuhsmz",
        "botAddress": "stars17xyeczwsax3st6aykyu4f28s5n3zg6r70ey0qj",
        "runTime": "21:00",
        "minimumReward": 1000
      },
      {
        "address": "starsvaloper12v78y2lrpy2euhuzjtd6ssyzz3zllgs0uqk3nn",
        "botAddress": "stars1305e92ng6a9pdh3ttc3ld459ckxupxt3rsd73k",
        "runTime": "19:15",
        "minimumReward": 10000
      },
      {
        "address": "starsvaloper1mz2qks48v486d9m8wp4l9fxm2e9l0e0kzk79m5",
        "botAddress": "stars1mjq48r6435aewerpruwc8up3tz3rzan2c9f22y",
        "runTime": "19:00",
        "minimumReward": 1000
      },
      {
        "address": "starsvaloper1hr4ag3mdzy08rl6r7pga832kvchqctvmzdneds",
        "botAddress": "stars1m5hgzum68rjf4c7zhezgkj8hlnmr0kghzavkpp",
        "runTime": "10:00",
        "minimumReward": 10000
      },
      {
        "address": "starsvaloper1yskcx5zfkr3nacn6f5zd08yw72zwm4s06x8tpz",
        "botAddress": "stars1hcgxjhvv43g9z6dc58g428jgc8hdlmf7qn0gfn",
        "runTime": "12:00",
        "minimumReward": 10000
      },
      {
        "address": "starsvaloper13agg47uffkehwqpvqeqp86aamjmkvmt4hyt9z7",
        "botAddress": "stars1vqhz5g5sq8ku0ka5x9ygal9flkg5vzr9tk3may",
        "runTime": "20:00",
        "minimumReward": 1000000
      },
      {
        "address": "starsvaloper17h2x3j7u44qkrq0sk8ul0r2qr440rwgjvlln5d",
        "botAddress": "stars14gra89zm8753pfuhvujjulmtkf2qq70fdcp9k9",
        "runTime": "17:28",
        "minimumReward": 10000
      },
      {
        "address": "starsvaloper1y58hfnm90r4efhlydx0gavz57lvm7k6uulkg3h",
        "botAddress": "stars1grfk7t0k42yxpwqhr7kt4te7j73m2a3vke2d2h",
        "runTime": "13:37",
        "minimumReward": 10000
      },
      {
        "address": "starsvaloper1xru87608vdps23q4s79006lcsm0tfxcl4juuy5",
        "botAddress": "stars1d72r4aaxkv2cpnxjh6xuklv9z4prcj2qmfv40r",
        "runTime": "21:00",
        "minimumReward": 10000
      }
    ],
    "authzSupport": true
  },
  {
    "name": "comdex",
    "restUrl": [
      "https://rest.cosmos.directory/comdex",
      "https://api.comdex.audit.one/rest",
      "https://rest.comdex.one"
    ],
    "rpcUrl": [
      "https://rpc.cosmos.directory/comdex",
      "https://api.comdex.audit.one/rpc/",
      "https://rpc.comdex.one"
    ],
    "operators": [
      {
        "address": "comdexvaloper1flh26y7f2vsam4a6snwgrqaxkhe0g2yljstdqm",
        "botAddress": "comdex15xa7vst3jca9qjkngmlysrdfur8gsex94jphr5",
        "runTime": [
          "09:00",
          "21:00"
        ],
        "minimumReward": 1000
      },
      {
        "address": "comdexvaloper195re7mhwh9urewm3rvaj9r7vm6j63c4sd78njd",
        "botAddress": "comdex194ytn50yhh67rdha8akhs7c6zulnz4n2wctp45",
        "runTime": "20:00",
        "minimumReward": 1000
      },
      {
        "address": "comdexvaloper19qz6sgw7llrft2x05lp4swy569e5sla6gl3cuu",
        "botAddress": "comdex1e44rluarkdw56dy2turnwjtvtg4wqvs04yhxwj",
        "runTime": "21:00",
        "minimumReward": 1000
      },
      {
        "address": "comdexvaloper1ej2es5fjztqjcd4pwa0zyvaevtjd2y5wh2dqrg",
        "botAddress": "comdex1gvgcxwdk4j46gx3knhuackvqr2hta29zdses23",
        "runTime": "21:00",
        "minimumReward": 1001
      },
      {
        "address": "comdexvaloper14yh3sqetnphupx2r4jrjctpsqqg7jqmnmzpxc4",
        "botAddress": "comdex1h43hjfxlz8t6y5wewma63jz7melv46gjr47jfp",
        "runTime": "21:00",
        "minimumReward": 1000
      },
      {
        "address": "comdexvaloper1gfe4f7urf866xte5cpmkgsw7q2u97qj06ldtj3",
        "botAddress": "comdex1mjq48r6435aewerpruwc8up3tz3rzan2tku4cz",
        "runTime": "19:00",
        "minimumReward": 1000
      },
      {
        "address": "comdexvaloper12dseyeqwsv3lkxlks45p4fp7et4qnzn5vkavjf",
        "botAddress": "comdex1v9vae554q55xa4pcfdm0p3kv8nxn50jkar9s57",
        "runTime": "23:00",
        "minimumReward": 1000
      },
      {
        "address": "comdexvaloper10d87jx68zygmwagu9ggzxpept07zs7nmcpyjr6",
        "botAddress": "comdex1305e92ng6a9pdh3ttc3ld459ckxupxt3srcprs",
        "runTime": "19:15",
        "minimumReward": 10000
      },
      {
        "address": "comdexvaloper1lxh0u07haj646pt9e0l2l4qc3d8htfx59hp5ft",
        "botAddress": "comdex1uwqjtgjhjctjc45ugy7ev5prprhehc7w7jhvwj",
        "runTime": "21:00",
        "minimumReward": 1000
      },
      {
        "address": "comdexvaloper120g4zfrj75ezl6cmd466tk0rj9h3dkskc5tvkh",
        "botAddress": "comdex1m5hgzum68rjf4c7zhezgkj8hlnmr0kgh3wefn8",
        "runTime": "10:00",
        "minimumReward": 1000
      }
    ],
    "authzSupport": false
  },
  {
    "name": "cheqd",
    "restUrl": [
      "https://rest.cosmos.directory/cheqd",
      "https://api.cheqd.net"
    ],
    "rpcUrl": [
      "https://rpc.cosmos.directory/cheqd",
      "https://rpc.cheqd.net"
    ],
    "gasPrice": "25ncheq",
    "operators": [
      {
        "address": "cheqdvaloper1m0f5mdkusqq24zhf8azjn2j5v2jqwqlt3ukrc0",
        "botAddress": "cheqd1ypntyymvjg90ntxwes3hxtmuvvh4fcr8w082sd",
        "runTime": "21:00",
        "minimumReward": 1000
      },
      {
        "address": "cheqdvaloper1qsp3a2qd6km9g0hczsac8279wcwmzmvzgvre8w",
        "botAddress": "cheqd1e44rluarkdw56dy2turnwjtvtg4wqvs0ufeyu5",
        "runTime": "21:00",
        "minimumReward": 1000
      },
      {
        "address": "cheqdvaloper1xwazl8ftks4gn00y5x3c47auquc62ssu5r5utr",
        "botAddress": "cheqd195mm9y35sekrjk73anw2az9lv9xs5mzt55rxhx",
        "runTime": "every 1 hour",
        "minimumReward": 1000
      }
    ],
    "authzSupport": true
  },
  {
    "name": "umee",
    "restUrl": [
      "https://rest.cosmos.directory/umee",
      "https://api.aphrodite.main.network.umee.cc",
      "https://api.apollo.main.network.umee.cc",
      "https://api.artemis.main.network.umee.cc",
      "https://api.athena.main.network.umee.cc",
      "https://api.beaked.main.network.umee.cc",
      "https://api.bottlenose.main.network.umee.cc"
    ],
    "rpcUrl": [
      "https://rpc.cosmos.directory/umee",
      "https://rpc.aphrodite.main.network.umee.cc",
      "https://rpc.apollo.main.network.umee.cc",
      "https://rpc.artemis.main.network.umee.cc",
      "https://rpc.athena.main.network.umee.cc",
      "https://rpc.beaked.main.network.umee.cc",
      "https://rpc.bottlenose.main.network.umee.cc"
    ],
    "operators": [
      {
        "address": "umeevaloper14vmuhgm04ffvzts9jxm2wy5d538g96ru9fsg5v",
        "botAddress": "umee1m5hgzum68rjf4c7zhezgkj8hlnmr0kghyhx5wz",
        "runTime": "10:00",
        "minimumReward": 10000
      },
      {
        "address": "umeevaloper1py60fpud4w468zn7mthfa25xnzuawjum7w90q2",
        "botAddress": "umee194ytn50yhh67rdha8akhs7c6zulnz4n2mp5ug3",
        "runTime": "20:00",
        "minimumReward": 1
      },
      {
        "address": "umeevaloper1gvt9l5tshr0fp8ksl2tuem584z69eyvt9m8yh6",
        "botAddress": "umee19pqrxrl6n0g0mky4y79hlfzchprmsp5jp3yygg",
        "runTime": "17:00",
        "minimumReward": 10000
      }
    ],
    "authzSupport": true
  },
  {
    "name": "bitsong",
    "restUrl": [
      "https://rest.cosmos.directory/bitsong",
      "https://lcd-bitsong.itastakers.com"
    ],
    "rpcUrl": [
      "https://rpc.cosmos.directory/bitsong",
      "https://rpc-bitsong.itastakers.com"
    ],
    "operators": [
      {
        "address": "bitsongvaloper1mvpx2jnq7vnur3dehwesddg6as5eua0jy2a99s",
        "botAddress": "bitsong1wdc6rmm2ng2jkeytt4ptas3vhx2t94yjvcg4g4",
        "runTime": [
          "09:00",
          "21:00"
        ],
        "minimumReward": 1000
      },
      {
        "address": "bitsongvaloper129y6g55wz7mz9vs2nudfvfdaun80fuphnltfpf",
        "botAddress": "bitsong14td30sayes36tm042gcrwpynky927x2c434c06",
        "runTime": "20:00",
        "minimumReward": 1000000
      },
      {
        "address": "bitsongvaloper1mceksy7l3xenuyx4dzl64erf3fh29a3r2ercnz",
        "botAddress": "bitsong1m5hgzum68rjf4c7zhezgkj8hlnmr0kgh6gfrgl",
        "runTime": "10:00",
        "minimumReward": 100000
      },
      {
        "address": "bitsongvaloper18wf0w252jxk3kgl5vlst8ttat8xzfnvejuftk2",
        "botAddress": "bitsong16swn43y3wt70jex2l0dzcf987w8000psq7mpu8",
        "runTime": "21:00",
        "minimumReward": 100000
      },
      {
        "address": "bitsongvaloper1xwazl8ftks4gn00y5x3c47auquc62ssugxgm5z",
        "botAddress": "bitsong1kxv5szlqgt8p7w95w76m7ahgjt58ultqkmpjja",
        "runTime": "every 1 hour",
        "minimumReward": 100000
      }
    ],
    "authzSupport": true
  },
  {
    "name": "persistence",
    "restUrl": [
      "https://rest.cosmos.directory/persistence",
      "https://rest.core.persistence.one"
    ],
    "rpcUrl": [
      "https://rpc.cosmos.directory/persistence",
      "https://rpc.core.persistence.one"
    ],
    "operators": [
      {
        "address": "persistencevaloper1pdse5rr5njkkka6qeu5m8u704h6z67w5r700vn",
        "botAddress": "persistence1atgss2zpwl9m8fmm32gzrkjtqw3tdawguqw6tk",
        "runTime": "20:00",
        "minimumReward": 1000000
      },
      {
        "address": "persistencevaloper1nchnrey36nrvzjslscu0c3l8j0r4z92hlsz3gk",
        "botAddress": "persistence1f204r62y7l3ye7s3z05pvwufjawaf6vefpjmk0",
        "runTime": "23:00",
        "minimumReward": 10000
      },
      {
        "address": "persistencevaloper10sc98vt6saux8asexnsp2hgvkgmjmful8w5cuw",
        "botAddress": "persistence1n8htrjks32y59u3fxwuy6fnz868n667k8ltezs",
        "runTime": "every 1 hour",
        "minimumReward": 10000
      },
      {
        "address": "persistencevaloper1f9p23ru4sw8p2044237ckfhwdpklrn0ahdaujg",
        "botAddress": "persistence1m5hgzum68rjf4c7zhezgkj8hlnmr0kghcdacy5",
        "runTime": "10:00",
        "minimumReward": 100000
      },
      {
        "address": "persistencevaloper1r7gdc8ag4ktmrvhed2xp09n3klrjuznwdzsru2",
        "botAddress": "persistence1cuzmc99n343he6mvj3mzq7fnc4ncqlau3zter9",
        "runTime": "21:00",
        "minimumReward": 100000
      }
    ],
    "authzSupport": true
  },
  {
    "name": "agoric",
    "restUrl": [
      "https://rest.cosmos.directory/agoric"
    ],
    "rpcUrl": [
      "https://rpc.cosmos.directory/agoric"
    ],
    "operators": [
      {
        "address": "agoricvaloper1kh8nwuee2y353u6nmv8jffpvhtzs7xu8f4klam",
        "botAddress": "agoric148kutx4cag3js995cesc0rpuwpe85hq7zk5ry3",
        "runTime": "20:00",
        "minimumReward": 1000000
      },
      {
        "address": "agoricvaloper1mxhgvj2c93xahahx9d9fc7rwwtufqza5cn6uhn",
        "botAddress": "agoric1hl0jgxre5z0nkyjj07c5vfdy44yk44attzqnlt",
        "runTime": "22:30",
        "minimumReward": 100000
      }
    ],
    "authzSupport": true
  },
  {
    "name": "impacthub",
    "restUrl": [
      "https://rest.cosmos.directory/impacthub",
      "https://lcd-impacthub.keplr.app",
      "https://proxies.sifchain.finance/api/impacthub-3/rest",
      "https://impacthub.ixo.world/rest/"
    ],
    "rpcUrl": [
      "https://rpc.cosmos.directory/impacthub",
      "https://rpc-impacthub.keplr.app",
      "https://proxies.sifchain.finance/api/impacthub-3/rpc"
    ],
    "gasPrice": "0.025uixo",
    "operators": [
      {
        "address": "ixovaloper1m3kz9q3hp50udyq5tt4rawrexnay4y7jpyvtr9",
        "botAddress": "ixo1vqhz5g5sq8ku0ka5x9ygal9flkg5vzr9qlc5jx",
        "runTime": "20:00",
        "minimumReward": 1000000
      },
      {
        "address": "ixovaloper1a3qpp5ff9cgnusxwufdkmnvn83446lf9vq88ga",
        "botAddress": "ixo1m5hgzum68rjf4c7zhezgkj8hlnmr0kghf59ewr",
        "runTime": "10:00",
        "minimumReward": 100000
      },
      {
        "address": "ixovaloper1ktjjvaurdupt7nvmfkgycn7mv0jcx5frz0dwzf",
        "botAddress": "ixo1mjq48r6435aewerpruwc8up3tz3rzan2nvq99x",
        "runTime": "21:00",
        "minimumReward": 100000
      }
    ],
    "authzSupport": false
  },
  {
    "name": "kichain",
    "restUrl": [
      "https://rest.cosmos.directory/kichain",
      "https://api-mainnet.blockchain.ki"
    ],
    "rpcUrl": [
      "https://rpc.cosmos.directory/kichain"
    ],
    "gasPrice": "0.025uxki",
    "operators": [
      {
        "address": "kivaloper183ak9rcvfazp5rtljve6v06tyue3dfrglvpfux",
        "botAddress": "ki15xa7vst3jca9qjkngmlysrdfur8gsex9rsj67h",
        "runTime": [
          "09:00",
          "21:00"
        ],
        "minimumReward": 1000
      },
      {
        "address": "kivaloper1n5cpxhwm5rpgellky5njz67sx8sp0t6ejyxevq",
        "botAddress": "ki1vqhz5g5sq8ku0ka5x9ygal9flkg5vzr9w8hfjp",
        "runTime": "20:00",
        "minimumReward": 1000000
      },
      {
        "address": "kivaloper1lykm0h574w0r3jm545hhlfnd8937a70022xlwl",
        "botAddress": "ki1v9vae554q55xa4pcfdm0p3kv8nxn50jktpkafa",
        "runTime": "23:00",
        "minimumReward": 100000
      },
      {
        "address": "kivaloper14g4ztk36q529vx8ash7y8hr047kgzxlvyh2ch5",
        "botAddress": "ki1mjq48r6435aewerpruwc8up3tz3rzan2a50c9p",
        "runTime": "21:00",
        "minimumReward": 100000
      }
    ],
    "authzSupport": false
  },
  {
    "name": "sommelier",
    "restUrl": [
      "https://rest.cosmos.directory/sommelier",
      "https://lcd-sommelier.keplr.app"
    ],
    "rpcUrl": [
      "https://rpc.cosmos.directory/sommelier",
      "https://rpc-sommelier.keplr.app"
    ],
    "operators": [
      {
        "address": "sommvaloper1cgdlryczzgrk7d4kkeawqg7t6ldz4x84yu305c",
        "botAddress": "somm1vqhz5g5sq8ku0ka5x9ygal9flkg5vzr9nkf28l",
        "runTime": "20:00",
        "minimumReward": 1000000
      }
    ]
  },
  {
    "name": "konstellation",
    "restUrl": [
      "https://node1.konstellation.tech:1318"
    ],
    "rpcUrl": [
      "https://node1.konstellation.tech:26657"
    ],
    "image": "https://raw.githubusercontent.com/Konstellation/DARC_token/main/darctoken.svg",
    "operators": [
      {
        "address": "darcvaloper14kuh954mw4xp7gz5kvr3vtul0lpz5xt3tecpep",
        "botAddress": "darc14kuh954mw4xp7gz5kvr3vtul0lpz5xt36agx4f",
        "runTime": "20:00",
        "minimumReward": 100000
      },
      {
        "address": "darcvaloper1cmtxucuhf0hysjrx02p9fvzjr5kkcgcj9nxwhc",
        "botAddress": "darc1v9vae554q55xa4pcfdm0p3kv8nxn50jk9dnrq7",
        "runTime": "23:00",
        "minimumReward": 100000
      },
      {
        "address": "darcvaloper1yww5jnu4y39vyea47xs4z7r45yz9rl5dpxg67v",
        "botAddress": "darc1m8d834ykcy3dgrdve4xhxky3u3c2tl9dde8hgs",
        "runTime": "21:00",
        "minimumReward": 100000
      },
      {
        "address": "darcvaloper1pk8e47hdlw9mtnphz3klhkeed8wlq8gwjw7m0w",
        "botAddress": "darc1mjq48r6435aewerpruwc8up3tz3rzan2nc2xvz",
        "runTime": "21:00",
        "minimumReward": 100000
      }
    ],
    "authzSupport": false
  },
  {
    "name": "fetchhub",
    "restUrl": [
      "https://rest-fetchhub.fetch.ai"
    ],
    "rpcUrl": [
      "https://rpc-fetchhub.fetch.ai:443"
    ],
    "operators": [
      {
        "address": "fetchvaloper1a7l5xar7vyymvahfelar6vtkdar5x9a54l7zvc",
        "botAddress": "fetch1v9vae554q55xa4pcfdm0p3kv8nxn50jkf3wk07",
        "runTime": "23:00",
        "minimumReward": 10000000000000000
      },
      {
        "address": "fetchvaloper13uwrjldm8m45cuarjdvgk9qwnysf835rgrugc6",
        "botAddress": "fetch1m5hgzum68rjf4c7zhezgkj8hlnmr0kgh9uj0g8",
        "runTime": "10:00",
        "minimumReward": 10000000000000000
      },
      {
        "address": "fetchvaloper1mr8tqsr3cjp4vh30j8h32uluh5nhnjnh8lkef0",
        "botAddress": "fetch1mjq48r6435aewerpruwc8up3tz3rzan2lyhnrz",
        "runTime": "21:00",
        "minimumReward": 10000000000000000
      }
    ],
    "authzSupport": false
  },
  {
    "name": "cerberus",
    "restUrl": [
      "https://rest.cosmos.directory/cerberus"
    ],
    "rpcUrl": [
      "https://rpc.cosmos.directory/cerberus"
    ],
    "gasPrice": "0.025ucrbrus",
    "testAddress": "cerberus1yxsmtnxdt6gxnaqrg0j0nudg7et2gqczd38dxa",
    "ownerAddress": "cerberusvaloper1tat2cy3f9djtq9z7ly262sqngcarvaktr0w78f",
    "operators": [
      {
        "address": "cerberusvaloper1ga0xxzst2hjyjtfqnffz2mapn8vk8ufysqsn30",
        "botAddress": "cerberus15xa7vst3jca9qjkngmlysrdfur8gsex9w6ru0g",
        "runTime": "every 5 minutes",
        "minimumReward": 10000
      },
      {
        "address": "cerberusvaloper18twaqg4vaextnm5dddgmlm5quwymaswkchqt3a",
        "botAddress": "cerberus1uxwnhyjd2m5y6mpqsdg95y4ty0a5jtfrjhkgq5",
        "runTime": "every 4 minutes",
        "minimumReward": 10000000
      },
      {
        "address": "cerberusvaloper1u7m9kwj8tvwjaxympp3r8xq7d0pf5la994x7u8",
        "botAddress": "cerberus1r8egcurpwxftegr07gjv9gwffw4fk009hq0rdg",
        "runTime": "every 15 minutes",
        "minimumReward": 100000000
      },
      {
        "address": "cerberusvaloper1tat2cy3f9djtq9z7ly262sqngcarvaktr0w78f",
        "botAddress": "cerberus1yxsmtnxdt6gxnaqrg0j0nudg7et2gqczd38dxa",
        "runTime": "every 15 minutes",
        "minimumReward": 100000000
      },
      {
        "address": "cerberusvaloper1uvl2g9nd8qttjjyxjs30x7fj878d3wt4lt4juq",
        "botAddress": "cerberus1e7tcnlaen39yafqxcj5zhnd0m8r8xlzyq92vrv",
        "runTime": "21:00",
        "minimumReward": 100000000
      },
      {
        "address": "cerberusvaloper18g9868awp4dtxn5n5cjd7e30y8djevc80hqyad",
        "botAddress": "cerberus1h43hjfxlz8t6y5wewma63jz7melv46gjcaue9a",
        "runTime": "every 15 minutes",
        "minimumReward": 100000000
      },
      {
        "address": "cerberusvaloper1g3d36rfxfqtlnz3hzd05cs2wrjgykcz2g649a8",
        "botAddress": "cerberus1e44rluarkdw56dy2turnwjtvtg4wqvs0wv4dzw",
        "runTime": "every 15 minutes",
        "minimumReward": 100000000
      },
      {
        "address": "cerberusvaloper1td92z5qwl39f407gxf6lu2x80enat7t3jfefnf",
        "botAddress": "cerberus1zwjfxr3j9gnnrhxwtt8t6qqr4pdn7cgjuux537",
        "runTime": "every 1 hour",
        "minimumReward": 100000000
      },
      {
        "address": "cerberusvaloper1r34mlqewsxrde38vp3tzwh3rk5vt6ez0slzuvu",
        "botAddress": "cerberus16r56awgxe7mkrwpsnurjexfdg0n3f4f3dgf090",
        "runTime": "21:00",
        "minimumReward": 10000
      },
      {
        "address": "cerberusvaloper1lxz6ucd5qydhpwtpatn9wu83fc002v08tek6zh",
        "botAddress": "cerberus1305e92ng6a9pdh3ttc3ld459ckxupxt3tt620v",
        "runTime": "every 5 minutes",
        "minimumReward": 10000
      },
      {
        "address": "cerberusvaloper1y3thykrje2fmdcf8wva8l8kphmwpx89ur4erq3",
        "botAddress": "cerberus1v9vae554q55xa4pcfdm0p3kv8nxn50jkxt8mcz",
        "runTime": "every 15 minutes",
        "minimumReward": 10000
      },
      {
        "address": "cerberusvaloper1evv5y2ake002n9l27t5qhqcwhgwd6up2m2yhcy",
        "botAddress": "cerberus1m8d834ykcy3dgrdve4xhxky3u3c2tl9dwln0sv",
        "runTime": "every 1 hour",
        "minimumReward": 100000000
      },
      {
        "address": "cerberusvaloper1s3k0rhxxt8jl0tgyn2sule8rkzkx58x04a900g",
        "botAddress": "cerberus1x9e5qkjzzmfhw4dt05aludazwvd5x6340zl42n",
        "runTime": "every 1 hour",
        "minimumReward": 100000000
      },
      {
        "address": "cerberusvaloper16cfkt9n0pcftg0ky3rk9aegqdp383uwge38rdl",
        "botAddress": "cerberus1mjq48r6435aewerpruwc8up3tz3rzan2s77757",
        "runTime": "21:00",
        "minimumReward": 1000000
      },
      {
        "address": "cerberusvaloper10ypajp3q5zu5yxfud3ayd95th0k7467k3s5vh7",
        "botAddress": "cerberus13yfd74cezsrjcmhvmh6wkfwfuj7fds5eenhn64",
        "runTime": "every 15 minutes",
        "minimumReward": 100000000
      },
      {
        "address": "cerberusvaloper1c4pewt03f0fnwrf4vcgawzl6pllm3l9kfffu7l",
        "botAddress": "cerberus1jsmtq9z9qpeda0pyff9w8u66mkxrtzser8cjew",
        "runTime": "every 15 minutes",
        "minimumReward": 100000
      },
      {
        "address": "cerberusvaloper1cy9jhuf3cx2z33duxld7p57gtege6hfhrar9g9",
        "botAddress": "cerberus1hpwxnnrtsc6zjx4glup77tfe5z54lmtqe3tusv",
        "runTime": "every 17 minutes",
        "minimumReward": 1000000
      },
      {
        "address": "cerberusvaloper1zl4vt84hya03e8hu7dx4q4cvn2ts2xdrrnnufr",
        "botAddress": "cerberus1weeu5yuj8n23hd87wsdxqqgfmzzz9zt6nlw6xf",
        "runTime": "every 15 minutes",
        "minimumReward": 1000000
      },
      {
        "address": "cerberusvaloper1xwazl8ftks4gn00y5x3c47auquc62ssuvav5f9",
        "botAddress": "cerberus195mm9y35sekrjk73anw2az9lv9xs5mztx300fu",
        "runTime": "every 1 hour",
        "minimumReward": 1000000
      },
      {
<<<<<<< HEAD
        "address": "cerberusvaloper1dh25k2zuf0tgz8dsp3v0utw0xch2ljxu3lnsct",
        "botAddress": "cerberus12yeq3h92ew3e00tt2kma5q0t7tmangvy9ydsxn",
        "runTime": "every 15 minutes",
        "minimumReward": 1000000
      },
      {
        "address": "cerberusvaloper1q9d3algfdhuyggwtr3svgdmu22yke9yuy6nye3",
        "botAddress": "cerberus1zf8gz27gs5py3ua9lpu958w24j0jyj0t7jzmra",
        "runTime": "every 15 minutes",
        "minimumReward": 100000000
      },
      {
        "address": "cerberusvaloper1l6kfy4xvy0a34fseyhvc6f6k8asukfdz8462mg",
        "botAddress": "cerberus17xyeczwsax3st6aykyu4f28s5n3zg6r78znm7g",
        "runTime": "every 15 minutes",
        "minimumReward": 100000000
      },
      {
        "address": "cerberusvaloper13uz8x0rgm950639yklqq5tnjh6gwfpfhu67yyk",
        "botAddress": "cerberus106n92ygqknaw5wcgl2e9v0duxxux6ntt2cf87q",
        "runTime": "every 1 hour",
        "minimumReward": 1000000
      },
      {
        "address": "cerberusvaloper1j80fpcsumfkxypvydvtwtz3j4sdwr8c2x9fw5y",
        "botAddress": "cerberus1zr3hn5faf8tjdc2h576qt02g8t5h9pevz478ge",
        "runTime": "every 1 hour",
        "minimumReward": 1000000
      },
      {
        "address": "cerberusvaloper1g2k6a7akrmm9jwa0n8eg2vfe70j2u5l4myw8lt",
        "botAddress": "cerberus17xs4md6flec0klct07874ntqppg78ane2dm4f3",
        "runTime": "every 15 minutes",
        "minimumReward": 100000000
      },
      {
        "address": "cerberusvaloper1krkmg6f0sjwalkx3nq39yt0upxgys7alcjytq4",
        "botAddress": "cerberus1h666jcyjycu90w3j6q6cpswsmzh9f73txjnkf9",
        "runTime": "every 2 minutes",
        "minimumReward": 1000000
      },
      {
        "address": "cerberusvaloper1gk0q0vfxcz04sqchtjxyc038n8x06pd6s5yshf",
        "botAddress": "cerberus12s3ys786fatss7ngyrq7cqlcth7au4n3fww5a8",
        "runTime": "every 15 minutes",
        "minimumReward": 100000000
      },
      {
        "address": "cerberusvaloper1gh20fpn3jg6yv5csljpy2zwellksyuxcxztcy9",
        "botAddress": "cerberus1f5exrqqv9q2cy3sannyu42u94ght7zcwmgdggr",
        "runTime": "every 1 hour",
        "minimumReward": 1000000
      },
      {
        "address": "cerberusvaloper140l6y2gp3gxvay6qtn70re7z2s0gn57z90e2f5",
        "botAddress": "cerberus12xpq68caw2aqdu70jm4k792g0v9prhrpuyxd4n",
        "runTime": "every 15 minutes",
        "minimumReward": 100000000
      },
      {
        "address": "cerberusvaloper1ge32slufqfqy206mlvcszcgtg570thgke0rdhs",
        "botAddress": "cerberus1h5kwkrrny99qjejnymgvzxpyktudnqa76uhe8e",
        "runTime": "every 15 minutes",
        "minimumReward": 100000000
      },
      {
        "address": "cerberusvaloper198ljzq359ygqauxargj7je28sxlnj0tj2h7m73",
        "botAddress": "cerberus1sfh2p794yrfte06h2ue3qg30ekdrf84e5za2s5",
=======
        "address": "cerberusvaloper1krc59rqye9ptzurkyuccu6ykse895m9culxzwy",
        "botAddress": "cerberus1d72r4aaxkv2cpnxjh6xuklv9z4prcj2qnjmp3e",
>>>>>>> 3f1e9187
        "runTime": "every 15 minutes",
        "minimumReward": 100000000
      }
    ],
    "authzSupport": true
  }
]<|MERGE_RESOLUTION|>--- conflicted
+++ resolved
@@ -2172,7 +2172,6 @@
         "minimumReward": 1000000
       },
       {
-<<<<<<< HEAD
         "address": "cerberusvaloper1dh25k2zuf0tgz8dsp3v0utw0xch2ljxu3lnsct",
         "botAddress": "cerberus12yeq3h92ew3e00tt2kma5q0t7tmangvy9ydsxn",
         "runTime": "every 15 minutes",
@@ -2241,10 +2240,12 @@
       {
         "address": "cerberusvaloper198ljzq359ygqauxargj7je28sxlnj0tj2h7m73",
         "botAddress": "cerberus1sfh2p794yrfte06h2ue3qg30ekdrf84e5za2s5",
-=======
+        "runTime": "every 15 minutes",
+        "minimumReward": 100000000
+      },
+      {
         "address": "cerberusvaloper1krc59rqye9ptzurkyuccu6ykse895m9culxzwy",
         "botAddress": "cerberus1d72r4aaxkv2cpnxjh6xuklv9z4prcj2qnjmp3e",
->>>>>>> 3f1e9187
         "runTime": "every 15 minutes",
         "minimumReward": 100000000
       }
