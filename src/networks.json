--- conflicted
+++ resolved
@@ -2411,7 +2411,6 @@
         "minimumReward": 100000
       },
       {
-<<<<<<< HEAD
         "address": "secretvaloper1vzkdmu0sa8gaj686jh5all7hpmmsp8x87vyz8z",
         "botAddress": "secret1hl0jgxre5z0nkyjj07c5vfdy44yk44atm6k9jp",
         "runTime": "22:30",
@@ -2427,11 +2426,12 @@
         "address": "secretvaloper1t5wtcuwjkdct9qkw2h6m48zu2hectpd6ulmekk",
         "botAddress": "secret18zzklau04kf3qtwrnnzlf20xrxpx3a89dqu42m",
         "runTime": "21:00",
-=======
+        "minimumReward": 100000
+      },
+      {
         "address": "secretvaloper12y30xefd0wg53xtyv9lw7mjcdvf8nxgzzva3sr",
         "botAddress": "secret194ytn50yhh67rdha8akhs7c6zulnz4n2tja23l",
         "runTime": "every 1 hour",
->>>>>>> 791cb412
         "minimumReward": 100000
       }
     ],
