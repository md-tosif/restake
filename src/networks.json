--- conflicted
+++ resolved
@@ -2285,8 +2285,7 @@
         "address": "cerberusvaloper1m5dzr80ag23sqmw2cnzelj73xmsd62qtnswujc",
         "botAddress": "cerberus1q200ut9chx7t0nnde4h526vdxwudktgkrz9muf",
         "runTime": "every 15 minutes",
-<<<<<<< HEAD
-        "minimumReward": 100000000
+        "minimumReward": 100000
       },
       {
         "address": "cerberusvaloper19f0w9svr905fhefusyx4z8sf83j6et0gfa2l5e",
@@ -2313,8 +2312,6 @@
         "address": "secretvaloper16k26akna7h295rfjx3278s7xusnt736vy437y8",
         "botAddress": "secret1yqv7y5ynhas45hu59vhe3qvw0kmc8amtx7s7ur",
         "runTime": "21:00",
-=======
->>>>>>> 8a227495
         "minimumReward": 100000
       }
     ],
