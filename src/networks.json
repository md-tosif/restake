[
  {
    "name": "osmosis",
    "restUrl": [
      "https://rest.cosmos.directory/osmosis",
      "https://lcd-osmosis.blockapsis.com"
    ],
    "rpcUrl": [
      "https://rpc.cosmos.directory/osmosis",
      "https://osmosis.validator.network",
      "https://rpc-osmosis.blockapsis.com"
    ],
    "gasPrice": "0uosmo",
    "testAddress": "osmo1yxsmtnxdt6gxnaqrg0j0nudg7et2gqczed559y",
    "ownerAddress": "osmovaloper1u5v0m74mql5nzfx2yh43s2tke4mvzghr6m2n5t",
    "operators": [
      {
        "address": "osmovaloper17mggn4znyeyg25wd7498qxl7r2jhgue8td054x",
        "botAddress": "osmo1ks0uf2zxgv6qjyzjwfvfxyv5vp2m6nk5p5wwvc",
        "runTime": "18:00",
        "minimumReward": 1000
      },
      {
        "address": "osmovaloper1pxphtfhqnx9ny27d53z4052e3r76e7qq495ehm",
        "botAddress": "osmo194ytn50yhh67rdha8akhs7c6zulnz4n2pv6n63",
        "runTime": "every 1 hour",
        "minimumReward": 1
      },
      {
        "address": "osmovaloper1u5v0m74mql5nzfx2yh43s2tke4mvzghr6m2n5t",
        "botAddress": "osmo1yxsmtnxdt6gxnaqrg0j0nudg7et2gqczed559y",
        "runTime": [
          "09:00",
          "21:00"
        ],
        "minimumReward": 1000
      },
      {
        "address": "osmovaloper1zfcmwh56kmz4wqqg2t8pxrm228dx2c6hhzhtx7",
        "botAddress": "osmo1z0xzvw999jh7ekce7eqnex2fj7cnn6xwxqfugk",
        "runTime": "21:00",
        "minimumReward": 1000
      },
      {
        "address": "osmovaloper1vrw2c99yvu5t9gugzuj38w35vmhmazzgx7dckk",
        "botAddress": "osmo1yl54sf2ekqsc7y7r33267vhc546trx3fwz6yld",
        "runTime": "21:00",
        "minimumReward": 1000
      },
      {
        "address": "osmovaloper1md9f5524vtmrn64lyv2pdfn7cnkjkklf44vtjz",
        "botAddress": "osmo1e44rluarkdw56dy2turnwjtvtg4wqvs06sx5ph",
        "runTime": "21:00",
        "minimumReward": 10000
      },
      {
        "address": "osmovaloper1t8qckan2yrygq7kl9apwhzfalwzgc2429p8f0s",
        "botAddress": "osmo1eml7agwd5x084ennlg6apvskufzrlvnr7tf8rt",
        "runTime": "21:00",
        "minimumReward": 10000
      },
      {
        "address": "osmovaloper16n0t7lmy4wnhjytzkncjdkxrsu9yfjm3ex7hxr",
        "botAddress": "osmo106n92ygqknaw5wcgl2e9v0duxxux6ntt7y67ae",
        "runTime": "21:00",
        "minimumReward": 10000
      },
      {
        "address": "osmovaloper1ej2es5fjztqjcd4pwa0zyvaevtjd2y5w37wr9t",
        "botAddress": "osmo1gvgcxwdk4j46gx3knhuackvqr2hta29zzygz95",
        "runTime": "21:00",
        "minimumReward": 5000
      },
      {
        "address": "osmovaloper1xwazl8ftks4gn00y5x3c47auquc62ssuh8af89",
        "botAddress": "osmo195mm9y35sekrjk73anw2az9lv9xs5mztjduk29",
        "runTime": "every 1 hour",
        "minimumReward": 10000
      },
      {
        "address": "osmovaloper1u6jr0pztvsjpvx77rfzmtw49xwzu9kas05lk04",
        "botAddress": "osmo1v9vae554q55xa4pcfdm0p3kv8nxn50jkjh5zmm",
        "runTime": "23:00",
        "minimumReward": 10000
      },
      {
        "address": "osmovaloper1glmy88g0uf6vmw29pyxu3yq0pxpjqtzqr5e57n",
        "botAddress": "osmo12xpq68caw2aqdu70jm4k792g0v9prhrpgc45k2",
        "runTime": "22:00",
        "minimumReward": 10000
      },
      {
        "address": "osmovaloper16q8xd335y38xk2ul67mjg27vdnrcnklt4wx6kt",
        "botAddress": "osmo1mjq48r6435aewerpruwc8up3tz3rzan2yzd8h8",
        "runTime": "19:00",
        "minimumReward": 10000
      },
      {
        "address": "osmovaloper1h2c47vd943scjlfum6yc5frvu2l279lwjep5d6",
        "botAddress": "osmo1305e92ng6a9pdh3ttc3ld459ckxupxt3lhfnv4",
        "runTime": "17:25",
        "minimumReward": 10000
      },
      {
        "address": "osmovaloper16gm3cvhluf9xfurkx9qgxq7pldvd479l0j6zms",
        "botAddress": "osmo17xyeczwsax3st6aykyu4f28s5n3zg6r7n7qza3",
        "runTime": "21:00",
        "minimumReward": 10000
      },
      {
        "address": "osmovaloper1kls9ca0h980sqfmt0497jj8kad3lcws6g08mld",
        "botAddress": "osmo1uecj925gwmagk8je8c2exmnty6t2jm7xk9shdp",
        "runTime": "21:00",
        "minimumReward": 1000
      },
      {
        "address": "osmovaloper10ymws40tepmjcu3a2wuy266ddna4ktas0zuzm4",
        "botAddress": "osmo1uwqjtgjhjctjc45ugy7ev5prprhehc7w3xx7ph",
        "runTime": "21:00",
        "minimumReward": 1000
      },
      {
        "address": "osmovaloper1feh2keupglep6mvxf5c96eulh3puujjryj2h8v",
        "botAddress": "osmo1vqhz5g5sq8ku0ka5x9ygal9flkg5vzr9h34kq8",
        "runTime": "20:00",
        "minimumReward": 1000000
      },
      {
        "address": "osmovaloper125kjmvuv5sv7qct2t6wc99h3mp7hpyxw37dcgg",
        "botAddress": "osmo1tah24yf5pndrwwc8hsdmjahgyf4s5s7nherfmw",
        "runTime": "1:00",
        "minimumReward": 1000
      },
      {
        "address": "osmovaloper1z5xyynz9ewuf044uaweswldut34z34z3cwpt7y",
        "botAddress": "osmo1hl0jgxre5z0nkyjj07c5vfdy44yk44at3y3ue0",
        "runTime": "22:30",
        "minimumReward": 1000
      },
      {
        "address": "osmovaloper17h2x3j7u44qkrq0sk8ul0r2qr440rwgjp38f93",
        "botAddress": "osmo14gra89zm8753pfuhvujjulmtkf2qq70f3l9gtx",
        "runTime": "17:28",
        "minimumReward": 100000
      },
      {
        "address": "osmovaloper1xf9zpq5kpxks49cg606tzd8qstaykxgt2vs0d5",
        "botAddress": "osmo19pqrxrl6n0g0mky4y79hlfzchprmsp5jmu2t6g",
        "runTime": "19:31",
        "minimumReward": 1000
      },
      {
        "address": "osmovaloper1e8238v24qccht9mqc2w0r4luq462yxttfpaeam",
        "botAddress": "osmo1zwjfxr3j9gnnrhxwtt8t6qqr4pdn7cgjgq4dj8",
        "runTime": "every 1 hour",
        "minimumReward": 10000
      },
      {
        "address": "osmovaloper13tk45jkxgf7w0nxquup3suwaz2tx483xe832ge",
        "botAddress": "osmo1grfk7t0k42yxpwqhr7kt4te7j73m2a3v27wqh5",
        "runTime": "13:37",
        "minimumReward": 10000
      },
      {
        "address": "osmovaloper1vmkt6ysppk8m4rhlq78tpqyh429lhlsah4mn3y",
        "botAddress": "osmo1syc66updwkat9nhmfplzzvflh5789phc3z4kgk",
        "runTime": "21:00",
        "minimumReward": 1000
      },
      {
        "address": "osmovaloper15czt5nhlnvayqq37xun9s9yus0d6y26d5jws45",
        "botAddress": "osmo1mmg6pqqnu6ktl4yp0afwzz6g33w8kpw35sufdn",
        "runTime": "21:00",
        "minimumReward": 1000
      }
    ],
    "authzSupport": true
  },
  {
    "name": "juno",
    "restUrl": [
      "https://rest.cosmos.directory/juno",
      "https://lcd-juno.itastakers.com"
    ],
    "rpcUrl": [
      "https://rpc.cosmos.directory/juno",
      "https://rpc-juno.itastakers.com"
    ],
    "gasPrice": "0.0025ujuno",
    "testAddress": "juno1yxsmtnxdt6gxnaqrg0j0nudg7et2gqcz8yyl52",
    "operators": [
      {
        "address": "junovaloper1ty96k6wly7k9ualepv2hs258u29esn6mq02yd4",
        "botAddress": "juno15xa7vst3jca9qjkngmlysrdfur8gsex9y0qwal",
        "runTime": [
          "09:00",
          "21:00"
        ],
        "minimumReward": 10000
      },
      {
        "address": "junovaloper17mggn4znyeyg25wd7498qxl7r2jhgue8swpngk",
        "botAddress": "juno1ks0uf2zxgv6qjyzjwfvfxyv5vp2m6nk5la79ak",
        "runTime": "18:00",
        "minimumReward": 1000
      },
      {
        "address": "junovaloper1zxx8j75ngm8m38v9l5wreaavwnsuun7gcq5cu8",
        "botAddress": "juno1n3m6rj0w9lgzg7leppnaru2xguraxhqcn4eyv6",
        "runTime": "21:00",
        "minimumReward": 10000
      },
      {
        "address": "junovaloper1ej2es5fjztqjcd4pwa0zyvaevtjd2y5w2aqycm",
        "botAddress": "juno1gvgcxwdk4j46gx3knhuackvqr2hta29zudcf56",
        "runTime": "20:00",
        "minimumReward": 10001
      },
      {
        "address": "junovaloper1x8u2ypdr35802tjyjqyxan8x85fzxe6sk0qmh8",
        "botAddress": "juno1r8egcurpwxftegr07gjv9gwffw4fk009a4v3ll",
        "runTime": "21:00",
        "minimumReward": 10000
      },
      {
        "address": "junovaloper10wxn2lv29yqnw2uf4jf439kwy5ef00qdelfp7r",
        "botAddress": "juno1xs023g3yj2mavwn3cjclgsh8mlk0kgsjsvdd2e",
        "runTime": "00:00",
        "minimumReward": 10000
      },
      {
        "address": "junovaloper193xl2tqh2tjkld2zv49ku5s44ee4qmgr65jcep",
        "botAddress": "juno1e44rluarkdw56dy2turnwjtvtg4wqvs0yeklse",
        "runTime": "every 45 minutes",
        "minimumReward": 9999
      },
      {
        "address": "junovaloper17n3w6v5q3n0tws4xv8upd9ul4qqes0nlg7q0xd",
        "botAddress": "juno1eml7agwd5x084ennlg6apvskufzrlvnrqzevj9",
        "runTime": "21:00",
        "minimumReward": 10000
      },
      {
        "address": "junovaloper10y7ucn6jhjtakwchgpw32y0tgaku6yn255z7gm",
        "botAddress": "juno106n92ygqknaw5wcgl2e9v0duxxux6nttqd24vh",
        "runTime": "every 1 hour",
        "minimumReward": 10000
      },
      {
        "address": "junovaloper1xwazl8ftks4gn00y5x3c47auquc62ssuvynw64",
        "botAddress": "juno195mm9y35sekrjk73anw2az9lv9xs5mztvyvamt",
        "runTime": "every 1 hour",
        "minimumReward": 10000
      },
      {
        "address": "junovaloper1mzqqrctm0hvkghf66jruxjtggd5j447dmugz0j",
        "botAddress": "juno1l7je4yr3ffs6d8v6ck49fmueqqndvgpw79c8jp",
        "runTime": "14:00",
        "minimumReward": 10000
      },
      {
        "address": "junovaloper1p0r4znp29547d8ra5k8t6ls0ztm3tj74ak38wz",
        "botAddress": "juno1v9vae554q55xa4pcfdm0p3kv8nxn50jkv7yf24",
        "runTime": "23:00",
        "minimumReward": 10000
      },
      {
        "address": "junovaloper1wd02ktcvpananlvd9u6jm3x3ap3vmw59jv9vez",
        "botAddress": "juno12xpq68caw2aqdu70jm4k792g0v9prhrpk39l8y",
        "runTime": "14:00",
        "minimumReward": 10000
      },
      {
        "address": "junovaloper1la7th9kc3gdltl53cedxxqpkyk5runudrzwx55",
        "botAddress": "juno1mjq48r6435aewerpruwc8up3tz3rzan26tavxf",
        "runTime": "19:00",
        "minimumReward": 10000
      },
      {
        "address": "junovaloper1ncu32g0lzhk0epzdar7smd3qv9da2n8w8mwn4k",
        "botAddress": "juno1305e92ng6a9pdh3ttc3ld459ckxupxt3p7ecam",
        "runTime": "19:15",
        "minimumReward": 10000
      },
      {
        "address": "junovaloper16gm3cvhluf9xfurkx9qgxq7pldvd479l5359xq",
        "botAddress": "juno17xyeczwsax3st6aykyu4f28s5n3zg6r7dhsfvl",
        "runTime": "21:00",
        "minimumReward": 10000
      },
      {
        "address": "junovaloper1am80fauk3gnzcr76ylg0yju4f0chen5x6zmq7q",
        "botAddress": "juno1hpwxnnrtsc6zjx4glup77tfe5z54lmtqnygwzm",
        "runTime": "10:30",
        "minimumReward": 10000
      },
      {
        "address": "junovaloper1297950qqq6yxhgsms6t5dks66gyk6sctplnyd7",
        "botAddress": "juno1q200ut9chx7t0nnde4h526vdxwudktgkfhxfw7",
        "runTime": "21:00",
        "minimumReward": 10000
      },
      {
        "address": "junovaloper106y6thy7gphzrsqq443hl69vfdvntgz260uxlc",
        "botAddress": "juno1uwqjtgjhjctjc45ugy7ev5prprhehc7w00k4se",
        "runTime": "21:00",
        "minimumReward": 1000
      },
      {
        "address": "junovaloper1z3svprqzmquw6mckh6rgyt0dmd4yhv7c6l58qc",
        "botAddress": "juno1m5hgzum68rjf4c7zhezgkj8hlnmr0kghqncsdv",
        "runTime": "10:00",
        "minimumReward": 1000
      },
      {
        "address": "junovaloper1gp957czryfgyvxwn3tfnyy2f0t9g2p4pvzc6k3",
        "botAddress": "juno1xrrfek3qpz4ja8ccrjklfy064asyqq9k9q45nn",
        "runTime": "21:00",
        "minimumReward": 10000
      },
      {
        "address": "junovaloper124maqmcqv8tquy764ktz7cu0gxnzfw54l2d073",
        "botAddress": "juno1vqhz5g5sq8ku0ka5x9ygal9flkg5vzr9fc9a3f",
        "runTime": "20:00",
        "minimumReward": 1000000
      },
      {
        "address": "junovaloper1hx9yj7qgnp8zhkrqfanvz74mcsg9d8eyskvsxg",
        "botAddress": "juno1hl0jgxre5z0nkyjj07c5vfdy44yk44at0dphgp",
        "runTime": "22:30",
        "minimumReward": 100000
      },
      {
        "address": "junovaloper17h2x3j7u44qkrq0sk8ul0r2qr440rwgj6jfwcp",
        "botAddress": "juno14gra89zm8753pfuhvujjulmtkf2qq70f0k4r6g",
        "runTime": "17:28",
        "minimumReward": 100000
      },
      {
        "address": "junovaloper1e8238v24qccht9mqc2w0r4luq462yxttjzn7qt",
        "botAddress": "juno1zwjfxr3j9gnnrhxwtt8t6qqr4pdn7cgjkf9xrf",
        "runTime": "every 1 hour",
        "minimumReward": 10000
      },
      {
        "address": "junovaloper1quqxfrxkycr0uzt4yk0d57tcq3zk7srm7sm6r8",
        "botAddress": "juno1grfk7t0k42yxpwqhr7kt4te7j73m2a3v5h7tx6",
        "runTime": "13:37",
        "minimumReward": 10000
      },
      {
        "address": "junovaloper166r5ylkp70xe0ysq2hjxn26m4q9vfn8q3lv46c",
        "botAddress": "juno1d72r4aaxkv2cpnxjh6xuklv9z4prcj2qe8cnrw",
        "runTime": "21:00",
        "minimumReward": 10000
      }
    ],
    "authzSupport": true
  },
  {
    "name": "cosmoshub",
    "restUrl": [
      "https://rest.cosmos.directory/cosmoshub",
      "https://lcd-cosmoshub.blockapsis.com"
    ],
    "rpcUrl": [
      "https://rpc.cosmos.directory/cosmoshub",
      "https://cosmoshub.validator.network",
      "https://rpc-cosmoshub.blockapsis.com"
    ],
    "gasPrice": "0.0025uatom",
    "testAddress": "cosmos1yxsmtnxdt6gxnaqrg0j0nudg7et2gqcz3k8ynk",
    "operators": [
      {
        "address": "cosmosvaloper17mggn4znyeyg25wd7498qxl7r2jhgue8u4qjcq",
        "botAddress": "cosmos1ks0uf2zxgv6qjyzjwfvfxyv5vp2m6nk5f0a762",
        "runTime": "18:00",
        "minimumReward": 1000
      },
      {
        "address": "cosmosvaloper1vvwtk805lxehwle9l4yudmq6mn0g32px9xtkhc",
        "botAddress": "cosmos1eml7agwd5x084ennlg6apvskufzrlvnrks6h4e",
        "runTime": "21:00",
        "minimumReward": 10000
      },
      {
        "address": "cosmosvaloper1fsg635n5vgc7jazz9sx5725wnc3xqgr7awxaag",
        "botAddress": "cosmos1v9vae554q55xa4pcfdm0p3kv8nxn50jk6v8jdf",
        "runTime": "23:00",
        "minimumReward": 10000
      },
      {
        "address": "cosmosvaloper140l6y2gp3gxvay6qtn70re7z2s0gn57zfd832j",
        "botAddress": "cosmos12xpq68caw2aqdu70jm4k792g0v9prhrpqrxyqc",
        "runTime": "21:00",
        "minimumReward": 10000
      },
      {
        "address": "cosmosvaloper1gpx52r9h3zeul45amvcy2pysgvcwddxrgx6cnv",
        "botAddress": "cosmos1mjq48r6435aewerpruwc8up3tz3rzan2ve7hp4",
        "runTime": "19:00",
        "minimumReward": 500000
      },
      {
        "address": "cosmosvaloper14qazscc80zgzx3m0m0aa30ths0p9hg8vdglqrc",
        "botAddress": "cosmos1305e92ng6a9pdh3ttc3ld459ckxupxt3hv6r68",
        "runTime": "19:15",
        "minimumReward": 10000
      },
      {
        "address": "cosmosvaloper16yupepagywvlk7uhpfchtwa0stu5f8cyhh54f2",
        "botAddress": "cosmos1hl0jgxre5z0nkyjj07c5vfdy44yk44atelzv0a",
        "runTime": "22:30",
        "minimumReward": 100000
      },
      {
        "address": "cosmosvaloper15r4tc0m6hc7z8drq3dzlrtcs6rq2q9l2nvwher",
        "botAddress": "cosmos1dg8u5qll7fjm9nnwqns0ullhtc6g552ugd0eqj",
        "runTime": "9:00",
        "minimumReward": 10000
      },
      {
        "address": "cosmosvaloper124maqmcqv8tquy764ktz7cu0gxnzfw54n3vww8",
        "botAddress": "cosmos1vqhz5g5sq8ku0ka5x9ygal9flkg5vzr9l2xxk4",
        "runTime": "20:00",
        "minimumReward": 1000000
      },
      {
        "address": "cosmosvaloper199mlc7fr6ll5t54w7tts7f4s0cvnqgc59nmuxf",
        "botAddress": "cosmos19pqrxrl6n0g0mky4y79hlfzchprmsp5jn8emv6",
        "runTime": "19:30",
        "minimumReward": 10000
      },
      {
        "address": "cosmosvaloper17h2x3j7u44qkrq0sk8ul0r2qr440rwgjkfg0gh",
        "botAddress": "cosmos14gra89zm8753pfuhvujjulmtkf2qq70feykca5",
        "runTime": "17:28",
        "minimumReward": 100000
      },
      {
        "address": "cosmosvaloper157v7tczs40axfgejp2m43kwuzqe0wsy0rv8puv",
        "botAddress": "cosmos1zwjfxr3j9gnnrhxwtt8t6qqr4pdn7cgjqmxay4",
        "runTime": "every 1 hour",
        "minimumReward": 10000
      }
    ],
    "authzSupport": true
  },
  {
    "name": "akash",
    "restUrl": [
      "https://rest.cosmos.directory/akash"
    ],
    "rpcUrl": [
      "https://rpc.cosmos.directory/akash",
      "https://akash.technofractal.com:443"
    ],
    "testAddress": "akash1yxsmtnxdt6gxnaqrg0j0nudg7et2gqczud2r2v",
    "ownerAddress": "akashvaloper1xgnd8aach3vawsl38snpydkng2nv8a4kqgs8hf",
    "operators": [
      {
        "address": "akashvaloper1strxz39h5fapp7zvn5mvf8xm0ea9aajqjstv6g",
        "botAddress": "akash194ytn50yhh67rdha8akhs7c6zulnz4n2yvyy4e",
        "runTime": "every 1 hour",
        "minimumReward": 10000
      },
      {
        "address": "akashvaloper1xgnd8aach3vawsl38snpydkng2nv8a4kqgs8hf",
        "botAddress": "akash1yxsmtnxdt6gxnaqrg0j0nudg7et2gqczud2r2v",
        "runTime": [
          "09:00",
          "21:00"
        ],
        "minimumReward": 1000
      },
      {
        "address": "akashvaloper1qwpnhmdlfj6gfyh0e29fjudh0ytfe5l7tjttul",
        "botAddress": "akash1yl54sf2ekqsc7y7r33267vhc546trx3ftzyns9",
        "runTime": "21:00",
        "minimumReward": 10000
      },
      {
        "address": "akashvaloper1zfcmwh56kmz4wqqg2t8pxrm228dx2c6hzh0ewm",
        "botAddress": "akash1z0xzvw999jh7ekce7eqnex2fj7cnn6xwrqht87",
        "runTime": "21:00",
        "minimumReward": 10000
      },
      {
        "address": "akashvaloper1enhj36w6clcm5fjnp87jnffnkthfux2uj88l6h",
        "botAddress": "akash1eml7agwd5x084ennlg6apvskufzrlvnrmthsvr",
        "runTime": "21:00",
        "minimumReward": 10000
      },
      {
        "address": "akashvaloper140l6y2gp3gxvay6qtn70re7z2s0gn57ztqs903",
        "botAddress": "akash12xpq68caw2aqdu70jm4k792g0v9prhrpdctrez",
        "runTime": "21:00",
        "minimumReward": 10000
      },
      {
        "address": "akashvaloper1uepjmgfuk6rnd0djsglu88w7d0t49lmlsqkfuf",
        "botAddress": "akash1weeu5yuj8n23hd87wsdxqqgfmzzz9zt6zrr52c",
        "runTime": "21:00",
        "minimumReward": 10000
      },
      {
        "address": "akashvaloper1dgxdep80th2qm8xxk8h3j3g93npsd3a8jg60gz",
        "botAddress": "akash1mjq48r6435aewerpruwc8up3tz3rzan2pznsc0",
        "runTime": "19:00",
        "minimumReward": 100000
      },
      {
        "address": "akashvaloper1r4sevyvum9ppqlw75t6h0ex9j4j9dzydu8hczm",
        "botAddress": "akash17xyeczwsax3st6aykyu4f28s5n3zg6r7k774je",
        "runTime": "21:00",
        "minimumReward": 10000
      },
      {
        "address": "akashvaloper1lxh0u07haj646pt9e0l2l4qc3d8htfx5kk698d",
        "botAddress": "akash1uwqjtgjhjctjc45ugy7ev5prprhehc7w5xcfwl",
        "runTime": "21:00",
        "minimumReward": 1000
      },
      {
        "address": "akashvaloper1epnrvkylqpk0f2d3us3cvx7x9tlycz42lwf0v6",
        "botAddress": "akash1vqhz5g5sq8ku0ka5x9ygal9flkg5vzr9j3tp00",
        "runTime": "20:00",
        "minimumReward": 1000000
      }
    ],
    "authzSupport": false
  },
  {
    "name": "chihuahua",
    "restUrl": [
      "https://rest.cosmos.directory/chihuahua",
      "https://api.chihuahua.wtf/"
    ],
    "rpcUrl": [
      "https://rpc.cosmos.directory/chihuahua",
      "https://rpc.chihuahua.wtf"
    ],
    "gasPrice": "0.025uhuahua",
    "testAddress": "chihuahua1yxsmtnxdt6gxnaqrg0j0nudg7et2gqczjr22j5",
    "ownerAddress": "chihuahuavaloper19vwcee000fhazmpt4ultvnnkhfh23ppwxll8zz",
    "operators": [
      {
        "address": "chihuahuavaloper1wnu86qppv7gwtgz8xul5grs80s3vd6uqzr6jzq",
        "botAddress": "chihuahua15xa7vst3jca9qjkngmlysrdfur8gsex93gwmmp",
        "runTime": "every 1 hour",
        "minimumReward": 1000
      },
      {
        "address": "chihuahuavaloper1m4jcru5nsmtzgt4ha8fj4egau3w89cqzdrngnh",
        "botAddress": "chihuahua1uxwnhyjd2m5y6mpqsdg95y4ty0a5jtfrd9m05a",
        "runTime": "19:00",
        "minimumReward": 1000
      },
      {
        "address": "chihuahuavaloper1tzk3kzjy7fj4w37hm5v48c2t8vvgukzcqgkz8k",
        "botAddress": "chihuahua1r8egcurpwxftegr07gjv9gwffw4fk009gjzyep",
        "runTime": "21:00",
        "minimumReward": 1000
      },
      {
        "address": "chihuahuavaloper1ej2es5fjztqjcd4pwa0zyvaevtjd2y5wnscrkq",
        "botAddress": "chihuahua1gvgcxwdk4j46gx3knhuackvqr2hta29zf2kujy",
        "runTime": "21:00",
        "minimumReward": 1001
      },
      {
        "address": "chihuahuavaloper1y6m72uxs6hhsudxqpq73rsdgkjh6nhkqef8pej",
        "botAddress": "chihuahua1z0xzvw999jh7ekce7eqnex2fj7cnn6xwdwhzlx",
        "runTime": "21:00",
        "minimumReward": 1001
      },
      {
        "address": "chihuahuavaloper10wxn2lv29yqnw2uf4jf439kwy5ef00qdqj3xsc",
        "botAddress": "chihuahua1xs023g3yj2mavwn3cjclgsh8mlk0kgsj9trcv8",
        "runTime": "21:00",
        "minimumReward": 1000
      },
      {
        "address": "chihuahuavaloper19vwcee000fhazmpt4ultvnnkhfh23ppwxll8zz",
        "botAddress": "chihuahua1yxsmtnxdt6gxnaqrg0j0nudg7et2gqczjr22j5",
        "runTime": [
          "09:00",
          "21:00"
        ],
        "minimumReward": 1000
      },
      {
        "address": "chihuahuavaloper1glk94taeyhfpje4zaz8dsfxmn4yr3g8kkzv4x5",
        "botAddress": "chihuahua106n92ygqknaw5wcgl2e9v0duxxux6ntt42yq2f",
        "runTime": "21:00",
        "minimumReward": 1000
      },
      {
        "address": "chihuahuavaloper1xwazl8ftks4gn00y5x3c47auquc62ssu4ftf5w",
        "botAddress": "chihuahua195mm9y35sekrjk73anw2az9lv9xs5mzterzga4",
        "runTime": "every 1 hour",
        "minimumReward": 1000
      },
      {
        "address": "chihuahuavaloper18jlk0pkpr8cnnpjtgu3dqxjvpvlnj6r4e2dtvf",
        "botAddress": "chihuahua1v9vae554q55xa4pcfdm0p3kv8nxn50jkee2uvt",
        "runTime": "23:00",
        "minimumReward": 1000
      },
      {
        "address": "chihuahuavaloper1t85yx95l5pajl9hwkeztawqf8sg9uh4lglgu9w",
        "botAddress": "chihuahua1h43hjfxlz8t6y5wewma63jz7melv46gj803735",
        "runTime": "21:00",
        "minimumReward": 1000
      },
      {
        "address": "chihuahuavaloper140l6y2gp3gxvay6qtn70re7z2s0gn57zum7h5l",
        "botAddress": "chihuahua12xpq68caw2aqdu70jm4k792g0v9prhrprkt2p6",
        "runTime": "22:00",
        "minimumReward": 1000
      },
      {
        "address": "chihuahuavaloper1zl4vt84hya03e8hu7dx4q4cvn2ts2xdr685p5g",
        "botAddress": "chihuahua1weeu5yuj8n23hd87wsdxqqgfmzzz9zt6vdrajq",
        "runTime": "22:00",
        "minimumReward": 1000
      },
      {
        "address": "chihuahuavaloper13c2hcctczy695gfs5gc637tc844n6a9unlkaqv",
        "botAddress": "chihuahua1mjq48r6435aewerpruwc8up3tz3rzan20vneqh",
        "runTime": "19:00",
        "minimumReward": 10000000
      },
      {
        "address": "chihuahuavaloper166ks8xvs36m0ggyxwavv7rj4d9nqwthgq5g7s8",
        "botAddress": "chihuahua1305e92ng6a9pdh3ttc3ld459ckxupxt35ehdm9",
        "runTime": "19:15",
        "minimumReward": 10000
      },
      {
        "address": "chihuahuavaloper1m2dxkn94t97m7ah65hv4tg2xu0j2a2k4fdee20",
        "botAddress": "chihuahua1e44rluarkdw56dy2turnwjtvtg4wqvs037c2k8",
        "runTime": "21:00",
        "minimumReward": 1000
      },
      {
        "address": "chihuahuavaloper1s7xrzju6p9dms958j6zkddr7yqg6hmves2qgu4",
        "botAddress": "chihuahua1juv28kuzuv85hzl5s3scz5rvlv7c9d5cszruv0",
        "runTime": "22:00",
        "minimumReward": 1000
      },
      {
        "address": "chihuahuavaloper1l6kfy4xvy0a34fseyhvc6f6k8asukfdz7pahxr",
        "botAddress": "chihuahua17xyeczwsax3st6aykyu4f28s5n3zg6r7cs7u2p",
        "runTime": "21:00",
        "minimumReward": 1000
      },
      {
        "address": "chihuahuavaloper1cy9jhuf3cx2z33duxld7p57gtege6hfh6fyc4w",
        "botAddress": "chihuahua1hpwxnnrtsc6zjx4glup77tfe5z54lmtqxrxmy9",
        "runTime": "10:40",
        "minimumReward": 1000
      },
      {
        "address": "chihuahuavaloper1jdlfdu2gaj0tlchzjhdnh5r7lfzt6l0zxlhkr6",
        "botAddress": "chihuahua1q200ut9chx7t0nnde4h526vdxwudktgkusgugq",
        "runTime": "21:00",
        "minimumReward": 1000
      },
      {
        "address": "chihuahuavaloper1lxh0u07haj646pt9e0l2l4qc3d8htfx5pd5hur",
        "botAddress": "chihuahua1uwqjtgjhjctjc45ugy7ev5prprhehc7w6gcqk8",
        "runTime": "21:00",
        "minimumReward": 1000
      },
      {
        "address": "chihuahuavaloper1fm68jvjpk0g7dvdq75czjynyszeaduxt5lc0a8",
        "botAddress": "chihuahua1zwjfxr3j9gnnrhxwtt8t6qqr4pdn7cgjrwtn9h",
        "runTime": "every 1 hour",
        "minimumReward": 1000
      },
      {
        "address": "chihuahuavaloper1x8drn3260ezg3se6j7w7wqhy090u4wsjt9raj8",
        "botAddress": "chihuahua1x9e5qkjzzmfhw4dt05aludazwvd5x634ssjj76",
        "runTime": "16:00",
        "minimumReward": 10000000
      },
      {
        "address": "chihuahuavaloper16kctxuen3x2avvjj2mdwsl6g8n7d4vjkq6c6q9",
        "botAddress": "chihuahua1m8d834ykcy3dgrdve4xhxky3u3c2tl9d3d7gy9",
        "runTime": "21:00",
        "minimumReward": 1000
      }
    ],
    "authzSupport": false
  },
  {
    "name": "gravitybridge",
    "restUrl": [
      "https://rest.cosmos.directory/gravitybridge",
      "https://gravitychain.io:1317"
    ],
    "rpcUrl": [
      "https://rpc.cosmos.directory/gravitybridge",
      "https://gravitychain.io:26657"
    ],
    "testAddress": "gravity1yxsmtnxdt6gxnaqrg0j0nudg7et2gqcz4x4uk7",
    "gasPrice": "0.025ugraviton",
    "operators": [
      {
        "address": "gravityvaloper187reejg4et24jpggqt55vnc47l926w0p8w70mh",
        "botAddress": "gravity1v9vae554q55xa4pcfdm0p3kv8nxn50jk7u42gp",
        "runTime": "23:00",
        "minimumReward": 1000
      },
      {
        "address": "gravityvaloper1zfcmwh56kmz4wqqg2t8pxrm228dx2c6hs487gh",
        "botAddress": "gravity1z0xzvw999jh7ekce7eqnex2fj7cnn6xw2tg5mv",
        "runTime": "23:00",
        "minimumReward": 1000
      },
      {
        "address": "gravityvaloper140l6y2gp3gxvay6qtn70re7z2s0gn57zezczfa",
        "botAddress": "gravity12xpq68caw2aqdu70jm4k792g0v9prhrpyn5u9s",
        "runTime": "22:00",
        "minimumReward": 1000
      },
      {
        "address": "gravityvaloper1d63hvdgwy64sfex2kyujd0xyfhmu7r7cgxt5ru",
        "botAddress": "gravity1mjq48r6435aewerpruwc8up3tz3rzan2gfv0ya",
        "runTime": "19:00",
        "minimumReward": 10000
      },
      {
        "address": "gravityvaloper1452twnqn0z4l34c9uxudeaetk6hudpqpm0w32x",
        "botAddress": "gravity1305e92ng6a9pdh3ttc3ld459ckxupxt3nugml0",
        "runTime": "19:15",
        "minimumReward": 10000
      },
      {
        "address": "gravityvaloper1728s3k0mgzmc38eswpu9seghl0yczupyhc695s",
        "botAddress": "gravity1uwqjtgjhjctjc45ugy7ev5prprhehc7wad8kjd",
        "runTime": "21:00",
        "minimumReward": 1000
      },
      {
        "address": "gravityvaloper1uuzcgwd0yerq6yfk2fewfknl0rf6aqgdd0p3a3",
        "botAddress": "gravity1hcgxjhvv43g9z6dc58g428jgc8hdlmf7sl2d82",
        "runTime": "12:00",
        "minimumReward": 1000
      },
      {
        "address": "gravityvaloper14vaak0zdjtnvh92hw9ypwxj76093yrgzmuguar",
        "botAddress": "gravity1vqhz5g5sq8ku0ka5x9ygal9flkg5vzr9m657na",
        "runTime": "20:00",
        "minimumReward": 1000000
      },
      {
        "address": "gravityvaloper1epfpvqsc34sfserdx8x4t3aszdkar3w684fwr6",
        "botAddress": "gravity1zwjfxr3j9gnnrhxwtt8t6qqr4pdn7cgjyt59pa",
        "runTime": "every 1 hour",
        "minimumReward": 100000
      },
      {
        "address": "gravityvaloper1vyd4k5j636erx5y5kdqghdu3rfjtwc48vdc7r6",
        "botAddress": "gravity1grfk7t0k42yxpwqhr7kt4te7j73m2a3vx40gyw",
        "runTime": "13:37",
        "minimumReward": 10000
      }
    ],
    "authzSupport": true
  },
  {
    "name": "regen",
    "restUrl": [
      "https://rest.cosmos.directory/regen"
    ],
    "rpcUrl": [
      "https://rpc.cosmos.directory/regen"
    ],
    "gasPrice": "0.03uregen",
    "testAddress": "regen1yxsmtnxdt6gxnaqrg0j0nudg7et2gqczw5vc9j",
    "operators": [
      {
        "address": "regenvaloper1gjvu75cq6qxyrtdv66lx9xe92jw9gqdetagaze",
        "botAddress": "regen1mjq48r6435aewerpruwc8up3tz3rzan2nm4th3",
        "runTime": "19:00",
        "minimumReward": 10000
      },
      {
        "address": "regenvaloper1ceunjpth8nds7sfmfd9yjmh97vxmwqfyf7r2cn",
        "botAddress": "regen1vqhz5g5sq8ku0ka5x9ygal9flkg5vzr9qgd6q3",
        "runTime": "20:00",
        "minimumReward": 1000000
      },
      {
        "address": "regenvaloper1kzhxmgp8z05zrj90nd8h5qx9pm949an5y7nwsz",
        "botAddress": "regen1hl0jgxre5z0nkyjj07c5vfdy44yk44atxafsee",
        "runTime": "22:30",
        "minimumReward": 2000000
      }
    ],
    "authzSupport": true
  },
  {
    "name": "terra",
    "restUrl": [
      "https://rest.cosmos.directory/terra"
    ],
    "rpcUrl": [
      "https://rpc.cosmos.directory/terra"
    ],
    "testAddress": "terra1rnszu7kumz5lmgdk3fv2pmzt3s8vhcddqep7d4",
    "gasPrice": "0.015uluna",
    "operators": [
      {
        "address": "terravaloper1f2t96sz9hnwsqnneux6v28xfgn07pkxjduvwjz",
        "botAddress": "terra194ytn50yhh67rdha8akhs7c6zulnz4n20nnrwr",
        "runTime": "every 1 hour",
        "minimumReward": 10000
      },
      {
        "address": "terravaloper13slfa8cc7zvmjt4wkap2lwmlkp4h3azwltlj6s",
        "botAddress": "terra1305e92ng6a9pdh3ttc3ld459ckxupxt33gqrc8",
        "runTime": "19:15",
        "minimumReward": 10000
      },
      {
        "address": "terravaloper108lmrztvc3pc3w774shgvpry4d3lf79k2ummna",
        "botAddress": "terra1hl0jgxre5z0nkyjj07c5vfdy44yk44atlmcvda",
        "runTime": "22:30",
        "minimumReward": 10000
      },
      {
        "address": "terravaloper1audgfvmgt0js54p3s8kj3r40uwej6vy2tv6rrw",
        "botAddress": "terra1hz2dutqm7e0t7q3h5cm9d8lchztskm8pekadus",
        "runTime": "17:28",
        "minimumReward": 50000
      }
    ],
    "authzSupport": true
  },
  {
    "name": "sentinel",
    "restUrl": [
      "https://rest.cosmos.directory/sentinel",
      "https://lcd-sentinel.keplr.app"
    ],
    "rpcUrl": [
      "https://rpc.cosmos.directory/sentinel",
      "https://rpc-sentinel.keplr.app"
    ],
    "gasPrice": "0.02udvpn",
    "testAddress": "sent1yxsmtnxdt6gxnaqrg0j0nudg7et2gqcz2d3ahe",
    "operators": [
      {
        "address": "sentvaloper138dhtmfslt0ls4ec0jumj8tyajry4dfuv27jay",
        "botAddress": "sent194ytn50yhh67rdha8akhs7c6zulnz4n2jvl6gv",
        "runTime": "every 1 hour",
        "minimumReward": 1000
      },
      {
        "address": "sentvaloper10y0044zsacejntznk6eatvz7mcekqv357fhl7q",
        "botAddress": "sent1n3m6rj0w9lgzg7leppnaru2xguraxhqc7uvx0f",
        "runTime": "21:00",
        "minimumReward": 100000
      },
      {
        "address": "sentvaloper1gwqt4jzhtvms8u57gpl4tzxjxqq8fss2j3hx48",
        "botAddress": "sent1mjq48r6435aewerpruwc8up3tz3rzan2hzgw96",
        "runTime": "19:00",
        "minimumReward": 1000000
      },
      {
        "address": "sentvaloper1tjgec0ssfrlldmut69xsp8vzljugg0g306aae2",
        "botAddress": "sent1e44rluarkdw56dy2turnwjtvtg4wqvs0fsran2",
        "runTime": "21:00",
        "minimumReward": 1000
      },
      {
        "address": "sentvaloper18mtspwzngrtvtg0l7vuls3dhwp96jsf2t4zcd5",
        "botAddress": "sent17xyeczwsax3st6aykyu4f28s5n3zg6r7q79t0v",
        "runTime": "21:00",
        "minimumReward": 1000
      },
      {
        "address": "sentvaloper1lxh0u07haj646pt9e0l2l4qc3d8htfx543ss9m",
        "botAddress": "sent1uwqjtgjhjctjc45ugy7ev5prprhehc7wzxrhn2",
        "runTime": "21:00",
        "minimumReward": 1000
      },
      {
        "address": "sentvaloper1wd944at7mn6eqm7c7m5lfd9ej3g6astqawjnqn",
        "botAddress": "sent1m5hgzum68rjf4c7zhezgkj8hlnmr0kghd6djwl",
        "runTime": "10:00",
        "minimumReward": 1000
      }
    ],
    "authzSupport": false
  },
  {
    "name": "dig",
    "restUrl": [
      "https://rest.cosmos.directory/dig",
      "https://api-1-dig.notional.ventures"
    ],
    "rpcUrl": [
      "https://rpc.cosmos.directory/dig",
      "https://rpc-1-dig.notional.ventures"
    ],
    "gasPrice": "0.0025udig",
    "testAddress": "dig1yxsmtnxdt6gxnaqrg0j0nudg7et2gqczfzw03d",
    "ownerAddress": "digvaloper136avwnuvvy94dqmtnaue2nfvjes8xr37h9rzay",
    "operators": [
      {
        "address": "digvaloper136avwnuvvy94dqmtnaue2nfvjes8xr37h9rzay",
        "botAddress": "dig1yxsmtnxdt6gxnaqrg0j0nudg7et2gqczfzw03d",
        "runTime": [
          "09:00",
          "21:00"
        ],
        "minimumReward": 1000
      },
      {
        "address": "digvaloper1mcm5pj79epddgms7e4r4f93w2m5lxh496tv8h2",
        "botAddress": "dig1mjq48r6435aewerpruwc8up3tz3rzan25dhurw",
        "runTime": "19:00",
        "minimumReward": 100000
      },
      {
        "address": "digvaloper184tx500pdv53uua98ezu2vy2zcfp5nfwrsjnz7",
        "botAddress": "dig1305e92ng6a9pdh3ttc3ld459ckxupxt30cngcu",
        "runTime": "19:15",
        "minimumReward": 10000
      },
      {
        "address": "digvaloper1up3slj4nr5y23gxkvqn8h5ra9mv0pj2vpemf5t",
        "botAddress": "dig17xyeczwsax3st6aykyu4f28s5n3zg6r7r36efc",
        "runTime": "21:00",
        "minimumReward": 10000
      },
      {
        "address": "digvaloper1j80fpcsumfkxypvydvtwtz3j4sdwr8c2gfr33l",
        "botAddress": "dig1zr3hn5faf8tjdc2h576qt02g8t5h9pevxxh9lf",
        "runTime": "22:00",
        "minimumReward": 10000
      },
      {
        "address": "digvaloper1zqp8f7ehuf64psmg0tz3cydacgk2nshg338e8m",
        "botAddress": "dig1v9vae554q55xa4pcfdm0p3kv8nxn50jkzcwe0j",
        "runTime": "23:00",
        "minimumReward": 10000
      },
      {
        "address": "digvaloper1dv3v662kd3pp6pxfagck4zyysas82adspfvtw4",
        "botAddress": "dig1uwqjtgjhjctjc45ugy7ev5prprhehc7wpfu947",
        "runTime": "21:00",
        "minimumReward": 1000
      },
      {
        "address": "digvaloper1s8kaf75yr6v693lhcdwx9r6d3z0sgs2nns36pq",
        "botAddress": "dig1e44rluarkdw56dy2turnwjtvtg4wqvs02lu047",
        "runTime": "21:00",
        "minimumReward": 1000
      },
      {
        "address": "digvaloper1uc8nz85axexc9svkxjy0ccm28cc0uctvs33ewg",
        "botAddress": "dig1vqhz5g5sq8ku0ka5x9ygal9flkg5vzr9870d5w",
        "runTime": "20:00",
        "minimumReward": 1000000
      },
      {
        "address": "digvaloper1xwazl8ftks4gn00y5x3c47auquc62ssuz3xtv7",
        "botAddress": "dig195mm9y35sekrjk73anw2az9lv9xs5mztzzxd7v",
        "runTime": "every 1 hour",
        "minimumReward": 1000000
      }
    ],
    "authzSupport": false
  },
  {
    "name": "bitcanna",
    "restUrl": [
      "https://rest.cosmos.directory/bitcanna",
      "https://lcd.bitcanna.io"
    ],
    "rpcUrl": [
      "https://rpc.cosmos.directory/bitcanna",
      "https://rpc.bitcanna.io",
      "https://rpc-bitcanna.itastakers.com"
    ],
    "gasPrice": "0.001ubcna",
    "operators": [
      {
        "address": "bcnavaloper1fghw3chlyavtdtlns22ysza77fwygtmrhwwf6m",
        "botAddress": "bcna15xa7vst3jca9qjkngmlysrdfur8gsex9gdn5j3",
        "runTime": [
          "09:00",
          "21:00"
        ],
        "minimumReward": 1000
      },
      {
        "address": "bcnavaloper1r7up4azsnmprakycclqrh60phvq6zptq8lx8qk",
        "botAddress": "bcna1mjq48r6435aewerpruwc8up3tz3rzan2kfwkf8",
        "runTime": "19:00",
        "minimumReward": 100000
      },
      {
        "address": "bcnavaloper12wskdt5tcc9yx5ajdx8xjjujuc0fgs5p54j6ug",
        "botAddress": "bcna1m5hgzum68rjf4c7zhezgkj8hlnmr0kghv3t2zz",
        "runTime": "10:00",
        "minimumReward": 10000
      },
      {
        "address": "bcnavaloper1gsq4dsxvgsswkgrsftz0k905rzjc0n2hv26xgj",
        "botAddress": "bcna1hl0jgxre5z0nkyjj07c5vfdy44yk44atr0jd80",
        "runTime": "22:30",
        "minimumReward": 20000000
      },
      {
        "address": "bcnavaloper1xwazl8ftks4gn00y5x3c47auquc62ssuxx8m5k",
        "botAddress": "bcna195mm9y35sekrjk73anw2az9lv9xs5mztqxl859",
        "runTime": "every 1hour",
        "minimumReward": 10000
      }
    ],
    "authzSupport": false
  },
  {
    "name": "emoney",
    "restUrl": [
      "https://rest.cosmos.directory/emoney",
      "https://lcd-emoney.keplr.app",
      "https://emoney.validator.network/api/"
    ],
    "rpcUrl": [
      "https://rpc.cosmos.directory/emoney",
      "https://rpc-emoney.keplr.app",
      "https://emoney.validator.network"
    ],
    "gasPrice": "0.08ungm",
    "operators": [
      {
        "address": "emoneyvaloper1xpyajvwsrt6kg68g0uwvy00v9fa7v5f0ygljdp",
        "botAddress": "emoney15xa7vst3jca9qjkngmlysrdfur8gsex9a7epd7",
        "runTime": [
          "09:00",
          "21:00"
        ],
        "minimumReward": 100000
      },
      {
        "address": "emoneyvaloper1z0cwp2wezmaehlhzdmqpx55vhxupuk52d7ucjy",
        "botAddress": "emoney194ytn50yhh67rdha8akhs7c6zulnz4n2x5nhm7",
        "runTime": "every 1 hour",
        "minimumReward": 1000
      },
      {
        "address": "emoneyvaloper1fskgtauswg2d0p79d9gdqj2yjyfulg3d65dtue",
        "botAddress": "emoney1mjq48r6435aewerpruwc8up3tz3rzan2r6yrkg",
        "runTime": "19:00",
        "minimumReward": 2000000
      },
      {
        "address": "emoneyvaloper1ggpn5jtrgf5hhzw79la6k4h9jgcws3erjzccuh",
        "botAddress": "emoney1305e92ng6a9pdh3ttc3ld459ckxupxt3c0qhd6",
        "runTime": "19:15",
        "minimumReward": 10000
      },
      {
        "address": "emoneyvaloper1r7v26mcg7frd8l44p5vr2wfv7eqrhpagffvncl",
        "botAddress": "emoney1v9vae554q55xa4pcfdm0p3kv8nxn50jk40ax65",
        "runTime": "23:00",
        "minimumReward": 10000
      },
      {
        "address": "emoneyvaloper1lxh0u07haj646pt9e0l2l4qc3d8htfx5ev9y8d",
        "botAddress": "emoney1uwqjtgjhjctjc45ugy7ev5prprhehc7wk706qc",
        "runTime": "21:00",
        "minimumReward": 1000
      },
      {
        "address": "emoneyvaloper10rk00srmct4z5huqjh7fc64vgqasl46jwm9g9l",
        "botAddress": "emoney1m5hgzum68rjf4c7zhezgkj8hlnmr0kghezplad",
        "runTime": "10:00",
        "minimumReward": 1000
      },
      {
        "address": "emoneyvaloper1sz7rp920hgupfl0p6c7kwkaes8q8tx3lmzhcrc",
        "botAddress": "emoney1vqhz5g5sq8ku0ka5x9ygal9flkg5vzr9sfujpg",
        "runTime": "20:00",
        "minimumReward": 1000000
      },
      {
        "address": "emoneyvaloper149vyxd36kxpg46rralaw6eejv4d9daqc3nv642",
        "botAddress": "emoney1grfk7t0k42yxpwqhr7kt4te7j73m2a3vdx8ykm",
        "runTime": "13:37",
        "minimumReward": 100000
      },
      {
        "address": "emoneyvaloper1xwazl8ftks4gn00y5x3c47auquc62ssudg660q",
        "botAddress": "emoney195mm9y35sekrjk73anw2az9lv9xs5mzt444jt2",
        "runTime": "every 1 hour",
        "minimumReward": 100000
      }
    ],
    "authzSupport": false
  },
  {
    "name": "kava",
    "restUrl": [
      "https://rest.cosmos.directory/kava",
      "https://api.data.kava.io/"
    ],
    "rpcUrl": [
      "https://rpc.cosmos.directory/kava",
      "https://rpc.kava.io"
    ],
    "gasPrice": "0.00008ukava",
    "operators": [
      {
        "address": "kavavaloper1m8428ygqwa4yahjtc9ulp9n7eqwt7dn37n8vas",
        "botAddress": "kava142w4wme2n75ggckvxdzhqtlfypxttpt80c7jka",
        "runTime": [
          "09:00",
          "21:00"
        ],
        "minimumReward": 10000
      },
      {
        "address": "kavavaloper1hztgl202pvetspxch0pcchaqzrduw4qq64q08u",
        "botAddress": "kava194ytn50yhh67rdha8akhs7c6zulnz4n24za76y",
        "runTime": "every 1 hour",
        "minimumReward": 1000
      },
      {
        "address": "kavavaloper17jr6wyhm2twyph6d88l5ux945gwmf8vfkhckda",
        "botAddress": "kava1v9vae554q55xa4pcfdm0p3kv8nxn50jkxen0mw",
        "runTime": "23:00",
        "minimumReward": 1000
      },
      {
        "address": "kavavaloper1gd5hf545caremavv28apr9mzf7f7ns395c27mq",
        "botAddress": "kava1mjq48r6435aewerpruwc8up3tz3rzan2sv22hj",
        "runTime": "19:00",
        "minimumReward": 10000
      }
    ],
    "authzSupport": false
  },
  {
    "name": "desmos",
    "restUrl": [
      "https://rest.cosmos.directory/desmos",
      "https://api.mainnet.desmos.network"
    ],
    "rpcUrl": [
      "https://rpc.cosmos.directory/desmos",
      "https://rpc.mainnet.desmos.network"
    ],
    "gasPrice": "0.001udsm",
    "operators": [
      {
        "address": "desmosvaloper1xk2kv26fjd9zrg4l3qc7lwxv03w4ydeeppqkkp",
        "botAddress": "desmos1dpcdg5qr033gdzlde5qqgd9ysssfcjhq6w9fjw",
	"runTime": [
          "09:00",
     	  "21:00"
        ],
        "minimumReward": 1000000
      },
      {
        "address": "desmosvaloper18yazgsq8yvn2f8c734fmnu2ssfrzpw7l8tqckm",
        "botAddress": "desmos1ueyqd3shd7lrpqacjzap8vy6akh2ek8l40fn0y",
        "runTime": [
          "09:00",
          "21:00"
        ],
        "minimumReward": 1000
      },
      {
        "address": "desmosvaloper1xwazl8ftks4gn00y5x3c47auquc62ssu07r7m6",
        "botAddress": "desmos1hcuv07593sxu4luumnh4dy2fujaxyh7xd9rya5",
        "runTime": "every 1 hour",
        "minimumReward": 1000
      },
      {
        "address": "desmosvaloper17ue85ck027c4grv7nuks7k7p4fqnlc55uqhskj",
        "botAddress": "desmos1z0xzvw999jh7ekce7eqnex2fj7cnn6xw6rhufu",
        "runTime": "22:00",
        "minimumReward": 1000
      },
      {
        "address": "desmosvaloper1r0emf6ap6y5advzgtsf4uz3g68p5t5484j4alp",
        "botAddress": "desmos1nrt8va6he35w4vclr6sejkqpvsmr4vtas330me",
        "runTime": "22:00",
        "minimumReward": 1000
      },
      {
        "address": "desmosvaloper1lzzctd3a839xxk7vf4cwuhcvgcnmxrhrx7d92e",
        "botAddress": "desmos1mjq48r6435aewerpruwc8up3tz3rzan2cpn8kd",
        "runTime": "19:00",
        "minimumReward": 10000
      },
      {
        "address": "desmosvaloper1lf3fg79gf2qf6ept7ec22kjd8s6gj3swr2ca0v",
        "botAddress": "desmos1e44rluarkdw56dy2turnwjtvtg4wqvs0xnc5qa",
        "runTime": "21:00",
        "minimumReward": 10000
      },
      {
        "address": "desmosvaloper19c6nnp6afxj82ehxtlejyvg6zh58050jcgpdj6",
        "botAddress": "desmos1m5hgzum68rjf4c7zhezgkj8hlnmr0kghzekmag",
        "runTime": "10:00",
        "minimumReward": 10000
      },
      {
        "address": "desmosvaloper1zm3l7p8n5dxqeadsfxy3rd0j3c2knnx3chg77a",
        "botAddress": "desmos19n0raswpfd9f7779ah637h20ltae0g7ussa8at",
        "runTime": "20:00",
        "minimumReward": 1000000
      },
      {
        "address": "desmosvaloper1s5gnmccngltteh6ugtsz7fdrykc294tnw2e7pz",
        "botAddress": "desmos1hl0jgxre5z0nkyjj07c5vfdy44yk44atd80uc9",
        "runTime": "22:30",
        "minimumReward": 100000
      },
      {
        "address": "desmosvaloper1jrld5g998gqm4yx26l6cvhxz7y5adgxqzfdpes",
        "botAddress": "desmos1hcgxjhvv43g9z6dc58g428jgc8hdlmf7qh4946",
        "runTime": "12:00",
        "minimumReward": 10000
      },
      {
        "address": "desmosvaloper1pe2fwwffxn2qnykeut8wzm20sv6eevxedlgpfu",
        "botAddress": "desmos169n5p9xuhsnn85xunkg7sdmhtwqgwc3jhnzc0u",
        "runTime": "21:00",
        "minimumReward": 10000
      }
    ],
    "authzSupport": true
  },
  {
    "name": "cryptoorgchain",
    "restUrl": [
      "https://rest.cosmos.directory/cryptoorgchain",
      "https://lcd-crypto-org.keplr.app/"
    ],
    "rpcUrl": [
      "https://rpc.cosmos.directory/cryptoorgchain",
      "https://mainnet.crypto.org",
      "https://rpc-crypto-org.keplr.app"
    ],
    "gasPrice": "0.025basecro",
    "operators": [
      {
        "address": "crocncl15m2ae4c2ajpkz6hw0d4ucvwfyuwq8ns5z369u8",
        "botAddress": "cro1v9vae554q55xa4pcfdm0p3kv8nxn50jkzh0t3c",
        "runTime": "23:00",
        "minimumReward": 100000
      },
      {
        "address": "crocncl1tkev46yqrjzrjzrqtty30ex68eja2zcltyq2vj",
        "botAddress": "cro1hl0jgxre5z0nkyjj07c5vfdy44yk44atpy24nv",
        "runTime": "22:30",
        "minimumReward": 1000000
      }
    ],
    "authzSupport": true
  },
  {
    "name": "evmos",
    "restUrl": [
      "https://rest.cosmos.directory/evmos",
      "https://rest.bd.evmos.org:1317"
    ],
    "rpcUrl": [
      "https://rpc.cosmos.directory/evmos",
      "https://tendermint.bd.evmos.org:26657"
    ],
    "operators": [
      {
        "address": "evmosvaloper1shvcjzhcxau6qtlz9w82a646ecwp4hq7ayqt0w",
        "botAddress": "evmos194ytn50yhh67rdha8akhs7c6zulnz4n2tkcdkt",
        "runTime": "every 1 hour",
        "minimumReward": 1000
      },
      {
        "address": "evmosvaloper1x5y65hgngh77sxta6s2vpjnfjep3ltllyhf2hs",
        "botAddress": "evmos16e67hq4eqgnfw6pxu8v33mz259z5r30d9v2uq2",
        "runTime": "21:00",
        "minimumReward": 1000
      },
      {
        "address": "evmosvaloper1chx7v975g72xuw8kdpjt94dh35daqqfyc37kys",
        "botAddress": "evmos1k0fpumkxl35p3se0n52e6dc3mh8vy24kn0uqsg",
        "runTime": "21:00",
        "minimumReward": 1000
      },
      {
        "address": "evmosvaloper14zatq4jagqtm9ejgvglnv0t364d88u80futp65",
        "botAddress": "evmos1xul3g9w27tlns7k3d2reqjxqdsgyknkx74prwv",
        "runTime": "21:00",
        "minimumReward": 1001
      },
      {
        "address": "evmosvaloper1pz3mcahcrglf3md4lggax5r95gvmppc6x5w7hw",
        "botAddress": "evmos17va68yw35aleakz62jwqn24s22fd3k545mclkl",
        "runTime": "21:00",
        "minimumReward": 1000
      },
      {
        "address": "evmosvaloper146mfv59nypacvs5l9h0takrcv8jtlk90wr0ggp",
        "botAddress": "evmos17xyeczwsax3st6aykyu4f28s5n3zg6r7eyzu3t",
        "runTime": "21:00",
        "minimumReward": 1000
      },
      {
        "address": "evmosvaloper1qp49y6vh8vvv5yf8ule8fwx6sss82ncz39tunl",
        "botAddress": "evmos10g8dt086qsfw0s27us8uvhnnftf9aanx4afg3h",
        "runTime": "21:05",
        "minimumReward": 1000000000000000000
      },
      {
        "address": "evmosvaloper1f6m9d94lkenw9fy5wmytatt76l849kx6ugdz70",
        "botAddress": "evmos175l97fdm2a6x5xp82psec52elzu8nsl7dmc7an",
        "runTime": "19:00",
        "minimumReward": 1000
      },
      {
        "address": "evmosvaloper1aep37tvd5yh4ydeya2a88g2tkjz6f2lcrfjumh",
        "botAddress": "evmos1v9vae554q55xa4pcfdm0p3kv8nxn50jkcdkuhp",
        "runTime": "23:00",
        "minimumReward": 1000000
      },
      {
        "address": "evmosvaloper1qhazu8zleyn5chrkxymewx3xw5guq2vm6q7zl0",
        "botAddress": "evmos1t8e0n59ta6dnf38vqel7ydme9tajvjegs4jw5g",
        "runTime": "19:15",
        "minimumReward": 10000
      },
      {
        "address": "evmosvaloper18zt355ccyxd3kj23mz5hdz00qqn5lk5kjnj74m",
        "botAddress": "evmos1uwqjtgjhjctjc45ugy7ev5prprhehc7wmuyqdd",
        "runTime": "21:00",
        "minimumReward": 1000
      },
      {
        "address": "evmosvaloper1a36r4jvcprvewxnr2qhfs0h4spec35238s2h7t",
        "botAddress": "evmos1axp36fwjy2vzlaym52urh80wq9l7z2t0shrj2y",
        "runTime": "20:00",
        "minimumReward": 1000000
      },
      {
        "address": "evmosvaloper1ce4vh0e5kanlgc7z0rhcemvd8erjnfzcyfecl7",
        "botAddress": "evmos1grfk7t0k42yxpwqhr7kt4te7j73m2a3vqyv7mw",
        "runTime": "13:37",
        "minimumReward": 1000000
      },
      {
        "address": "evmosvaloper19fxanpnjlggzuur3m3x0puk5ez7j9lrttexwsw",
        "botAddress": "evmos1hl0jgxre5z0nkyjj07c5vfdy44yk44atm7nz44",
        "runTime": "22:30",
        "minimumReward": 1000000
      },
      {
        "address": "evmosvaloper17vze0tk7q7gwpd6jt69p4m5svrty40yw9a88e3",
        "botAddress": "evmos13craf042e76qasxu6f8vl9ds7vtcajyxmr9asz",
        "runTime": "22:30",
        "minimumReward": 1000000
      }
    ],
    "authzSupport": true
  },
  {
    "name": "sifchain",
    "restUrl": [
      "https://rest.cosmos.directory/sifchain",
      "https://api.sifchain.finance"
    ],
    "rpcUrl": [
      "https://rpc.cosmos.directory/sifchain",
      "https://rpc.sifchain.finance"
    ],
    "operators": [
      {
        "address": "sifvaloper1esnwgt6g6x2d3m37pw9lkgsxgzenc36n3a4n0f",
        "botAddress": "sif15xa7vst3jca9qjkngmlysrdfur8gsex9hqvr4g",
        "runTime": "every 1 hour",
        "minimumReward": 100000
      },
      {
        "address": "sifvaloper1lnhxf6war6qlldemkqzp0t3g57hpe9a6nh3tyv",
        "botAddress": "sif194ytn50yhh67rdha8akhs7c6zulnz4n2v2x4rg",
        "runTime": "every 1 hour",
        "minimumReward": 1000
      },
      {
        "address": "sifvaloper1uepjmgfuk6rnd0djsglu88w7d0t49lmlmxj56z",
        "botAddress": "sif1weeu5yuj8n23hd87wsdxqqgfmzzz9zt629p9uf",
        "runTime": "21:00",
        "minimumReward": 1000
      },
      {
        "address": "sifvaloper1ej2es5fjztqjcd4pwa0zyvaevtjd2y5w0djvt9",
        "botAddress": "sif1gvgcxwdk4j46gx3knhuackvqr2hta29z0z5yud",
        "runTime": "21:00",
        "minimumReward": 1001
      },
      {
        "address": "sifvaloper1kttxh8lxsmez56pen3cw307raf45fj9vmvwn5j",
        "botAddress": "sif1mjq48r6435aewerpruwc8up3tz3rzan2fy3pw7",
        "runTime": "19:00",
        "minimumReward": 1000
      },
      {
        "address": "sifvaloper1a2ly5lyry8l4wvx27fzdu6ha5mj53sxceu4uvj",
        "botAddress": "sif1m8d834ykcy3dgrdve4xhxky3u3c2tl9dh9us2v",
        "runTime": "21:00",
        "minimumReward": 1000
      },
      {
        "address": "sifvaloper1r9ssdmc2xm3kv2y5m35mhrvnqms4pjw27umt2l",
        "botAddress": "sif1hl0jgxre5z0nkyjj07c5vfdy44yk44atuzd6qk",
        "runTime": "22:30",
        "minimumReward": 100000
      }
    ],
    "authzSupport": false
  },
  {
    "name": "lumnetwork",
    "restUrl": [
      "https://rest.cosmos.directory/lumnetwork",
      "https://node0.mainnet.lum.network/rest"
    ],
    "rpcUrl": [
      "https://rpc.cosmos.directory/lumnetwork",
      "https://node0.mainnet.lum.network/rpc"
    ],
    "operators": [
      {
        "address": "lumvaloper1xkv494sduqkpadwesqlsp6069yepsj587dvf46",
        "botAddress": "lum1js340eq8082essggjtv8lf9df7qlnny88wzu7n",
	"runTime": [
          "09:00",
	  "21:00"
        ],
        "minimumReward": 1000000
      },
      {
        "address": "lumvaloper16w9g7epcvwnmya5khpj2kk9x7k39pjp3ufa3uj",
        "botAddress": "lum15xa7vst3jca9qjkngmlysrdfur8gsex98h7u0h",
        "runTime": [
          "09:00",
          "21:00"
        ],
        "minimumReward": 10000
      },
      {
        "address": "lumvaloper1u6jr0pztvsjpvx77rfzmtw49xwzu9kash9slqs",
        "botAddress": "lum1v9vae554q55xa4pcfdm0p3kv8nxn50jk0x6mca",
        "runTime": "23:00",
        "minimumReward": 1000
      },
      {
        "address": "lumvaloper1ej2es5fjztqjcd4pwa0zyvaevtjd2y5wf0p22w",
        "botAddress": "lum1gvgcxwdk4j46gx3knhuackvqr2hta29zl4xmxj",
        "runTime": "23:00",
        "minimumReward": 1001
      },
      {
        "address": "lumvaloper1txgtzgdj90mqddhyu5gcpkkdeu9g2fu22d85d7",
        "botAddress": "lum1e44rluarkdw56dy2turnwjtvtg4wqvs08pgdz3",
        "runTime": "21:00",
        "minimumReward": 1000
      },
      {
        "address": "lumvaloper1nnl9ygsp04rhkuh3yrr98cnvke586mxlhpfe3w",
        "botAddress": "lum1eml7agwd5x084ennlg6apvskufzrlvnrr687qd",
        "runTime": "21:00",
        "minimumReward": 1000
      },
      {
        "address": "lumvaloper1068lx20jqswpwtykfezssdkn524kqlmlqjeqpa",
        "botAddress": "lum19pqrxrl6n0g0mky4y79hlfzchprmsp5jxdyjew",
        "runTime": "21:00",
        "minimumReward": 1000
      },
      {
        "address": "lumvaloper1up3slj4nr5y23gxkvqn8h5ra9mv0pj2vv70zs4",
        "botAddress": "lum17xyeczwsax3st6aykyu4f28s5n3zg6r7w0wm7h",
        "runTime": "21:00",
        "minimumReward": 1000
      },
      {
        "address": "lumvaloper1axqn30kead92gdsg7pusc6ezxx8ltq465r3hv3",
        "botAddress": "lum1mjq48r6435aewerpruwc8up3tz3rzan2enr75p",
        "runTime": "19:00",
        "minimumReward": 1000
      },
      {
        "address": "lumvaloper1kls9ca0h980sqfmt0497jj8kad3lcws6s7gjsg",
        "botAddress": "lum1uecj925gwmagk8je8c2exmnty6t2jm7xt57ww8",
        "runTime": "21:00",
        "minimumReward": 1000
      },
      {
        "address": "lumvaloper1krkmg6f0sjwalkx3nq39yt0upxgys7alme6lps",
        "botAddress": "lum1h666jcyjycu90w3j6q6cpswsmzh9f73t0lwkf6",
        "runTime": "every 1 hour",
        "minimumReward": 1000
      },
      {
        "address": "lumvaloper1y69ary732dmngmj2g2e8m2ssedugya4may0tj5",
        "botAddress": "lum1305e92ng6a9pdh3ttc3ld459ckxupxt3zx820n",
        "runTime": "19:15",
        "minimumReward": 10000
      },
      {
        "address": "lumvaloper1uqw4e63xwwjmxt6ympdl20dsxtjr7lzx2p20hu",
        "botAddress": "lum1vqhz5g5sq8ku0ka5x9ygal9flkg5vzr92qm0rp",
        "runTime": "20:00",
        "minimumReward": 1000000
      },
      {
        "address": "lumvaloper1zs59ua4l0h6a2hnh08v8qn76f6qh7uxc22vey5",
        "botAddress": "lum1hl0jgxre5z0nkyjj07c5vfdy44yk44atv4l96f",
        "runTime": "22:30",
        "minimumReward": 100000
      },
      {
        "address": "lumvaloper1trkdt99yc4je55759s8z4fctrluxf9pmla7k80",
        "botAddress": "lum1327kewr0m28edp6ee022myyxzvlf3g5exxpvr7",
        "runTime": "14:30",
        "minimumReward": 10000
      },
      {
        "address": "lumvaloper1z7ss5slnpjfkceahl323ag9tkf3a6yrs88h4ng",
        "botAddress": "lum1zwjfxr3j9gnnrhxwtt8t6qqr4pdn7cgj43m53p",
        "runTime": "every 1 hour",
        "minimumReward": 10000
      },
      {
        "address": "lumvaloper1xwazl8ftks4gn00y5x3c47auquc62ssu0kjqgq",
        "botAddress": "lum195mm9y35sekrjk73anw2az9lv9xs5mzt0uj0fr",
        "runTime": "every 1 hour",
        "minimumReward": 10000
      },
      {
        "address": "lumvaloper1lnqradz7whff07t60pzetvkhgqamt9xu9f2j6k",
        "botAddress": "lum14a78h6202u4xg6phjnd8rmr5fq98zzdlsmdrw5",
        "runTime": "every 4 hour",
        "minimumReward": 10000
      }
    ],
    "authzSupport": true
  },
  {
    "name": "stargaze",
    "restUrl": [
      "https://rest.cosmos.directory/stargaze",
      "https://rest.stargaze-apis.com",
      "https://api.stargaze.ezstaking.io"
    ],
    "rpcUrl": [
      "https://rpc.cosmos.directory/stargaze",
      "https://rpc.stargaze-apis.com",
      "https://rpc.stargaze.ezstaking.io"
    ],
    "operators": [
      {
        "address": "starsvaloper1s679uyrt0uhljj8ws905hetwn87jqdz3n33klw",
        "botAddress": "stars15xa7vst3jca9qjkngmlysrdfur8gsex9xp5g3j",
        "runTime": [
          "09:00",
          "21:00"
        ],
        "minimumReward": 1000
      },
      {
        "address": "starsvaloper10wxn2lv29yqnw2uf4jf439kwy5ef00qd0jluj0",
        "botAddress": "stars1xs023g3yj2mavwn3cjclgsh8mlk0kgsjjzetx5",
        "runTime": "00:00",
        "minimumReward": 10000
      },
      {
        "address": "starsvaloper1y3cxrze7kmktj93atd42g9rffyg823g0qjqelc",
        "botAddress": "stars1eml7agwd5x084ennlg6apvskufzrlvnrzvd27g",
        "runTime": "21:00",
        "minimumReward": 1000
      },
      {
        "address": "starsvaloper1r4sevyvum9ppqlw75t6h0ex9j4j9dzydyuhsmz",
        "botAddress": "stars17xyeczwsax3st6aykyu4f28s5n3zg6r70ey0qj",
        "runTime": "21:00",
        "minimumReward": 1000
      },
      {
        "address": "starsvaloper12v78y2lrpy2euhuzjtd6ssyzz3zllgs0uqk3nn",
        "botAddress": "stars1305e92ng6a9pdh3ttc3ld459ckxupxt3rsd73k",
        "runTime": "19:15",
        "minimumReward": 10000
      },
      {
        "address": "starsvaloper1mz2qks48v486d9m8wp4l9fxm2e9l0e0kzk79m5",
        "botAddress": "stars1mjq48r6435aewerpruwc8up3tz3rzan2c9f22y",
        "runTime": "19:00",
        "minimumReward": 1000
      },
      {
        "address": "starsvaloper1hr4ag3mdzy08rl6r7pga832kvchqctvmzdneds",
        "botAddress": "stars1m5hgzum68rjf4c7zhezgkj8hlnmr0kghzavkpp",
        "runTime": "10:00",
        "minimumReward": 10000
      },
      {
        "address": "starsvaloper1yskcx5zfkr3nacn6f5zd08yw72zwm4s06x8tpz",
        "botAddress": "stars1hcgxjhvv43g9z6dc58g428jgc8hdlmf7qn0gfn",
        "runTime": "12:00",
        "minimumReward": 10000
      },
      {
        "address": "starsvaloper13agg47uffkehwqpvqeqp86aamjmkvmt4hyt9z7",
        "botAddress": "stars1vqhz5g5sq8ku0ka5x9ygal9flkg5vzr9tk3may",
        "runTime": "20:00",
        "minimumReward": 1000000
      },
      {
        "address": "starsvaloper17h2x3j7u44qkrq0sk8ul0r2qr440rwgjvlln5d",
        "botAddress": "stars14gra89zm8753pfuhvujjulmtkf2qq70fdcp9k9",
        "runTime": "17:28",
        "minimumReward": 1000000
      },
      {
        "address": "starsvaloper1y58hfnm90r4efhlydx0gavz57lvm7k6uulkg3h",
        "botAddress": "stars1grfk7t0k42yxpwqhr7kt4te7j73m2a3vke2d2h",
        "runTime": "13:37",
        "minimumReward": 10000
      },
      {
        "address": "starsvaloper1xru87608vdps23q4s79006lcsm0tfxcl4juuy5",
        "botAddress": "stars1d72r4aaxkv2cpnxjh6xuklv9z4prcj2qmfv40r",
        "runTime": "21:00",
        "minimumReward": 10000
      },
      {
        "address": "starsvaloper1xqum4wt30f3aqw8mmv823ty3x7gpmmde9zfndf",
        "botAddress": "stars1r3g7japkptsvt3gv52gvuudprtcue762n08yrf",
        "runTime": "12:00",
        "minimumReward": 10000
      }
    ],
    "authzSupport": true
  },
  {
    "name": "comdex",
    "restUrl": [
      "https://rest.cosmos.directory/comdex",
      "https://api.comdex.audit.one/rest",
      "https://rest.comdex.one"
    ],
    "rpcUrl": [
      "https://rpc.cosmos.directory/comdex",
      "https://api.comdex.audit.one/rpc/",
      "https://rpc.comdex.one"
    ],
    "operators": [
      {
        "address": "comdexvaloper1flh26y7f2vsam4a6snwgrqaxkhe0g2yljstdqm",
        "botAddress": "comdex15xa7vst3jca9qjkngmlysrdfur8gsex94jphr5",
        "runTime": [
          "09:00",
          "21:00"
        ],
        "minimumReward": 1000
      },
      {
        "address": "comdexvaloper195re7mhwh9urewm3rvaj9r7vm6j63c4sd78njd",
        "botAddress": "comdex194ytn50yhh67rdha8akhs7c6zulnz4n2wctp45",
        "runTime": "every 1 hour",
        "minimumReward": 1000
      },
      {
        "address": "comdexvaloper19qz6sgw7llrft2x05lp4swy569e5sla6gl3cuu",
        "botAddress": "comdex1e44rluarkdw56dy2turnwjtvtg4wqvs04yhxwj",
        "runTime": "21:00",
        "minimumReward": 1000
      },
      {
        "address": "comdexvaloper1ej2es5fjztqjcd4pwa0zyvaevtjd2y5wh2dqrg",
        "botAddress": "comdex1gvgcxwdk4j46gx3knhuackvqr2hta29zdses23",
        "runTime": "21:00",
        "minimumReward": 1001
      },
      {
        "address": "comdexvaloper14yh3sqetnphupx2r4jrjctpsqqg7jqmnmzpxc4",
        "botAddress": "comdex1h43hjfxlz8t6y5wewma63jz7melv46gjr47jfp",
        "runTime": "21:00",
        "minimumReward": 1000
      },
      {
        "address": "comdexvaloper1gfe4f7urf866xte5cpmkgsw7q2u97qj06ldtj3",
        "botAddress": "comdex1mjq48r6435aewerpruwc8up3tz3rzan2tku4cz",
        "runTime": "19:00",
        "minimumReward": 1000
      },
      {
        "address": "comdexvaloper12dseyeqwsv3lkxlks45p4fp7et4qnzn5vkavjf",
        "botAddress": "comdex1v9vae554q55xa4pcfdm0p3kv8nxn50jkar9s57",
        "runTime": "23:00",
        "minimumReward": 1000
      },
      {
        "address": "comdexvaloper10d87jx68zygmwagu9ggzxpept07zs7nmcpyjr6",
        "botAddress": "comdex1305e92ng6a9pdh3ttc3ld459ckxupxt3srcprs",
        "runTime": "19:15",
        "minimumReward": 10000
      },
      {
        "address": "comdexvaloper1lxh0u07haj646pt9e0l2l4qc3d8htfx59hp5ft",
        "botAddress": "comdex1uwqjtgjhjctjc45ugy7ev5prprhehc7w7jhvwj",
        "runTime": "21:00",
        "minimumReward": 1000
      },
      {
        "address": "comdexvaloper120g4zfrj75ezl6cmd466tk0rj9h3dkskc5tvkh",
        "botAddress": "comdex1m5hgzum68rjf4c7zhezgkj8hlnmr0kgh3wefn8",
        "runTime": "10:00",
        "minimumReward": 1000
      }
    ],
    "authzSupport": false
  },
  {
    "name": "cheqd",
    "restUrl": [
      "https://rest.cosmos.directory/cheqd",
      "https://api.cheqd.net"
    ],
    "rpcUrl": [
      "https://rpc.cosmos.directory/cheqd",
      "https://rpc.cheqd.net"
    ],
    "gasPrice": "25ncheq",
    "operators": [
      {
        "address": "cheqdvaloper1m0f5mdkusqq24zhf8azjn2j5v2jqwqlt3ukrc0",
        "botAddress": "cheqd1ypntyymvjg90ntxwes3hxtmuvvh4fcr8w082sd",
        "runTime": "21:00",
        "minimumReward": 1000
      },
      {
        "address": "cheqdvaloper1qsp3a2qd6km9g0hczsac8279wcwmzmvzgvre8w",
        "botAddress": "cheqd1e44rluarkdw56dy2turnwjtvtg4wqvs0ufeyu5",
        "runTime": "21:00",
        "minimumReward": 1000
      },
      {
        "address": "cheqdvaloper1xwazl8ftks4gn00y5x3c47auquc62ssu5r5utr",
        "botAddress": "cheqd195mm9y35sekrjk73anw2az9lv9xs5mzt55rxhx",
        "runTime": "every 1 hour",
        "minimumReward": 1000
      }
    ],
    "authzSupport": true
  },
  {
    "name": "umee",
    "restUrl": [
      "https://rest.cosmos.directory/umee",
      "https://api.aphrodite.main.network.umee.cc",
      "https://api.apollo.main.network.umee.cc",
      "https://api.artemis.main.network.umee.cc",
      "https://api.athena.main.network.umee.cc",
      "https://api.beaked.main.network.umee.cc",
      "https://api.bottlenose.main.network.umee.cc"
    ],
    "rpcUrl": [
      "https://rpc.cosmos.directory/umee",
      "https://rpc.aphrodite.main.network.umee.cc",
      "https://rpc.apollo.main.network.umee.cc",
      "https://rpc.artemis.main.network.umee.cc",
      "https://rpc.athena.main.network.umee.cc",
      "https://rpc.beaked.main.network.umee.cc",
      "https://rpc.bottlenose.main.network.umee.cc"
    ],
    "operators": [
      {
        "address": "umeevaloper14vmuhgm04ffvzts9jxm2wy5d538g96ru9fsg5v",
        "botAddress": "umee1m5hgzum68rjf4c7zhezgkj8hlnmr0kghyhx5wz",
        "runTime": "10:00",
        "minimumReward": 10000
      },
      {
        "address": "umeevaloper1py60fpud4w468zn7mthfa25xnzuawjum7w90q2",
        "botAddress": "umee194ytn50yhh67rdha8akhs7c6zulnz4n2mp5ug3",
        "runTime": "every 1 hour",
        "minimumReward": 1
      },
      {
        "address": "umeevaloper1gvt9l5tshr0fp8ksl2tuem584z69eyvt9m8yh6",
        "botAddress": "umee19pqrxrl6n0g0mky4y79hlfzchprmsp5jp3yygg",
        "runTime": "every 6 hours",
        "minimumReward": 10000
      },
      {
        "address": "umeevaloper1q5z5vdxtvqmf4eq37pm2xnytc69st382cadf0x",
        "botAddress": "umee1mmg6pqqnu6ktl4yp0afwzz6g33w8kpw3wajxln",
        "runTime": "every 1 hour",
        "minimumReward": 10000
      }
    ],
    "authzSupport": true
  },
  {
    "name": "bitsong",
    "restUrl": [
      "https://rest.cosmos.directory/bitsong",
      "https://lcd-bitsong.itastakers.com"
    ],
    "rpcUrl": [
      "https://rpc.cosmos.directory/bitsong",
      "https://rpc-bitsong.itastakers.com"
    ],
    "operators": [
      {
        "address": "bitsongvaloper10uv3t6yru5dryz2yy9em2pzmqezyhsp0gkkxd2",
        "botAddress": "bitsong1xkst6jjmtrd7v9wahqazguxuy04msfuy5ljm09",
	"runTime": [
          "09:00",
	  "21:00"
        ],
        "minimumReward": 1000000
      },
      {
        "address": "bitsongvaloper1mvpx2jnq7vnur3dehwesddg6as5eua0jy2a99s",
        "botAddress": "bitsong1wdc6rmm2ng2jkeytt4ptas3vhx2t94yjvcg4g4",
        "runTime": [
          "09:00",
          "21:00"
        ],
        "minimumReward": 1000
      },
      {
        "address": "bitsongvaloper129y6g55wz7mz9vs2nudfvfdaun80fuphnltfpf",
        "botAddress": "bitsong14td30sayes36tm042gcrwpynky927x2c434c06",
        "runTime": "20:00",
        "minimumReward": 1000000
      },
      {
        "address": "bitsongvaloper1mceksy7l3xenuyx4dzl64erf3fh29a3r2ercnz",
        "botAddress": "bitsong1m5hgzum68rjf4c7zhezgkj8hlnmr0kgh6gfrgl",
        "runTime": "10:00",
        "minimumReward": 100000
      },
      {
        "address": "bitsongvaloper18wf0w252jxk3kgl5vlst8ttat8xzfnvejuftk2",
        "botAddress": "bitsong16swn43y3wt70jex2l0dzcf987w8000psq7mpu8",
        "runTime": "21:00",
        "minimumReward": 100000
      },
      {
        "address": "bitsongvaloper1xwazl8ftks4gn00y5x3c47auquc62ssugxgm5z",
        "botAddress": "bitsong1kxv5szlqgt8p7w95w76m7ahgjt58ultqkmpjja",
        "runTime": "every 1 hour",
        "minimumReward": 100000
      },
      {
        "address": "bitsongvaloper1ech3swu5jeuenxzgd0rq9xz6yz3yn6t0v2x0tw",
        "botAddress": "bitsong1m52073hvnza73uwrf45avgdwljyqx7p04qh3yw",
        "runTime": "21:00",
        "minimumReward": 100000
      },
      {
        "address": "bitsongvaloper1fk4up90cx352jwr6clug8pkg5jt28ha9whf6pu",
        "botAddress": "bitsong14a78h6202u4xg6phjnd8rmr5fq98zzdlfczze0",
        "runTime": "every 4 hour",
        "minimumReward": 100000
      }
    ],
    "authzSupport": true
  },
  {
    "name": "persistence",
    "restUrl": [
      "https://rest.cosmos.directory/persistence",
      "https://rest.core.persistence.one"
    ],
    "rpcUrl": [
      "https://rpc.cosmos.directory/persistence",
      "https://rpc.core.persistence.one"
    ],
    "operators": [
      {
        "address": "persistencevaloper1pdse5rr5njkkka6qeu5m8u704h6z67w5r700vn",
        "botAddress": "persistence1atgss2zpwl9m8fmm32gzrkjtqw3tdawguqw6tk",
        "runTime": "20:00",
        "minimumReward": 1000000
      },
      {
        "address": "persistencevaloper1nchnrey36nrvzjslscu0c3l8j0r4z92hlsz3gk",
        "botAddress": "persistence1v9vae554q55xa4pcfdm0p3kv8nxn50jk5qpprd",
        "runTime": "23:00",
        "minimumReward": 10000
      },
      {
        "address": "persistencevaloper10sc98vt6saux8asexnsp2hgvkgmjmful8w5cuw",
        "botAddress": "persistence1n8htrjks32y59u3fxwuy6fnz868n667k8ltezs",
        "runTime": "every 1 hour",
        "minimumReward": 10000
      },
      {
        "address": "persistencevaloper1f9p23ru4sw8p2044237ckfhwdpklrn0ahdaujg",
        "botAddress": "persistence1m5hgzum68rjf4c7zhezgkj8hlnmr0kghcdacy5",
        "runTime": "10:00",
        "minimumReward": 100000
      },
      {
        "address": "persistencevaloper1r7gdc8ag4ktmrvhed2xp09n3klrjuznwdzsru2",
        "botAddress": "persistence1cuzmc99n343he6mvj3mzq7fnc4ncqlau3zter9",
        "runTime": "21:00",
        "minimumReward": 100000
      }
    ],
    "authzSupport": true
  },
  {
    "name": "agoric",
    "restUrl": [
      "https://rest.cosmos.directory/agoric"
    ],
    "rpcUrl": [
      "https://rpc.cosmos.directory/agoric"
    ],
    "operators": [
      {
        "address": "agoricvaloper1kh8nwuee2y353u6nmv8jffpvhtzs7xu8f4klam",
        "botAddress": "agoric148kutx4cag3js995cesc0rpuwpe85hq7zk5ry3",
        "runTime": "20:00",
        "minimumReward": 1000000
      },
      {
        "address": "agoricvaloper1mxhgvj2c93xahahx9d9fc7rwwtufqza5cn6uhn",
        "botAddress": "agoric1hl0jgxre5z0nkyjj07c5vfdy44yk44attzqnlt",
        "runTime": "22:30",
        "minimumReward": 100000
      }
    ],
    "authzSupport": true
  },
  {
    "name": "impacthub",
    "restUrl": [
      "https://rest.cosmos.directory/impacthub",
      "https://lcd-impacthub.keplr.app",
      "https://proxies.sifchain.finance/api/impacthub-3/rest",
      "https://impacthub.ixo.world/rest/"
    ],
    "rpcUrl": [
      "https://rpc.cosmos.directory/impacthub",
      "https://rpc-impacthub.keplr.app",
      "https://proxies.sifchain.finance/api/impacthub-3/rpc"
    ],
    "gasPrice": "0.025uixo",
    "operators": [
      {
        "address": "ixovaloper1m3kz9q3hp50udyq5tt4rawrexnay4y7jpyvtr9",
        "botAddress": "ixo1vqhz5g5sq8ku0ka5x9ygal9flkg5vzr9qlc5jx",
        "runTime": "20:00",
        "minimumReward": 1000000
      },
      {
        "address": "ixovaloper1a3qpp5ff9cgnusxwufdkmnvn83446lf9vq88ga",
        "botAddress": "ixo1m5hgzum68rjf4c7zhezgkj8hlnmr0kghf59ewr",
        "runTime": "10:00",
        "minimumReward": 100000
      },
      {
        "address": "ixovaloper1ktjjvaurdupt7nvmfkgycn7mv0jcx5frz0dwzf",
        "botAddress": "ixo1mjq48r6435aewerpruwc8up3tz3rzan2nvq99x",
        "runTime": "21:00",
        "minimumReward": 100000
      }
    ],
    "authzSupport": false
  },
  {
    "name": "kichain",
    "restUrl": [
      "https://rest.cosmos.directory/kichain",
      "https://api-mainnet.blockchain.ki"
    ],
    "rpcUrl": [
      "https://rpc.cosmos.directory/kichain"
    ],
    "gasPrice": "0.025uxki",
    "operators": [
      {
        "address": "kivaloper183ak9rcvfazp5rtljve6v06tyue3dfrglvpfux",
        "botAddress": "ki15xa7vst3jca9qjkngmlysrdfur8gsex9rsj67h",
        "runTime": [
          "09:00",
          "21:00"
        ],
        "minimumReward": 1000
      },
      {
        "address": "kivaloper1n5cpxhwm5rpgellky5njz67sx8sp0t6ejyxevq",
        "botAddress": "ki1vqhz5g5sq8ku0ka5x9ygal9flkg5vzr9w8hfjp",
        "runTime": "20:00",
        "minimumReward": 1000000
      },
      {
        "address": "kivaloper1lykm0h574w0r3jm545hhlfnd8937a70022xlwl",
        "botAddress": "ki1v9vae554q55xa4pcfdm0p3kv8nxn50jktpkafa",
        "runTime": "23:00",
        "minimumReward": 100000
      },
      {
        "address": "kivaloper14g4ztk36q529vx8ash7y8hr047kgzxlvyh2ch5",
        "botAddress": "ki1mjq48r6435aewerpruwc8up3tz3rzan2a50c9p",
        "runTime": "21:00",
        "minimumReward": 100000
      }
    ],
    "authzSupport": false
  },
  {
    "name": "sommelier",
    "restUrl": [
      "https://rest.cosmos.directory/sommelier",
      "https://lcd-sommelier.keplr.app"
    ],
    "rpcUrl": [
      "https://rpc.cosmos.directory/sommelier",
      "https://rpc-sommelier.keplr.app"
    ],
    "operators": [
      {
        "address": "sommvaloper1cgdlryczzgrk7d4kkeawqg7t6ldz4x84yu305c",
        "botAddress": "somm1vqhz5g5sq8ku0ka5x9ygal9flkg5vzr9nkf28l",
        "runTime": "20:00",
        "minimumReward": 1000000
      }
    ]
  },
  {
    "name": "konstellation",
    "restUrl": [
      "https://node1.konstellation.tech:1318"
    ],
    "rpcUrl": [
      "https://node1.konstellation.tech:26657"
    ],
    "image": "https://raw.githubusercontent.com/Konstellation/DARC_token/main/darctoken.svg",
    "operators": [
      {
        "address": "darcvaloper14kuh954mw4xp7gz5kvr3vtul0lpz5xt3tecpep",
        "botAddress": "darc194ytn50yhh67rdha8akhs7c6zulnz4n2kkajp5",
        "runTime": "every 1 hour",
        "minimumReward": 100000
      },
      {
        "address": "darcvaloper1cmtxucuhf0hysjrx02p9fvzjr5kkcgcj9nxwhc",
        "botAddress": "darc1v9vae554q55xa4pcfdm0p3kv8nxn50jk9dnrq7",
        "runTime": "23:00",
        "minimumReward": 100000
      },
      {
        "address": "darcvaloper1yww5jnu4y39vyea47xs4z7r45yz9rl5dpxg67v",
        "botAddress": "darc1m8d834ykcy3dgrdve4xhxky3u3c2tl9dde8hgs",
        "runTime": "21:00",
        "minimumReward": 100000
      },
      {
        "address": "darcvaloper1pk8e47hdlw9mtnphz3klhkeed8wlq8gwjw7m0w",
        "botAddress": "darc1mjq48r6435aewerpruwc8up3tz3rzan2nc2xvz",
        "runTime": "21:00",
        "minimumReward": 100000
      }
    ],
    "authzSupport": false
  },
  {
    "name": "fetchhub",
    "restUrl": [
      "https://rest-fetchhub.fetch.ai"
    ],
    "rpcUrl": [
      "https://rpc-fetchhub.fetch.ai:443"
    ],
    "operators": [
      {
        "address": "fetchvaloper1a7l5xar7vyymvahfelar6vtkdar5x9a54l7zvc",
        "botAddress": "fetch1v9vae554q55xa4pcfdm0p3kv8nxn50jkf3wk07",
        "runTime": "23:00",
        "minimumReward": 10000000000000000
      },
      {
        "address": "fetchvaloper13uwrjldm8m45cuarjdvgk9qwnysf835rgrugc6",
        "botAddress": "fetch1m5hgzum68rjf4c7zhezgkj8hlnmr0kgh9uj0g8",
        "runTime": "10:00",
        "minimumReward": 10000000000000000
      },
      {
        "address": "fetchvaloper1mr8tqsr3cjp4vh30j8h32uluh5nhnjnh8lkef0",
        "botAddress": "fetch1mjq48r6435aewerpruwc8up3tz3rzan2lyhnrz",
        "runTime": "21:00",
        "minimumReward": 10000000000000000
      },
      {
        "address": "fetchvaloper132elwf5n6pjhxjh464khn8m2rzzr7wv4rlkwev",
        "botAddress": "fetch14a78h6202u4xg6phjnd8rmr5fq98zzdlkveweh",
        "runTime": "every 4 hour",
        "minimumReward": 10000000000000000
      }
    ],
    "authzSupport": false
  },
  {
    "name": "cerberus",
    "restUrl": [
      "https://rest.cosmos.directory/cerberus",
      "https://api-cerberus.zenchainlabs.io/"
    ],
    "rpcUrl": [
      "https://rpc.cosmos.directory/cerberus",
      "https://rpc-cerberus.zenchainlabs.io/"
    ],
    "gasPrice": "0.025ucrbrus",
    "testAddress": "cerberus1yxsmtnxdt6gxnaqrg0j0nudg7et2gqczd38dxa",
    "ownerAddress": "cerberusvaloper1tat2cy3f9djtq9z7ly262sqngcarvaktr0w78f",
    "operators": [
      {
        "address": "cerberusvaloper1xkv494sduqkpadwesqlsp6069yepsj58axja5l",
        "botAddress": "cerberus1js340eq8082essggjtv8lf9df7qlnny8wrlu7v",
        "runTime": "every 2 hour",
        "minimumReward": 100000000
      },
      {
        "address": "cerberusvaloper1ga0xxzst2hjyjtfqnffz2mapn8vk8ufysqsn30",
        "botAddress": "cerberus15xa7vst3jca9qjkngmlysrdfur8gsex9w6ru0g",
        "runTime": "every 5 minutes",
        "minimumReward": 10000
      },
      {
        "address": "cerberusvaloper18twaqg4vaextnm5dddgmlm5quwymaswkchqt3a",
        "botAddress": "cerberus1uxwnhyjd2m5y6mpqsdg95y4ty0a5jtfrjhkgq5",
        "runTime": "every 4 minutes",
        "minimumReward": 10000000
      },
      {
        "address": "cerberusvaloper1ej2es5fjztqjcd4pwa0zyvaevtjd2y5w2yl7tt",
        "botAddress": "cerberus1ftaxf307mumu6gwg05q360xeryspcgsq6fvnyc",
        "runTime": "every 5 minutes",
        "minimumReward": 1000000
      },
      {
        "address": "cerberusvaloper1u7m9kwj8tvwjaxympp3r8xq7d0pf5la994x7u8",
        "botAddress": "cerberus1r8egcurpwxftegr07gjv9gwffw4fk009hq0rdg",
        "runTime": "every 15 minutes",
        "minimumReward": 100000000
      },
      {
        "address": "cerberusvaloper1tat2cy3f9djtq9z7ly262sqngcarvaktr0w78f",
        "botAddress": "cerberus1yxsmtnxdt6gxnaqrg0j0nudg7et2gqczd38dxa",
        "runTime": "every 15 minutes",
        "minimumReward": 100000000
      },
      {
        "address": "cerberusvaloper1uvl2g9nd8qttjjyxjs30x7fj878d3wt4lt4juq",
        "botAddress": "cerberus1e7tcnlaen39yafqxcj5zhnd0m8r8xlzyq92vrv",
        "runTime": "every 15 minutes",
        "minimumReward": 1000000
      },
      {
        "address": "cerberusvaloper18g9868awp4dtxn5n5cjd7e30y8djevc80hqyad",
        "botAddress": "cerberus1h43hjfxlz8t6y5wewma63jz7melv46gjcaue9a",
        "runTime": "every 15 minutes",
        "minimumReward": 100000000
      },
      {
        "address": "cerberusvaloper1g3d36rfxfqtlnz3hzd05cs2wrjgykcz2g649a8",
        "botAddress": "cerberus1e44rluarkdw56dy2turnwjtvtg4wqvs0wv4dzw",
        "runTime": "every 15 minutes",
        "minimumReward": 100000000
      },
      {
        "address": "cerberusvaloper1td92z5qwl39f407gxf6lu2x80enat7t3jfefnf",
        "botAddress": "cerberus1zwjfxr3j9gnnrhxwtt8t6qqr4pdn7cgjuux537",
        "runTime": "every 1 hour",
        "minimumReward": 100000000
      },
      {
        "address": "cerberusvaloper1r34mlqewsxrde38vp3tzwh3rk5vt6ez0slzuvu",
        "botAddress": "cerberus16r56awgxe7mkrwpsnurjexfdg0n3f4f3dgf090",
        "runTime": "21:00",
        "minimumReward": 10000
      },
      {
        "address": "cerberusvaloper1lxz6ucd5qydhpwtpatn9wu83fc002v08tek6zh",
        "botAddress": "cerberus1305e92ng6a9pdh3ttc3ld459ckxupxt3tt620v",
        "runTime": "every 5 minutes",
        "minimumReward": 10000
      },
      {
        "address": "cerberusvaloper1y3thykrje2fmdcf8wva8l8kphmwpx89ur4erq3",
        "botAddress": "cerberus1v9vae554q55xa4pcfdm0p3kv8nxn50jkxt8mcz",
        "runTime": "every 15 minutes",
        "minimumReward": 10000
      },
      {
        "address": "cerberusvaloper1evv5y2ake002n9l27t5qhqcwhgwd6up2m2yhcy",
        "botAddress": "cerberus1m8d834ykcy3dgrdve4xhxky3u3c2tl9dwln0sv",
        "runTime": "every 1 hour",
        "minimumReward": 100000000
      },
      {
        "address": "cerberusvaloper1s3k0rhxxt8jl0tgyn2sule8rkzkx58x04a900g",
        "botAddress": "cerberus1x9e5qkjzzmfhw4dt05aludazwvd5x6340zl42n",
        "runTime": "every 1 hour",
        "minimumReward": 1000000
      },
      {
        "address": "cerberusvaloper16cfkt9n0pcftg0ky3rk9aegqdp383uwge38rdl",
        "botAddress": "cerberus1mjq48r6435aewerpruwc8up3tz3rzan2s77757",
        "runTime": "21:00",
        "minimumReward": 1000000
      },
      {
        "address": "cerberusvaloper10ypajp3q5zu5yxfud3ayd95th0k7467k3s5vh7",
        "botAddress": "cerberus13yfd74cezsrjcmhvmh6wkfwfuj7fds5eenhn64",
        "runTime": "every 15 minutes",
        "minimumReward": 100000000
      },
      {
        "address": "cerberusvaloper1c4pewt03f0fnwrf4vcgawzl6pllm3l9kfffu7l",
        "botAddress": "cerberus1jsmtq9z9qpeda0pyff9w8u66mkxrtzser8cjew",
        "runTime": "every 15 minutes",
        "minimumReward": 100000
      },
      {
        "address": "cerberusvaloper1cy9jhuf3cx2z33duxld7p57gtege6hfhrar9g9",
        "botAddress": "cerberus1hpwxnnrtsc6zjx4glup77tfe5z54lmtqe3tusv",
        "runTime": "every 17 minutes",
        "minimumReward": 1000000
      },
      {
        "address": "cerberusvaloper1zl4vt84hya03e8hu7dx4q4cvn2ts2xdrrnnufr",
        "botAddress": "cerberus1weeu5yuj8n23hd87wsdxqqgfmzzz9zt6nlw6xf",
        "runTime": "every 15 minutes",
        "minimumReward": 1000000
      },
      {
        "address": "cerberusvaloper1xwazl8ftks4gn00y5x3c47auquc62ssuvav5f9",
        "botAddress": "cerberus195mm9y35sekrjk73anw2az9lv9xs5mztx300fu",
        "runTime": "every 1 hour",
        "minimumReward": 1000000
      },
      {
        "address": "cerberusvaloper1dh25k2zuf0tgz8dsp3v0utw0xch2ljxu3lnsct",
        "botAddress": "cerberus12yeq3h92ew3e00tt2kma5q0t7tmangvy9ydsxn",
        "runTime": "every 15 minutes",
        "minimumReward": 1000000
      },
      {
        "address": "cerberusvaloper1q9d3algfdhuyggwtr3svgdmu22yke9yuy6nye3",
        "botAddress": "cerberus1zf8gz27gs5py3ua9lpu958w24j0jyj0t7jzmra",
        "runTime": "every 15 minutes",
        "minimumReward": 100000000
      },
      {
        "address": "cerberusvaloper1l6kfy4xvy0a34fseyhvc6f6k8asukfdz8462mg",
        "botAddress": "cerberus17xyeczwsax3st6aykyu4f28s5n3zg6r78znm7g",
        "runTime": "every 5 minutes",
        "minimumReward": 10000000
      },
      {
        "address": "cerberusvaloper13uz8x0rgm950639yklqq5tnjh6gwfpfhu67yyk",
        "botAddress": "cerberus106n92ygqknaw5wcgl2e9v0duxxux6ntt2cf87q",
        "runTime": "every 1 hour",
        "minimumReward": 1000000
      },
      {
        "address": "cerberusvaloper1j80fpcsumfkxypvydvtwtz3j4sdwr8c2x9fw5y",
        "botAddress": "cerberus1zr3hn5faf8tjdc2h576qt02g8t5h9pevz478ge",
        "runTime": "every 1 hour",
        "minimumReward": 1000000
      },
      {
        "address": "cerberusvaloper1g2k6a7akrmm9jwa0n8eg2vfe70j2u5l4myw8lt",
        "botAddress": "cerberus17xs4md6flec0klct07874ntqppg78ane2dm4f3",
        "runTime": "every 15 minutes",
        "minimumReward": 100000000
      },
      {
        "address": "cerberusvaloper1krkmg6f0sjwalkx3nq39yt0upxgys7alcjytq4",
        "botAddress": "cerberus1h666jcyjycu90w3j6q6cpswsmzh9f73txjnkf9",
        "runTime": "every 2 minutes",
        "minimumReward": 1000000
      },
      {
        "address": "cerberusvaloper1gk0q0vfxcz04sqchtjxyc038n8x06pd6s5yshf",
        "botAddress": "cerberus12s3ys786fatss7ngyrq7cqlcth7au4n3fww5a8",
        "runTime": "every 15 minutes",
        "minimumReward": 100000000
      },
      {
        "address": "cerberusvaloper1gh20fpn3jg6yv5csljpy2zwellksyuxcxztcy9",
        "botAddress": "cerberus1f5exrqqv9q2cy3sannyu42u94ght7zcwmgdggr",
        "runTime": "every 1 hour",
        "minimumReward": 1000000
      },
      {
        "address": "cerberusvaloper140l6y2gp3gxvay6qtn70re7z2s0gn57z90e2f5",
        "botAddress": "cerberus12xpq68caw2aqdu70jm4k792g0v9prhrpuyxd4n",
        "runTime": "every 15 minutes",
        "minimumReward": 100000000
      },
      {
        "address": "cerberusvaloper1ge32slufqfqy206mlvcszcgtg570thgke0rdhs",
        "botAddress": "cerberus1h5kwkrrny99qjejnymgvzxpyktudnqa76uhe8e",
        "runTime": "every 15 minutes",
        "minimumReward": 100000000
      },
      {
        "address": "cerberusvaloper198ljzq359ygqauxargj7je28sxlnj0tj2h7m73",
        "botAddress": "cerberus1sfh2p794yrfte06h2ue3qg30ekdrf84e5za2s5",
        "runTime": "every 15 minutes",
        "minimumReward": 100000000
      },
      {
        "address": "cerberusvaloper1krc59rqye9ptzurkyuccu6ykse895m9culxzwy",
        "botAddress": "cerberus1d72r4aaxkv2cpnxjh6xuklv9z4prcj2qnjmp3e",
        "runTime": "every 15 minutes",
        "minimumReward": 100000000
      },
      {
        "address": "cerberusvaloper1d0pk9sx7gfthuwmcepvuq9wcreqdr5cxmaj6et",
        "botAddress": "cerberus1usypwpuwuvwmks4ymqz5s4csya00xttuqf4fcr",
        "runTime": [
          "09:00",
          "21:00"
        ],
        "minimumReward": 100000000
      },
      {
        "address": "cerberusvaloper1m5dzr80ag23sqmw2cnzelj73xmsd62qtnswujc",
        "botAddress": "cerberus1q200ut9chx7t0nnde4h526vdxwudktgkrz9muf",
        "runTime": "every 15 minutes",
        "minimumReward": 100000
      },
      {
        "address": "cerberusvaloper19f0w9svr905fhefusyx4z8sf83j6et0gfa2l5e",
        "botAddress": "cerberus1etsdevgm5ps240lrw9mg3p2j32tj96ktjc9g8x",
        "runTime": "every 15 minutes",
        "minimumReward": 100000000
      },
      {
        "address": "cerberusvaloper1j5f0gy8qa79v2eddmh32ef0z827345w04utym0",
        "botAddress": "cerberus1vqhz5g5sq8ku0ka5x9ygal9flkg5vzr9rdx0r7",
        "runTime": "every 15 minutes",
        "minimumReward": 100000000
      },
      {
        "address": "cerberusvaloper1j5dmnpyk4hghkph33c5fz9nqw2tkj43u2lmw0w",
        "botAddress": "cerberus1fat08u2m6a4nqqqh55agp82gx4r6hzwwh0705f",
        "runTime": "every 10 minutes",
        "minimumReward": 25000000
      },
      {
        "address": "cerberusvaloper13pdq3ee636ak6tytg5htyf0jcp20vfuxekeaeq",
        "botAddress": "cerberus1r3g7japkptsvt3gv52gvuudprtcue762m5ssan",
        "runTime": "every 15 minutes",
        "minimumReward": 100000000
      }
    ],
    "authzSupport": true
  },
  {
    "name": "secretnetwork",
    "restUrl": [
      "https://rest.cosmos.directory/secretnetwork"
    ],
    "rpcUrl": [
      "https://rpc.cosmos.directory/secretnetwork"
    ],
    "gasPrice": "0.025uscrt",
    "testAddress": "secret1mpf7w0yyz9n3dh42un2zqu2dmsqv7dhkdlh78e",
    "ownerAddress": "",
    "operators": [
      {
        "address": "secretvaloper16k26akna7h295rfjx3278s7xusnt736vy437y8",
        "botAddress": "secret1yqv7y5ynhas45hu59vhe3qvw0kmc8amtx7s7ur",
        "runTime": "21:00",
        "minimumReward": 100000
      },
      {
<<<<<<< HEAD
        "address": "secretvaloper1vzkdmu0sa8gaj686jh5all7hpmmsp8x87vyz8z",
        "botAddress": "secret1hl0jgxre5z0nkyjj07c5vfdy44yk44atm6k9jp",
        "runTime": "22:30",
        "minimumReward": 100000
      },
      {
        "address": "secretvaloper182dg8p7nshdjjt5sypcx6hw9p8vlwqpntpm5k6",
        "botAddress": "secret14gra89zm8753pfuhvujjulmtkf2qq70fmpz3qg",
=======
        "address": "secretvaloper1t5wtcuwjkdct9qkw2h6m48zu2hectpd6ulmekk",
        "botAddress": "secret18zzklau04kf3qtwrnnzlf20xrxpx3a89dqu42m",
>>>>>>> 43486d3e
        "runTime": "21:00",
        "minimumReward": 100000
      }
    ],
    "authzSupport": true
  }
]<|MERGE_RESOLUTION|>--- conflicted
+++ resolved
@@ -2399,7 +2399,6 @@
         "minimumReward": 100000
       },
       {
-<<<<<<< HEAD
         "address": "secretvaloper1vzkdmu0sa8gaj686jh5all7hpmmsp8x87vyz8z",
         "botAddress": "secret1hl0jgxre5z0nkyjj07c5vfdy44yk44atm6k9jp",
         "runTime": "22:30",
@@ -2408,10 +2407,12 @@
       {
         "address": "secretvaloper182dg8p7nshdjjt5sypcx6hw9p8vlwqpntpm5k6",
         "botAddress": "secret14gra89zm8753pfuhvujjulmtkf2qq70fmpz3qg",
-=======
+        "runTime": "21:00",
+        "minimumReward": 100000
+      },
+      {
         "address": "secretvaloper1t5wtcuwjkdct9qkw2h6m48zu2hectpd6ulmekk",
         "botAddress": "secret18zzklau04kf3qtwrnnzlf20xrxpx3a89dqu42m",
->>>>>>> 43486d3e
         "runTime": "21:00",
         "minimumReward": 100000
       }
