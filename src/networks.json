--- conflicted
+++ resolved
@@ -1614,21 +1614,12 @@
         "botAddress": "lum195mm9y35sekrjk73anw2az9lv9xs5mzt0uj0fr",
         "runTime": "every 1 hour",
         "minimumReward": 10000
-<<<<<<< HEAD
-=======
-      },
-      {
-        "address": "lumvaloper1lnqradz7whff07t60pzetvkhgqamt9xu9f2j6k",
-        "botAddress": "lum14a78h6202u4xg6phjnd8rmr5fq98zzdlsmdrw5",
-        "runTime": "every 4 hour",
-        "minimumReward": 10000
       },
       {
         "address": "lumvaloper1g239l2skjnz3dszek5s5npquza5gvypdrv6w88",
         "botAddress": "lum1zks5qjck40m827v2m83la5r3y6lkudw8sgrakj",
         "runTime": "08:00",
         "minimumReward": 1000000
->>>>>>> 4a7a0582
       }
     ],
     "authzSupport": true
