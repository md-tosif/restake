[
  {
    "name": "osmosis",
    "restUrl": [
      "https://rest.cosmos.directory/osmosis",
      "https://lcd-osmosis.blockapsis.com"
    ],
    "rpcUrl": [
      "https://rpc.cosmos.directory/osmosis",
      "https://osmosis.validator.network",
      "https://rpc-osmosis.blockapsis.com"
    ],
    "gasPrice": "0uosmo",
    "testAddress": "osmo1yxsmtnxdt6gxnaqrg0j0nudg7et2gqczed559y",
    "ownerAddress": "osmovaloper1u5v0m74mql5nzfx2yh43s2tke4mvzghr6m2n5t",
    "operators": [
      {
        "address": "osmovaloper17mggn4znyeyg25wd7498qxl7r2jhgue8td054x",
        "botAddress": "osmo1ks0uf2zxgv6qjyzjwfvfxyv5vp2m6nk5p5wwvc",
        "runTime": "18:00",
        "minimumReward": 1000
      },
      {
        "address": "osmovaloper1pxphtfhqnx9ny27d53z4052e3r76e7qq495ehm",
        "botAddress": "osmo194ytn50yhh67rdha8akhs7c6zulnz4n2pv6n63",
        "runTime": "20:00",
        "minimumReward": 1
      },
      {
        "address": "osmovaloper1u5v0m74mql5nzfx2yh43s2tke4mvzghr6m2n5t",
        "botAddress": "osmo1yxsmtnxdt6gxnaqrg0j0nudg7et2gqczed559y",
        "runTime": [
          "09:00",
          "21:00"
        ],
        "minimumReward": 1000
      },
      {
        "address": "osmovaloper1zfcmwh56kmz4wqqg2t8pxrm228dx2c6hhzhtx7",
        "botAddress": "osmo1z0xzvw999jh7ekce7eqnex2fj7cnn6xwxqfugk",
        "runTime": "21:00",
        "minimumReward": 1000
      },
      {
        "address": "osmovaloper1vrw2c99yvu5t9gugzuj38w35vmhmazzgx7dckk",
        "botAddress": "osmo1yl54sf2ekqsc7y7r33267vhc546trx3fwz6yld",
        "runTime": "21:00",
        "minimumReward": 1000
      },
      {
        "address": "osmovaloper1md9f5524vtmrn64lyv2pdfn7cnkjkklf44vtjz",
        "botAddress": "osmo1e44rluarkdw56dy2turnwjtvtg4wqvs06sx5ph",
        "runTime": "21:00",
        "minimumReward": 10000
      },
      {
        "address": "osmovaloper1t8qckan2yrygq7kl9apwhzfalwzgc2429p8f0s",
        "botAddress": "osmo1eml7agwd5x084ennlg6apvskufzrlvnr7tf8rt",
        "runTime": "21:00",
        "minimumReward": 10000
      },
      {
        "address": "osmovaloper16n0t7lmy4wnhjytzkncjdkxrsu9yfjm3ex7hxr",
        "botAddress": "osmo106n92ygqknaw5wcgl2e9v0duxxux6ntt7y67ae",
        "runTime": "21:00",
        "minimumReward": 10000
      },
      {
        "address": "osmovaloper1ej2es5fjztqjcd4pwa0zyvaevtjd2y5w37wr9t",
        "botAddress": "osmo1gvgcxwdk4j46gx3knhuackvqr2hta29zzygz95",
        "runTime": "21:00",
        "minimumReward": 5000
      },
      {
        "address": "osmovaloper1xwazl8ftks4gn00y5x3c47auquc62ssuh8af89",
        "botAddress": "osmo195mm9y35sekrjk73anw2az9lv9xs5mztjduk29",
        "runTime": "every 1 hour",
        "minimumReward": 10000
      },
      {
        "address": "osmovaloper1u6jr0pztvsjpvx77rfzmtw49xwzu9kas05lk04",
        "botAddress": "osmo1v9vae554q55xa4pcfdm0p3kv8nxn50jkjh5zmm",
        "runTime": "23:00",
        "minimumReward": 10000
      },
      {
        "address": "osmovaloper1glmy88g0uf6vmw29pyxu3yq0pxpjqtzqr5e57n",
        "botAddress": "osmo12xpq68caw2aqdu70jm4k792g0v9prhrpgc45k2",
        "runTime": "22:00",
        "minimumReward": 10000
      },
      {
        "address": "osmovaloper16q8xd335y38xk2ul67mjg27vdnrcnklt4wx6kt",
        "botAddress": "osmo1mjq48r6435aewerpruwc8up3tz3rzan2yzd8h8",
        "runTime": "19:00",
        "minimumReward": 10000
      },
      {
        "address": "osmovaloper1h2c47vd943scjlfum6yc5frvu2l279lwjep5d6",
        "botAddress": "osmo1305e92ng6a9pdh3ttc3ld459ckxupxt3lhfnv4",
        "runTime": "17:25",
        "minimumReward": 10000
      },
      {
        "address": "osmovaloper16gm3cvhluf9xfurkx9qgxq7pldvd479l0j6zms",
        "botAddress": "osmo17xyeczwsax3st6aykyu4f28s5n3zg6r7n7qza3",
        "runTime": "21:00",
        "minimumReward": 10000
      },
      {
        "address": "osmovaloper1kls9ca0h980sqfmt0497jj8kad3lcws6g08mld",
        "botAddress": "osmo1uecj925gwmagk8je8c2exmnty6t2jm7xk9shdp",
        "runTime": "21:00",
        "minimumReward": 1000
      },
      {
        "address": "osmovaloper10ymws40tepmjcu3a2wuy266ddna4ktas0zuzm4",
        "botAddress": "osmo1uwqjtgjhjctjc45ugy7ev5prprhehc7w3xx7ph",
        "runTime": "21:00",
        "minimumReward": 1000
      },
      {
        "address": "osmovaloper1feh2keupglep6mvxf5c96eulh3puujjryj2h8v",
        "botAddress": "osmo1vqhz5g5sq8ku0ka5x9ygal9flkg5vzr9h34kq8",
        "runTime": "20:00",
        "minimumReward": 1000000
      },
      {
        "address": "osmovaloper125kjmvuv5sv7qct2t6wc99h3mp7hpyxw37dcgg",
        "botAddress": "osmo1tah24yf5pndrwwc8hsdmjahgyf4s5s7nherfmw",
        "runTime": "1:00",
        "minimumReward": 1000
      },
      {
        "address": "osmovaloper1z5xyynz9ewuf044uaweswldut34z34z3cwpt7y",
        "botAddress": "osmo1hl0jgxre5z0nkyjj07c5vfdy44yk44at3y3ue0",
        "runTime": "22:30",
        "minimumReward": 1000
      },
      {
        "address": "osmovaloper17h2x3j7u44qkrq0sk8ul0r2qr440rwgjp38f93",
        "botAddress": "osmo14gra89zm8753pfuhvujjulmtkf2qq70f3l9gtx",
        "runTime": "17:28",
        "minimumReward": 10000
      },
      {
        "address": "osmovaloper1xf9zpq5kpxks49cg606tzd8qstaykxgt2vs0d5",
        "botAddress": "osmo19pqrxrl6n0g0mky4y79hlfzchprmsp5jmu2t6g",
        "runTime": "19:31",
        "minimumReward": 1000
      },
      {
        "address": "osmovaloper1e8238v24qccht9mqc2w0r4luq462yxttfpaeam",
        "botAddress": "osmo1zwjfxr3j9gnnrhxwtt8t6qqr4pdn7cgjgq4dj8",
        "runTime": "every 1 hour",
        "minimumReward": 10000
      },
      {
        "address": "osmovaloper13tk45jkxgf7w0nxquup3suwaz2tx483xe832ge",
        "botAddress": "osmo1grfk7t0k42yxpwqhr7kt4te7j73m2a3v27wqh5",
        "runTime": "13:37",
        "minimumReward": 10000
      },
      {
        "address": "osmovaloper1vmkt6ysppk8m4rhlq78tpqyh429lhlsah4mn3y",
        "botAddress": "osmo1syc66updwkat9nhmfplzzvflh5789phc3z4kgk",
        "runTime": "21:00",
        "minimumReward": 1000
      }
    ],
    "authzSupport": true
  },
  {
    "name": "juno",
    "restUrl": [
      "https://rest.cosmos.directory/juno",
      "https://lcd-juno.itastakers.com"
    ],
    "rpcUrl": [
      "https://rpc.cosmos.directory/juno",
      "https://rpc-juno.itastakers.com"
    ],
    "gasPrice": "0.0025ujuno",
    "testAddress": "juno1yxsmtnxdt6gxnaqrg0j0nudg7et2gqcz8yyl52",
    "operators": [
      {
        "address": "junovaloper1ty96k6wly7k9ualepv2hs258u29esn6mq02yd4",
        "botAddress": "juno15xa7vst3jca9qjkngmlysrdfur8gsex9y0qwal",
        "runTime": [
          "09:00",
          "21:00"
        ],
        "minimumReward": 10000
      },
      {
        "address": "junovaloper17mggn4znyeyg25wd7498qxl7r2jhgue8swpngk",
        "botAddress": "juno1ks0uf2zxgv6qjyzjwfvfxyv5vp2m6nk5la79ak",
        "runTime": "18:00",
        "minimumReward": 1000
      },
      {
        "address": "junovaloper1zxx8j75ngm8m38v9l5wreaavwnsuun7gcq5cu8",
        "botAddress": "juno1n3m6rj0w9lgzg7leppnaru2xguraxhqcn4eyv6",
        "runTime": "21:00",
        "minimumReward": 10000
      },
      {
        "address": "junovaloper1ej2es5fjztqjcd4pwa0zyvaevtjd2y5w2aqycm",
        "botAddress": "juno1gvgcxwdk4j46gx3knhuackvqr2hta29zudcf56",
        "runTime": "20:00",
        "minimumReward": 10001
      },
      {
        "address": "junovaloper1x8u2ypdr35802tjyjqyxan8x85fzxe6sk0qmh8",
        "botAddress": "juno1r8egcurpwxftegr07gjv9gwffw4fk009a4v3ll",
        "runTime": "21:00",
        "minimumReward": 10000
      },
      {
        "address": "junovaloper10wxn2lv29yqnw2uf4jf439kwy5ef00qdelfp7r",
        "botAddress": "juno1xs023g3yj2mavwn3cjclgsh8mlk0kgsjsvdd2e",
        "runTime": "00:00",
        "minimumReward": 10000
      },
      {
        "address": "junovaloper193xl2tqh2tjkld2zv49ku5s44ee4qmgr65jcep",
        "botAddress": "juno1e44rluarkdw56dy2turnwjtvtg4wqvs0yeklse",
        "runTime": "21:00",
        "minimumReward": 1000
      },
      {
        "address": "junovaloper17n3w6v5q3n0tws4xv8upd9ul4qqes0nlg7q0xd",
        "botAddress": "juno1eml7agwd5x084ennlg6apvskufzrlvnrqzevj9",
        "runTime": "21:00",
        "minimumReward": 10000
      },
      {
        "address": "junovaloper10y7ucn6jhjtakwchgpw32y0tgaku6yn255z7gm",
        "botAddress": "juno106n92ygqknaw5wcgl2e9v0duxxux6nttqd24vh",
        "runTime": "every 1 hour",
        "minimumReward": 10000
      },
      {
        "address": "junovaloper1xwazl8ftks4gn00y5x3c47auquc62ssuvynw64",
        "botAddress": "juno195mm9y35sekrjk73anw2az9lv9xs5mztvyvamt",
        "runTime": "every 1 hour",
        "minimumReward": 10000
      },
      {
        "address": "junovaloper1mzqqrctm0hvkghf66jruxjtggd5j447dmugz0j",
        "botAddress": "juno1l7je4yr3ffs6d8v6ck49fmueqqndvgpw79c8jp",
        "runTime": "14:00",
        "minimumReward": 10000
      },
      {
        "address": "junovaloper1p0r4znp29547d8ra5k8t6ls0ztm3tj74ak38wz",
        "botAddress": "juno1v9vae554q55xa4pcfdm0p3kv8nxn50jkv7yf24",
        "runTime": "23:00",
        "minimumReward": 10000
      },
      {
        "address": "junovaloper1wd02ktcvpananlvd9u6jm3x3ap3vmw59jv9vez",
        "botAddress": "juno12xpq68caw2aqdu70jm4k792g0v9prhrpk39l8y",
        "runTime": "14:00",
        "minimumReward": 10000
      },
      {
        "address": "junovaloper1la7th9kc3gdltl53cedxxqpkyk5runudrzwx55",
        "botAddress": "juno1mjq48r6435aewerpruwc8up3tz3rzan26tavxf",
        "runTime": "19:00",
        "minimumReward": 10000
      },
      {
        "address": "junovaloper1ncu32g0lzhk0epzdar7smd3qv9da2n8w8mwn4k",
        "botAddress": "juno1305e92ng6a9pdh3ttc3ld459ckxupxt3p7ecam",
        "runTime": "19:15",
        "minimumReward": 10000
      },
      {
        "address": "junovaloper16gm3cvhluf9xfurkx9qgxq7pldvd479l5359xq",
        "botAddress": "juno17xyeczwsax3st6aykyu4f28s5n3zg6r7dhsfvl",
        "runTime": "21:00",
        "minimumReward": 10000
      },
      {
        "address": "junovaloper1am80fauk3gnzcr76ylg0yju4f0chen5x6zmq7q",
        "botAddress": "juno1hpwxnnrtsc6zjx4glup77tfe5z54lmtqnygwzm",
        "runTime": "10:30",
        "minimumReward": 10000
      },
      {
        "address": "junovaloper1297950qqq6yxhgsms6t5dks66gyk6sctplnyd7",
        "botAddress": "juno1q200ut9chx7t0nnde4h526vdxwudktgkfhxfw7",
        "runTime": "21:00",
        "minimumReward": 10000
      },
      {
        "address": "junovaloper106y6thy7gphzrsqq443hl69vfdvntgz260uxlc",
        "botAddress": "juno1uwqjtgjhjctjc45ugy7ev5prprhehc7w00k4se",
        "runTime": "21:00",
        "minimumReward": 1000
      },
      {
        "address": "junovaloper1z3svprqzmquw6mckh6rgyt0dmd4yhv7c6l58qc",
        "botAddress": "juno1m5hgzum68rjf4c7zhezgkj8hlnmr0kghqncsdv",
        "runTime": "10:00",
        "minimumReward": 1000
      },
      {
        "address": "junovaloper1gp957czryfgyvxwn3tfnyy2f0t9g2p4pvzc6k3",
        "botAddress": "juno1xrrfek3qpz4ja8ccrjklfy064asyqq9k9q45nn",
        "runTime": "21:00",
        "minimumReward": 10000
      },
      {
        "address": "junovaloper124maqmcqv8tquy764ktz7cu0gxnzfw54l2d073",
        "botAddress": "juno1vqhz5g5sq8ku0ka5x9ygal9flkg5vzr9fc9a3f",
        "runTime": "20:00",
        "minimumReward": 1000000
      },
      {
        "address": "junovaloper1hx9yj7qgnp8zhkrqfanvz74mcsg9d8eyskvsxg",
        "botAddress": "juno1hl0jgxre5z0nkyjj07c5vfdy44yk44at0dphgp",
        "runTime": "22:30",
        "minimumReward": 100000
      },
      {
        "address": "junovaloper17h2x3j7u44qkrq0sk8ul0r2qr440rwgj6jfwcp",
        "botAddress": "juno14gra89zm8753pfuhvujjulmtkf2qq70f0k4r6g",
        "runTime": "17:28",
        "minimumReward": 10000
      },
      {
        "address": "junovaloper1e8238v24qccht9mqc2w0r4luq462yxttjzn7qt",
        "botAddress": "juno1zwjfxr3j9gnnrhxwtt8t6qqr4pdn7cgjkf9xrf",
        "runTime": "every 1 hour",
        "minimumReward": 10000
      },
      {
        "address": "junovaloper1quqxfrxkycr0uzt4yk0d57tcq3zk7srm7sm6r8",
        "botAddress": "juno1grfk7t0k42yxpwqhr7kt4te7j73m2a3v5h7tx6",
        "runTime": "13:37",
        "minimumReward": 10000
      }
    ],
    "authzSupport": true
  },
  {
    "name": "cosmoshub",
    "restUrl": [
      "https://rest.cosmos.directory/cosmoshub",
      "https://lcd-cosmoshub.blockapsis.com"
    ],
    "rpcUrl": [
      "https://rpc.cosmos.directory/cosmoshub",
      "https://cosmoshub.validator.network",
      "https://rpc-cosmoshub.blockapsis.com"
    ],
    "gasPrice": "0.0025uatom",
    "testAddress": "cosmos1yxsmtnxdt6gxnaqrg0j0nudg7et2gqcz3k8ynk",
    "operators": [
      {
        "address": "cosmosvaloper17mggn4znyeyg25wd7498qxl7r2jhgue8u4qjcq",
        "botAddress": "cosmos1ks0uf2zxgv6qjyzjwfvfxyv5vp2m6nk5f0a762",
        "runTime": "18:00",
        "minimumReward": 1000
      },
      {
        "address": "cosmosvaloper1vvwtk805lxehwle9l4yudmq6mn0g32px9xtkhc",
        "botAddress": "cosmos1eml7agwd5x084ennlg6apvskufzrlvnrks6h4e",
        "runTime": "21:00",
        "minimumReward": 10000
      },
      {
        "address": "cosmosvaloper1fsg635n5vgc7jazz9sx5725wnc3xqgr7awxaag",
        "botAddress": "cosmos1v9vae554q55xa4pcfdm0p3kv8nxn50jk6v8jdf",
        "runTime": "23:00",
        "minimumReward": 10000
      },
      {
        "address": "cosmosvaloper140l6y2gp3gxvay6qtn70re7z2s0gn57zfd832j",
        "botAddress": "cosmos12xpq68caw2aqdu70jm4k792g0v9prhrpqrxyqc",
        "runTime": "21:00",
        "minimumReward": 10000
      },
      {
        "address": "cosmosvaloper1gpx52r9h3zeul45amvcy2pysgvcwddxrgx6cnv",
        "botAddress": "cosmos1mjq48r6435aewerpruwc8up3tz3rzan2ve7hp4",
        "runTime": "19:00",
        "minimumReward": 500000
      },
      {
        "address": "cosmosvaloper14qazscc80zgzx3m0m0aa30ths0p9hg8vdglqrc",
        "botAddress": "cosmos1305e92ng6a9pdh3ttc3ld459ckxupxt3hv6r68",
        "runTime": "19:15",
        "minimumReward": 10000
      },
      {
        "address": "cosmosvaloper16yupepagywvlk7uhpfchtwa0stu5f8cyhh54f2",
        "botAddress": "cosmos1hl0jgxre5z0nkyjj07c5vfdy44yk44atelzv0a",
        "runTime": "22:30",
        "minimumReward": 100000
      },
      {
        "address": "cosmosvaloper15r4tc0m6hc7z8drq3dzlrtcs6rq2q9l2nvwher",
        "botAddress": "cosmos1dg8u5qll7fjm9nnwqns0ullhtc6g552ugd0eqj",
        "runTime": "9:00",
        "minimumReward": 10000
      },
      {
        "address": "cosmosvaloper124maqmcqv8tquy764ktz7cu0gxnzfw54n3vww8",
        "botAddress": "cosmos1vqhz5g5sq8ku0ka5x9ygal9flkg5vzr9l2xxk4",
        "runTime": "20:00",
        "minimumReward": 1000000
      },
      {
        "address": "cosmosvaloper199mlc7fr6ll5t54w7tts7f4s0cvnqgc59nmuxf",
        "botAddress": "cosmos19pqrxrl6n0g0mky4y79hlfzchprmsp5jn8emv6",
        "runTime": "19:30",
        "minimumReward": 10000
      },
      {
        "address": "cosmosvaloper17h2x3j7u44qkrq0sk8ul0r2qr440rwgjkfg0gh",
        "botAddress": "cosmos14gra89zm8753pfuhvujjulmtkf2qq70feykca5",
        "runTime": "17:28",
        "minimumReward": 10000
      },
      {
        "address": "cosmosvaloper157v7tczs40axfgejp2m43kwuzqe0wsy0rv8puv",
        "botAddress": "cosmos1zwjfxr3j9gnnrhxwtt8t6qqr4pdn7cgjqmxay4",
        "runTime": "every 1 hour",
        "minimumReward": 10000
      }
    ],
    "authzSupport": true
  },
  {
    "name": "akash",
    "restUrl": [
      "https://rest.cosmos.directory/akash"
    ],
    "rpcUrl": [
      "https://rpc.cosmos.directory/akash",
      "https://akash.technofractal.com:443"
    ],
    "testAddress": "akash1yxsmtnxdt6gxnaqrg0j0nudg7et2gqczud2r2v",
    "ownerAddress": "akashvaloper1xgnd8aach3vawsl38snpydkng2nv8a4kqgs8hf",
    "operators": [
      {
        "address": "akashvaloper1strxz39h5fapp7zvn5mvf8xm0ea9aajqjstv6g",
        "botAddress": "akash194ytn50yhh67rdha8akhs7c6zulnz4n2yvyy4e",
        "runTime": "20:00",
        "minimumReward": 10000
      },
      {
        "address": "akashvaloper1xgnd8aach3vawsl38snpydkng2nv8a4kqgs8hf",
        "botAddress": "akash1yxsmtnxdt6gxnaqrg0j0nudg7et2gqczud2r2v",
        "runTime": [
          "09:00",
          "21:00"
        ],
        "minimumReward": 1000
      },
      {
        "address": "akashvaloper1qwpnhmdlfj6gfyh0e29fjudh0ytfe5l7tjttul",
        "botAddress": "akash1yl54sf2ekqsc7y7r33267vhc546trx3ftzyns9",
        "runTime": "21:00",
        "minimumReward": 10000
      },
      {
        "address": "akashvaloper1zfcmwh56kmz4wqqg2t8pxrm228dx2c6hzh0ewm",
        "botAddress": "akash1z0xzvw999jh7ekce7eqnex2fj7cnn6xwrqht87",
        "runTime": "21:00",
        "minimumReward": 10000
      },
      {
        "address": "akashvaloper1enhj36w6clcm5fjnp87jnffnkthfux2uj88l6h",
        "botAddress": "akash1eml7agwd5x084ennlg6apvskufzrlvnrmthsvr",
        "runTime": "21:00",
        "minimumReward": 10000
      },
      {
        "address": "akashvaloper140l6y2gp3gxvay6qtn70re7z2s0gn57ztqs903",
        "botAddress": "akash12xpq68caw2aqdu70jm4k792g0v9prhrpdctrez",
        "runTime": "21:00",
        "minimumReward": 10000
      },
      {
        "address": "akashvaloper1uepjmgfuk6rnd0djsglu88w7d0t49lmlsqkfuf",
        "botAddress": "akash1weeu5yuj8n23hd87wsdxqqgfmzzz9zt6zrr52c",
        "runTime": "21:00",
        "minimumReward": 10000
      },
      {
        "address": "akashvaloper1dgxdep80th2qm8xxk8h3j3g93npsd3a8jg60gz",
        "botAddress": "akash1mjq48r6435aewerpruwc8up3tz3rzan2pznsc0",
        "runTime": "19:00",
        "minimumReward": 100000
      },
      {
        "address": "akashvaloper1r4sevyvum9ppqlw75t6h0ex9j4j9dzydu8hczm",
        "botAddress": "akash17xyeczwsax3st6aykyu4f28s5n3zg6r7k774je",
        "runTime": "21:00",
        "minimumReward": 10000
      },
      {
        "address": "akashvaloper1lxh0u07haj646pt9e0l2l4qc3d8htfx5kk698d",
        "botAddress": "akash1uwqjtgjhjctjc45ugy7ev5prprhehc7w5xcfwl",
        "runTime": "21:00",
        "minimumReward": 1000
      },
      {
        "address": "akashvaloper1epnrvkylqpk0f2d3us3cvx7x9tlycz42lwf0v6",
        "botAddress": "akash1vqhz5g5sq8ku0ka5x9ygal9flkg5vzr9j3tp00",
        "runTime": "20:00",
        "minimumReward": 1000000
      }
    ],
    "authzSupport": false
  },
  {
    "name": "chihuahua",
    "restUrl": [
      "https://rest.cosmos.directory/chihuahua",
      "https://api.chihuahua.wtf/"
    ],
    "rpcUrl": [
      "https://rpc.cosmos.directory/chihuahua",
      "https://rpc.chihuahua.wtf"
    ],
    "gasPrice": "0.025uhuahua",
    "testAddress": "chihuahua1yxsmtnxdt6gxnaqrg0j0nudg7et2gqczjr22j5",
    "ownerAddress": "chihuahuavaloper19vwcee000fhazmpt4ultvnnkhfh23ppwxll8zz",
    "operators": [
      {
        "address": "chihuahuavaloper1wnu86qppv7gwtgz8xul5grs80s3vd6uqzr6jzq",
        "botAddress": "chihuahua15xa7vst3jca9qjkngmlysrdfur8gsex93gwmmp",
        "runTime": "every 1 hour",
        "minimumReward": 1000
      },
      {
        "address": "chihuahuavaloper1m4jcru5nsmtzgt4ha8fj4egau3w89cqzdrngnh",
        "botAddress": "chihuahua1uxwnhyjd2m5y6mpqsdg95y4ty0a5jtfrd9m05a",
        "runTime": "19:00",
        "minimumReward": 1000
      },
      {
        "address": "chihuahuavaloper1tzk3kzjy7fj4w37hm5v48c2t8vvgukzcqgkz8k",
        "botAddress": "chihuahua1r8egcurpwxftegr07gjv9gwffw4fk009gjzyep",
        "runTime": "21:00",
        "minimumReward": 1000
      },
      {
        "address": "chihuahuavaloper1ej2es5fjztqjcd4pwa0zyvaevtjd2y5wnscrkq",
        "botAddress": "chihuahua1gvgcxwdk4j46gx3knhuackvqr2hta29zf2kujy",
        "runTime": "21:00",
        "minimumReward": 1001
      },
      {
        "address": "chihuahuavaloper1y6m72uxs6hhsudxqpq73rsdgkjh6nhkqef8pej",
        "botAddress": "chihuahua1z0xzvw999jh7ekce7eqnex2fj7cnn6xwdwhzlx",
        "runTime": "21:00",
        "minimumReward": 1001
      },
      {
        "address": "chihuahuavaloper10wxn2lv29yqnw2uf4jf439kwy5ef00qdqj3xsc",
        "botAddress": "chihuahua1xs023g3yj2mavwn3cjclgsh8mlk0kgsj9trcv8",
        "runTime": "21:00",
        "minimumReward": 1000
      },
      {
        "address": "chihuahuavaloper19vwcee000fhazmpt4ultvnnkhfh23ppwxll8zz",
        "botAddress": "chihuahua1yxsmtnxdt6gxnaqrg0j0nudg7et2gqczjr22j5",
        "runTime": [
          "09:00",
          "21:00"
        ],
        "minimumReward": 1000
      },
      {
        "address": "chihuahuavaloper1glk94taeyhfpje4zaz8dsfxmn4yr3g8kkzv4x5",
        "botAddress": "chihuahua106n92ygqknaw5wcgl2e9v0duxxux6ntt42yq2f",
        "runTime": "21:00",
        "minimumReward": 1000
      },
      {
        "address": "chihuahuavaloper1xwazl8ftks4gn00y5x3c47auquc62ssu4ftf5w",
        "botAddress": "chihuahua195mm9y35sekrjk73anw2az9lv9xs5mzterzga4",
        "runTime": "every 1 hour",
        "minimumReward": 1000
      },
      {
        "address": "chihuahuavaloper18jlk0pkpr8cnnpjtgu3dqxjvpvlnj6r4e2dtvf",
        "botAddress": "chihuahua1v9vae554q55xa4pcfdm0p3kv8nxn50jkee2uvt",
        "runTime": "23:00",
        "minimumReward": 1000
      },
      {
        "address": "chihuahuavaloper1t85yx95l5pajl9hwkeztawqf8sg9uh4lglgu9w",
        "botAddress": "chihuahua1h43hjfxlz8t6y5wewma63jz7melv46gj803735",
        "runTime": "21:00",
        "minimumReward": 1000
      },
      {
        "address": "chihuahuavaloper140l6y2gp3gxvay6qtn70re7z2s0gn57zum7h5l",
        "botAddress": "chihuahua12xpq68caw2aqdu70jm4k792g0v9prhrprkt2p6",
        "runTime": "22:00",
        "minimumReward": 1000
      },
      {
        "address": "chihuahuavaloper1zl4vt84hya03e8hu7dx4q4cvn2ts2xdr685p5g",
        "botAddress": "chihuahua1weeu5yuj8n23hd87wsdxqqgfmzzz9zt6vdrajq",
        "runTime": "22:00",
        "minimumReward": 1000
      },
      {
        "address": "chihuahuavaloper13c2hcctczy695gfs5gc637tc844n6a9unlkaqv",
        "botAddress": "chihuahua1mjq48r6435aewerpruwc8up3tz3rzan20vneqh",
        "runTime": "19:00",
        "minimumReward": 10000000
      },
      {
        "address": "chihuahuavaloper166ks8xvs36m0ggyxwavv7rj4d9nqwthgq5g7s8",
        "botAddress": "chihuahua1305e92ng6a9pdh3ttc3ld459ckxupxt35ehdm9",
        "runTime": "19:15",
        "minimumReward": 10000
      },
      {
        "address": "chihuahuavaloper1m2dxkn94t97m7ah65hv4tg2xu0j2a2k4fdee20",
        "botAddress": "chihuahua1e44rluarkdw56dy2turnwjtvtg4wqvs037c2k8",
        "runTime": "21:00",
        "minimumReward": 1000
      },
      {
        "address": "chihuahuavaloper1s7xrzju6p9dms958j6zkddr7yqg6hmves2qgu4",
        "botAddress": "chihuahua1juv28kuzuv85hzl5s3scz5rvlv7c9d5cszruv0",
        "runTime": "22:00",
        "minimumReward": 1000
      },
      {
        "address": "chihuahuavaloper1l6kfy4xvy0a34fseyhvc6f6k8asukfdz7pahxr",
        "botAddress": "chihuahua17xyeczwsax3st6aykyu4f28s5n3zg6r7cs7u2p",
        "runTime": "21:00",
        "minimumReward": 1000
      },
      {
        "address": "chihuahuavaloper1cy9jhuf3cx2z33duxld7p57gtege6hfh6fyc4w",
        "botAddress": "chihuahua1hpwxnnrtsc6zjx4glup77tfe5z54lmtqxrxmy9",
        "runTime": "10:40",
        "minimumReward": 1000
      },
      {
        "address": "chihuahuavaloper1jdlfdu2gaj0tlchzjhdnh5r7lfzt6l0zxlhkr6",
        "botAddress": "chihuahua1q200ut9chx7t0nnde4h526vdxwudktgkusgugq",
        "runTime": "21:00",
        "minimumReward": 1000
      },
      {
        "address": "chihuahuavaloper1lxh0u07haj646pt9e0l2l4qc3d8htfx5pd5hur",
        "botAddress": "chihuahua1uwqjtgjhjctjc45ugy7ev5prprhehc7w6gcqk8",
        "runTime": "21:00",
        "minimumReward": 1000
      },
      {
        "address": "chihuahuavaloper1fm68jvjpk0g7dvdq75czjynyszeaduxt5lc0a8",
        "botAddress": "chihuahua1zwjfxr3j9gnnrhxwtt8t6qqr4pdn7cgjrwtn9h",
        "runTime": "every 1 hour",
        "minimumReward": 1000
      },
      {
        "address": "chihuahuavaloper1x8drn3260ezg3se6j7w7wqhy090u4wsjt9raj8",
        "botAddress": "chihuahua1x9e5qkjzzmfhw4dt05aludazwvd5x634ssjj76",
        "runTime": "16:00",
        "minimumReward": 10000000
      },
      {
        "address": "chihuahuavaloper16kctxuen3x2avvjj2mdwsl6g8n7d4vjkq6c6q9",
        "botAddress": "chihuahua1m8d834ykcy3dgrdve4xhxky3u3c2tl9d3d7gy9",
        "runTime": "21:00",
        "minimumReward": 1000
      }
    ],
    "authzSupport": false
  },
  {
    "name": "gravitybridge",
    "restUrl": [
      "https://rest.cosmos.directory/gravitybridge",
      "https://gravitychain.io:1317"
    ],
    "rpcUrl": [
      "https://rpc.cosmos.directory/gravitybridge",
      "https://gravitychain.io:26657"
    ],
    "testAddress": "gravity1yxsmtnxdt6gxnaqrg0j0nudg7et2gqcz4x4uk7",
    "gasPrice": "0.025ugraviton",
    "operators": [
      {
        "address": "gravityvaloper187reejg4et24jpggqt55vnc47l926w0p8w70mh",
        "botAddress": "gravity1v9vae554q55xa4pcfdm0p3kv8nxn50jk7u42gp",
        "runTime": "23:00",
        "minimumReward": 1000
      },
      {
        "address": "gravityvaloper1zfcmwh56kmz4wqqg2t8pxrm228dx2c6hs487gh",
        "botAddress": "gravity1z0xzvw999jh7ekce7eqnex2fj7cnn6xw2tg5mv",
        "runTime": "23:00",
        "minimumReward": 1000
      },
      {
        "address": "gravityvaloper140l6y2gp3gxvay6qtn70re7z2s0gn57zezczfa",
        "botAddress": "gravity12xpq68caw2aqdu70jm4k792g0v9prhrpyn5u9s",
        "runTime": "22:00",
        "minimumReward": 1000
      },
      {
        "address": "gravityvaloper1d63hvdgwy64sfex2kyujd0xyfhmu7r7cgxt5ru",
        "botAddress": "gravity1mjq48r6435aewerpruwc8up3tz3rzan2gfv0ya",
        "runTime": "19:00",
        "minimumReward": 10000
      },
      {
        "address": "gravityvaloper1452twnqn0z4l34c9uxudeaetk6hudpqpm0w32x",
        "botAddress": "gravity1305e92ng6a9pdh3ttc3ld459ckxupxt3nugml0",
        "runTime": "19:15",
        "minimumReward": 10000
      },
      {
        "address": "gravityvaloper1728s3k0mgzmc38eswpu9seghl0yczupyhc695s",
        "botAddress": "gravity1uwqjtgjhjctjc45ugy7ev5prprhehc7wad8kjd",
        "runTime": "21:00",
        "minimumReward": 1000
      },
      {
        "address": "gravityvaloper1uuzcgwd0yerq6yfk2fewfknl0rf6aqgdd0p3a3",
        "botAddress": "gravity1hcgxjhvv43g9z6dc58g428jgc8hdlmf7sl2d82",
        "runTime": "12:00",
        "minimumReward": 1000
      },
      {
        "address": "gravityvaloper14vaak0zdjtnvh92hw9ypwxj76093yrgzmuguar",
        "botAddress": "gravity1vqhz5g5sq8ku0ka5x9ygal9flkg5vzr9m657na",
        "runTime": "20:00",
        "minimumReward": 1000000
      },
      {
        "address": "gravityvaloper1epfpvqsc34sfserdx8x4t3aszdkar3w684fwr6",
        "botAddress": "gravity1zwjfxr3j9gnnrhxwtt8t6qqr4pdn7cgjyt59pa",
        "runTime": "every 1 hour",
        "minimumReward": 100000
      },
      {
        "address": "gravityvaloper1vyd4k5j636erx5y5kdqghdu3rfjtwc48vdc7r6",
        "botAddress": "gravity1grfk7t0k42yxpwqhr7kt4te7j73m2a3vx40gyw",
        "runTime": "13:37",
        "minimumReward": 10000
      }
    ],
    "authzSupport": true
  },
  {
    "name": "regen",
    "restUrl": [
      "https://rest.cosmos.directory/regen"
    ],
    "rpcUrl": [
      "https://rpc.cosmos.directory/regen"
    ],
    "gasPrice": "0.03uregen",
    "testAddress": "regen1yxsmtnxdt6gxnaqrg0j0nudg7et2gqczw5vc9j",
    "operators": [
      {
        "address": "regenvaloper1gjvu75cq6qxyrtdv66lx9xe92jw9gqdetagaze",
        "botAddress": "regen1mjq48r6435aewerpruwc8up3tz3rzan2nm4th3",
        "runTime": "19:00",
        "minimumReward": 10000
      },
      {
        "address": "regenvaloper1ceunjpth8nds7sfmfd9yjmh97vxmwqfyf7r2cn",
        "botAddress": "regen1vqhz5g5sq8ku0ka5x9ygal9flkg5vzr9qgd6q3",
        "runTime": "20:00",
        "minimumReward": 1000000
      },
      {
        "address": "regenvaloper1kzhxmgp8z05zrj90nd8h5qx9pm949an5y7nwsz",
        "botAddress": "regen1hl0jgxre5z0nkyjj07c5vfdy44yk44atxafsee",
        "runTime": "22:30",
        "minimumReward": 2000000
      }
    ],
    "authzSupport": true
  },
  {
    "name": "terra",
    "restUrl": [
      "https://rest.cosmos.directory/terra"
    ],
    "rpcUrl": [
      "https://rpc.cosmos.directory/terra"
    ],
    "testAddress": "terra1rnszu7kumz5lmgdk3fv2pmzt3s8vhcddqep7d4",
    "gasPrice": "0.015uluna",
    "operators": [
      {
        "address": "terravaloper1f2t96sz9hnwsqnneux6v28xfgn07pkxjduvwjz",
        "botAddress": "terra194ytn50yhh67rdha8akhs7c6zulnz4n20nnrwr",
        "runTime": "20:00",
        "minimumReward": 10000
      },
      {
        "address": "terravaloper13slfa8cc7zvmjt4wkap2lwmlkp4h3azwltlj6s",
        "botAddress": "terra1305e92ng6a9pdh3ttc3ld459ckxupxt33gqrc8",
        "runTime": "19:15",
        "minimumReward": 10000
      },
      {
        "address": "terravaloper108lmrztvc3pc3w774shgvpry4d3lf79k2ummna",
        "botAddress": "terra1hl0jgxre5z0nkyjj07c5vfdy44yk44atlmcvda",
        "runTime": "22:30",
        "minimumReward": 10000
      },
      {
        "address": "terravaloper1audgfvmgt0js54p3s8kj3r40uwej6vy2tv6rrw",
        "botAddress": "terra1hz2dutqm7e0t7q3h5cm9d8lchztskm8pekadus",
        "runTime": "17:28",
        "minimumReward": 5000
      }
    ],
    "authzSupport": true
  },
  {
    "name": "sentinel",
    "restUrl": [
      "https://rest.cosmos.directory/sentinel",
      "https://lcd-sentinel.keplr.app"
    ],
    "rpcUrl": [
      "https://rpc.cosmos.directory/sentinel",
      "https://rpc-sentinel.keplr.app"
    ],
    "gasPrice": "0.02udvpn",
    "testAddress": "sent1yxsmtnxdt6gxnaqrg0j0nudg7et2gqcz2d3ahe",
    "operators": [
      {
        "address": "sentvaloper138dhtmfslt0ls4ec0jumj8tyajry4dfuv27jay",
        "botAddress": "sent194ytn50yhh67rdha8akhs7c6zulnz4n2jvl6gv",
        "runTime": "20:00",
        "minimumReward": 1000
      },
      {
        "address": "sentvaloper10y0044zsacejntznk6eatvz7mcekqv357fhl7q",
        "botAddress": "sent1n3m6rj0w9lgzg7leppnaru2xguraxhqc7uvx0f",
        "runTime": "21:00",
        "minimumReward": 100000
      },
      {
        "address": "sentvaloper1gwqt4jzhtvms8u57gpl4tzxjxqq8fss2j3hx48",
        "botAddress": "sent1mjq48r6435aewerpruwc8up3tz3rzan2hzgw96",
        "runTime": "19:00",
        "minimumReward": 1000000
      },
      {
        "address": "sentvaloper1tjgec0ssfrlldmut69xsp8vzljugg0g306aae2",
        "botAddress": "sent1e44rluarkdw56dy2turnwjtvtg4wqvs0fsran2",
        "runTime": "21:00",
        "minimumReward": 1000
      },
      {
        "address": "sentvaloper18mtspwzngrtvtg0l7vuls3dhwp96jsf2t4zcd5",
        "botAddress": "sent17xyeczwsax3st6aykyu4f28s5n3zg6r7q79t0v",
        "runTime": "21:00",
        "minimumReward": 1000
      },
      {
        "address": "sentvaloper1lxh0u07haj646pt9e0l2l4qc3d8htfx543ss9m",
        "botAddress": "sent1uwqjtgjhjctjc45ugy7ev5prprhehc7wzxrhn2",
        "runTime": "21:00",
        "minimumReward": 1000
      },
      {
        "address": "sentvaloper1wd944at7mn6eqm7c7m5lfd9ej3g6astqawjnqn",
        "botAddress": "sent1m5hgzum68rjf4c7zhezgkj8hlnmr0kghd6djwl",
        "runTime": "10:00",
        "minimumReward": 1000
      }
    ],
    "authzSupport": false
  },
  {
    "name": "dig",
    "restUrl": [
      "https://rest.cosmos.directory/dig",
      "https://api-1-dig.notional.ventures"
    ],
    "rpcUrl": [
      "https://rpc.cosmos.directory/dig",
      "https://rpc-1-dig.notional.ventures"
    ],
    "gasPrice": "0.0025udig",
    "testAddress": "dig1yxsmtnxdt6gxnaqrg0j0nudg7et2gqczfzw03d",
    "ownerAddress": "digvaloper136avwnuvvy94dqmtnaue2nfvjes8xr37h9rzay",
    "operators": [
      {
        "address": "digvaloper136avwnuvvy94dqmtnaue2nfvjes8xr37h9rzay",
        "botAddress": "dig1yxsmtnxdt6gxnaqrg0j0nudg7et2gqczfzw03d",
        "runTime": [
          "09:00",
          "21:00"
        ],
        "minimumReward": 1000
      },
      {
        "address": "digvaloper1mcm5pj79epddgms7e4r4f93w2m5lxh496tv8h2",
        "botAddress": "dig1mjq48r6435aewerpruwc8up3tz3rzan25dhurw",
        "runTime": "19:00",
        "minimumReward": 100000
      },
      {
        "address": "digvaloper184tx500pdv53uua98ezu2vy2zcfp5nfwrsjnz7",
        "botAddress": "dig1305e92ng6a9pdh3ttc3ld459ckxupxt30cngcu",
        "runTime": "19:15",
        "minimumReward": 10000
      },
      {
        "address": "digvaloper1up3slj4nr5y23gxkvqn8h5ra9mv0pj2vpemf5t",
        "botAddress": "dig17xyeczwsax3st6aykyu4f28s5n3zg6r7r36efc",
        "runTime": "21:00",
        "minimumReward": 10000
      },
      {
        "address": "digvaloper1j80fpcsumfkxypvydvtwtz3j4sdwr8c2gfr33l",
        "botAddress": "dig1zr3hn5faf8tjdc2h576qt02g8t5h9pevxxh9lf",
        "runTime": "22:00",
        "minimumReward": 10000
      },
      {
        "address": "digvaloper1zqp8f7ehuf64psmg0tz3cydacgk2nshg338e8m",
        "botAddress": "dig1v9vae554q55xa4pcfdm0p3kv8nxn50jkzcwe0j",
        "runTime": "23:00",
        "minimumReward": 10000
      },
      {
        "address": "digvaloper1dv3v662kd3pp6pxfagck4zyysas82adspfvtw4",
        "botAddress": "dig1uwqjtgjhjctjc45ugy7ev5prprhehc7wpfu947",
        "runTime": "21:00",
        "minimumReward": 1000
      },
      {
        "address": "digvaloper1s8kaf75yr6v693lhcdwx9r6d3z0sgs2nns36pq",
        "botAddress": "dig1e44rluarkdw56dy2turnwjtvtg4wqvs02lu047",
        "runTime": "21:00",
        "minimumReward": 1000
      },
      {
        "address": "digvaloper1uc8nz85axexc9svkxjy0ccm28cc0uctvs33ewg",
        "botAddress": "dig1vqhz5g5sq8ku0ka5x9ygal9flkg5vzr9870d5w",
        "runTime": "20:00",
        "minimumReward": 1000000
      },
      {
        "address": "digvaloper1xwazl8ftks4gn00y5x3c47auquc62ssuz3xtv7",
        "botAddress": "dig195mm9y35sekrjk73anw2az9lv9xs5mztzzxd7v",
        "runTime": "every 1 hour",
        "minimumReward": 1000000
      }
    ],
    "authzSupport": false
  },
  {
    "name": "bitcanna",
    "restUrl": [
      "https://rest.cosmos.directory/bitcanna",
      "https://lcd.bitcanna.io"
    ],
    "rpcUrl": [
      "https://rpc.cosmos.directory/bitcanna",
      "https://rpc.bitcanna.io",
      "https://rpc-bitcanna.itastakers.com"
    ],
    "gasPrice": "0.001ubcna",
    "operators": [
      {
        "address": "bcnavaloper1fghw3chlyavtdtlns22ysza77fwygtmrhwwf6m",
        "botAddress": "bcna15xa7vst3jca9qjkngmlysrdfur8gsex9gdn5j3",
        "runTime": [
          "09:00",
          "21:00"
        ],
        "minimumReward": 1000
      },
      {
        "address": "bcnavaloper1r7up4azsnmprakycclqrh60phvq6zptq8lx8qk",
        "botAddress": "bcna1mjq48r6435aewerpruwc8up3tz3rzan2kfwkf8",
        "runTime": "19:00",
        "minimumReward": 100000
      },
      {
        "address": "bcnavaloper12wskdt5tcc9yx5ajdx8xjjujuc0fgs5p54j6ug",
        "botAddress": "bcna1m5hgzum68rjf4c7zhezgkj8hlnmr0kghv3t2zz",
        "runTime": "10:00",
        "minimumReward": 10000
      },
      {
        "address": "bcnavaloper1gsq4dsxvgsswkgrsftz0k905rzjc0n2hv26xgj",
        "botAddress": "bcna1hl0jgxre5z0nkyjj07c5vfdy44yk44atr0jd80",
        "runTime": "22:30",
        "minimumReward": 20000000
      },
      {
        "address": "bcnavaloper1xwazl8ftks4gn00y5x3c47auquc62ssuxx8m5k",
        "botAddress": "bcna195mm9y35sekrjk73anw2az9lv9xs5mztqxl859",
        "runTime": "every 1hour",
        "minimumReward": 10000
      }
    ],
    "authzSupport": false
  },
  {
    "name": "emoney",
    "restUrl": [
      "https://rest.cosmos.directory/emoney",
      "https://lcd-emoney.keplr.app",
      "https://emoney.validator.network/api/"
    ],
    "rpcUrl": [
      "https://rpc.cosmos.directory/emoney",
      "https://rpc-emoney.keplr.app",
      "https://emoney.validator.network"
    ],
    "gasPrice": "0.08ungm",
    "operators": [
      {
        "address": "emoneyvaloper1xpyajvwsrt6kg68g0uwvy00v9fa7v5f0ygljdp",
        "botAddress": "emoney15xa7vst3jca9qjkngmlysrdfur8gsex9a7epd7",
        "runTime": [
          "09:00",
          "21:00"
        ],
        "minimumReward": 100000
      },
      {
        "address": "emoneyvaloper1z0cwp2wezmaehlhzdmqpx55vhxupuk52d7ucjy",
        "botAddress": "emoney194ytn50yhh67rdha8akhs7c6zulnz4n2x5nhm7",
        "runTime": "20:00",
        "minimumReward": 1000
      },
      {
        "address": "emoneyvaloper1fskgtauswg2d0p79d9gdqj2yjyfulg3d65dtue",
        "botAddress": "emoney1mjq48r6435aewerpruwc8up3tz3rzan2r6yrkg",
        "runTime": "19:00",
        "minimumReward": 2000000
      },
      {
        "address": "emoneyvaloper1ggpn5jtrgf5hhzw79la6k4h9jgcws3erjzccuh",
        "botAddress": "emoney1305e92ng6a9pdh3ttc3ld459ckxupxt3c0qhd6",
        "runTime": "19:15",
        "minimumReward": 10000
      },
      {
        "address": "emoneyvaloper1r7v26mcg7frd8l44p5vr2wfv7eqrhpagffvncl",
        "botAddress": "emoney1v9vae554q55xa4pcfdm0p3kv8nxn50jk40ax65",
        "runTime": "23:00",
        "minimumReward": 10000
      },
      {
        "address": "emoneyvaloper1lxh0u07haj646pt9e0l2l4qc3d8htfx5ev9y8d",
        "botAddress": "emoney1uwqjtgjhjctjc45ugy7ev5prprhehc7wk706qc",
        "runTime": "21:00",
        "minimumReward": 1000
      },
      {
        "address": "emoneyvaloper10rk00srmct4z5huqjh7fc64vgqasl46jwm9g9l",
        "botAddress": "emoney1m5hgzum68rjf4c7zhezgkj8hlnmr0kghezplad",
        "runTime": "10:00",
        "minimumReward": 1000
      },
      {
        "address": "emoneyvaloper1sz7rp920hgupfl0p6c7kwkaes8q8tx3lmzhcrc",
        "botAddress": "emoney1vqhz5g5sq8ku0ka5x9ygal9flkg5vzr9sfujpg",
        "runTime": "20:00",
        "minimumReward": 1000000
      },
      {
        "address": "emoneyvaloper149vyxd36kxpg46rralaw6eejv4d9daqc3nv642",
        "botAddress": "emoney1grfk7t0k42yxpwqhr7kt4te7j73m2a3vdx8ykm",
        "runTime": "13:37",
        "minimumReward": 100000
      },
      {
        "address": "emoneyvaloper1xwazl8ftks4gn00y5x3c47auquc62ssudg660q",
        "botAddress": "emoney195mm9y35sekrjk73anw2az9lv9xs5mzt444jt2",
        "runTime": "every 1 hour",
        "minimumReward": 100000
      }
    ],
    "authzSupport": false
  },
  {
    "name": "kava",
    "restUrl": [
      "https://rest.cosmos.directory/kava",
      "https://api.data.kava.io/"
    ],
    "rpcUrl": [
      "https://rpc.cosmos.directory/kava",
      "https://rpc.kava.io"
    ],
    "gasPrice": "0.00008ukava",
    "operators": [
      {
        "address": "kavavaloper1m8428ygqwa4yahjtc9ulp9n7eqwt7dn37n8vas",
        "botAddress": "kava142w4wme2n75ggckvxdzhqtlfypxttpt80c7jka",
        "runTime": [
          "09:00",
          "21:00"
        ],
        "minimumReward": 10000
      },
      {
        "address": "kavavaloper1hztgl202pvetspxch0pcchaqzrduw4qq64q08u",
        "botAddress": "kava194ytn50yhh67rdha8akhs7c6zulnz4n24za76y",
        "runTime": "20:00",
        "minimumReward": 1000
      },
      {
        "address": "kavavaloper17jr6wyhm2twyph6d88l5ux945gwmf8vfkhckda",
        "botAddress": "kava1v9vae554q55xa4pcfdm0p3kv8nxn50jkxen0mw",
        "runTime": "23:00",
        "minimumReward": 1000
      },
      {
        "address": "kavavaloper1gd5hf545caremavv28apr9mzf7f7ns395c27mq",
        "botAddress": "kava1mjq48r6435aewerpruwc8up3tz3rzan2sv22hj",
        "runTime": "19:00",
        "minimumReward": 10000
      }
    ],
    "authzSupport": false
  },
  {
    "name": "desmos",
    "restUrl": [
      "https://rest.cosmos.directory/desmos",
      "https://api.mainnet.desmos.network"
    ],
    "rpcUrl": [
      "https://rpc.cosmos.directory/desmos",
      "https://rpc.mainnet.desmos.network"
    ],
    "gasPrice": "0.001udsm",
    "operators": [
      {
        "address": "desmosvaloper18yazgsq8yvn2f8c734fmnu2ssfrzpw7l8tqckm",
        "botAddress": "desmos1ueyqd3shd7lrpqacjzap8vy6akh2ek8l40fn0y",
        "runTime": [
          "09:00",
          "21:00"
        ],
        "minimumReward": 1000
      },
      {
        "address": "desmosvaloper1xwazl8ftks4gn00y5x3c47auquc62ssu07r7m6",
        "botAddress": "desmos1hcuv07593sxu4luumnh4dy2fujaxyh7xd9rya5",
        "runTime": "every 1 hour",
        "minimumReward": 1000
      },
      {
        "address": "desmosvaloper17ue85ck027c4grv7nuks7k7p4fqnlc55uqhskj",
        "botAddress": "desmos1z0xzvw999jh7ekce7eqnex2fj7cnn6xw6rhufu",
        "runTime": "22:00",
        "minimumReward": 1000
      },
      {
        "address": "desmosvaloper1r0emf6ap6y5advzgtsf4uz3g68p5t5484j4alp",
        "botAddress": "desmos1nrt8va6he35w4vclr6sejkqpvsmr4vtas330me",
        "runTime": "22:00",
        "minimumReward": 1000
      },
      {
        "address": "desmosvaloper1lzzctd3a839xxk7vf4cwuhcvgcnmxrhrx7d92e",
        "botAddress": "desmos1mjq48r6435aewerpruwc8up3tz3rzan2cpn8kd",
        "runTime": "19:00",
        "minimumReward": 10000
      },
      {
        "address": "desmosvaloper1lf3fg79gf2qf6ept7ec22kjd8s6gj3swr2ca0v",
        "botAddress": "desmos1e44rluarkdw56dy2turnwjtvtg4wqvs0xnc5qa",
        "runTime": "21:00",
        "minimumReward": 10000
      },
      {
        "address": "desmosvaloper19c6nnp6afxj82ehxtlejyvg6zh58050jcgpdj6",
        "botAddress": "desmos1m5hgzum68rjf4c7zhezgkj8hlnmr0kghzekmag",
        "runTime": "10:00",
        "minimumReward": 10000
      },
      {
        "address": "desmosvaloper1zm3l7p8n5dxqeadsfxy3rd0j3c2knnx3chg77a",
        "botAddress": "desmos19n0raswpfd9f7779ah637h20ltae0g7ussa8at",
        "runTime": "20:00",
        "minimumReward": 1000000
      },
      {
        "address": "desmosvaloper1s5gnmccngltteh6ugtsz7fdrykc294tnw2e7pz",
        "botAddress": "desmos1hl0jgxre5z0nkyjj07c5vfdy44yk44atd80uc9",
        "runTime": "22:30",
        "minimumReward": 100000
      },
      {
        "address": "desmosvaloper1jrld5g998gqm4yx26l6cvhxz7y5adgxqzfdpes",
        "botAddress": "desmos1hcgxjhvv43g9z6dc58g428jgc8hdlmf7qh4946",
        "runTime": "12:00",
        "minimumReward": 10000
      }
    ],
    "authzSupport": true
  },
  {
    "name": "cryptoorgchain",
    "restUrl": [
      "https://rest.cosmos.directory/cryptoorgchain",
      "https://lcd-crypto-org.keplr.app/"
    ],
    "rpcUrl": [
      "https://rpc.cosmos.directory/cryptoorgchain",
      "https://mainnet.crypto.org",
      "https://rpc-crypto-org.keplr.app"
    ],
    "gasPrice": "0.025basecro",
    "operators": [
      {
        "address": "crocncl15m2ae4c2ajpkz6hw0d4ucvwfyuwq8ns5z369u8",
        "botAddress": "cro1v9vae554q55xa4pcfdm0p3kv8nxn50jkzh0t3c",
        "runTime": "23:00",
        "minimumReward": 100000
      },
      {
        "address": "crocncl1tkev46yqrjzrjzrqtty30ex68eja2zcltyq2vj",
        "botAddress": "cro1hl0jgxre5z0nkyjj07c5vfdy44yk44atpy24nv",
        "runTime": "22:30",
        "minimumReward": 1000000
      }
    ],
    "authzSupport": true
  },
  {
    "name": "evmos",
    "restUrl": [
      "https://rest.cosmos.directory/evmos",
      "https://rest.bd.evmos.org:1317"
    ],
    "rpcUrl": [
      "https://rpc.cosmos.directory/evmos",
      "https://tendermint.bd.evmos.org:26657"
    ],
    "operators": [
      {
        "address": "evmosvaloper1shvcjzhcxau6qtlz9w82a646ecwp4hq7ayqt0w",
        "botAddress": "evmos194ytn50yhh67rdha8akhs7c6zulnz4n2tkcdkt",
        "runTime": "20:00",
        "minimumReward": 1000
      },
      {
        "address": "evmosvaloper1x5y65hgngh77sxta6s2vpjnfjep3ltllyhf2hs",
        "botAddress": "evmos16e67hq4eqgnfw6pxu8v33mz259z5r30d9v2uq2",
        "runTime": "21:00",
        "minimumReward": 1000
      },
      {
        "address": "evmosvaloper1chx7v975g72xuw8kdpjt94dh35daqqfyc37kys",
        "botAddress": "evmos1k0fpumkxl35p3se0n52e6dc3mh8vy24kn0uqsg",
        "runTime": "21:00",
        "minimumReward": 1000
      },
      {
        "address": "evmosvaloper14zatq4jagqtm9ejgvglnv0t364d88u80futp65",
        "botAddress": "evmos1xul3g9w27tlns7k3d2reqjxqdsgyknkx74prwv",
        "runTime": "21:00",
        "minimumReward": 1001
      },
      {
        "address": "evmosvaloper1pz3mcahcrglf3md4lggax5r95gvmppc6x5w7hw",
        "botAddress": "evmos17va68yw35aleakz62jwqn24s22fd3k545mclkl",
        "runTime": "21:00",
        "minimumReward": 1000
      },
      {
        "address": "evmosvaloper146mfv59nypacvs5l9h0takrcv8jtlk90wr0ggp",
        "botAddress": "evmos17xyeczwsax3st6aykyu4f28s5n3zg6r7eyzu3t",
        "runTime": "21:00",
        "minimumReward": 1000
      },
      {
        "address": "evmosvaloper1qp49y6vh8vvv5yf8ule8fwx6sss82ncz39tunl",
        "botAddress": "evmos10g8dt086qsfw0s27us8uvhnnftf9aanx4afg3h",
        "runTime": "21:05",
        "minimumReward": 1000000000000000000
      },
      {
        "address": "evmosvaloper1f6m9d94lkenw9fy5wmytatt76l849kx6ugdz70",
        "botAddress": "evmos175l97fdm2a6x5xp82psec52elzu8nsl7dmc7an",
        "runTime": "19:00",
        "minimumReward": 1000
      },
      {
        "address": "evmosvaloper1aep37tvd5yh4ydeya2a88g2tkjz6f2lcrfjumh",
        "botAddress": "evmos1v9vae554q55xa4pcfdm0p3kv8nxn50jkcdkuhp",
        "runTime": "23:00",
        "minimumReward": 1000000
      },
      {
        "address": "evmosvaloper1qhazu8zleyn5chrkxymewx3xw5guq2vm6q7zl0",
        "botAddress": "evmos1t8e0n59ta6dnf38vqel7ydme9tajvjegs4jw5g",
        "runTime": "19:15",
        "minimumReward": 10000
      },
      {
        "address": "evmosvaloper18zt355ccyxd3kj23mz5hdz00qqn5lk5kjnj74m",
        "botAddress": "evmos1uwqjtgjhjctjc45ugy7ev5prprhehc7wmuyqdd",
        "runTime": "21:00",
        "minimumReward": 1000
      },
      {
        "address": "evmosvaloper1a36r4jvcprvewxnr2qhfs0h4spec35238s2h7t",
        "botAddress": "evmos1axp36fwjy2vzlaym52urh80wq9l7z2t0shrj2y",
        "runTime": "20:00",
        "minimumReward": 1000000
      },
      {
        "address": "evmosvaloper1ce4vh0e5kanlgc7z0rhcemvd8erjnfzcyfecl7",
        "botAddress": "evmos1grfk7t0k42yxpwqhr7kt4te7j73m2a3vqyv7mw",
        "runTime": "13:37",
        "minimumReward": 1000000
      },
      {
        "address": "evmosvaloper19fxanpnjlggzuur3m3x0puk5ez7j9lrttexwsw",
        "botAddress": "evmos1hl0jgxre5z0nkyjj07c5vfdy44yk44atm7nz44",
        "runTime": "22:30",
        "minimumReward": 1000000
      },
      {
        "address": "evmosvaloper17vze0tk7q7gwpd6jt69p4m5svrty40yw9a88e3",
        "botAddress": "evmos13craf042e76qasxu6f8vl9ds7vtcajyxmr9asz",
        "runTime": "22:30",
        "minimumReward": 1000000
      }
    ],
    "authzSupport": true
  },
  {
    "name": "sifchain",
    "restUrl": [
      "https://rest.cosmos.directory/sifchain",
      "https://api.sifchain.finance"
    ],
    "rpcUrl": [
      "https://rpc.cosmos.directory/sifchain",
      "https://rpc.sifchain.finance"
    ],
    "operators": [
      {
        "address": "sifvaloper1esnwgt6g6x2d3m37pw9lkgsxgzenc36n3a4n0f",
        "botAddress": "sif15xa7vst3jca9qjkngmlysrdfur8gsex9hqvr4g",
        "runTime": "every 1 hour",
        "minimumReward": 100000
      },
      {
        "address": "sifvaloper1lnhxf6war6qlldemkqzp0t3g57hpe9a6nh3tyv",
        "botAddress": "sif194ytn50yhh67rdha8akhs7c6zulnz4n2v2x4rg",
        "runTime": "20:00",
        "minimumReward": 1000
      },
      {
        "address": "sifvaloper1uepjmgfuk6rnd0djsglu88w7d0t49lmlmxj56z",
        "botAddress": "sif1weeu5yuj8n23hd87wsdxqqgfmzzz9zt629p9uf",
        "runTime": "21:00",
        "minimumReward": 1000
      },
      {
        "address": "sifvaloper1ej2es5fjztqjcd4pwa0zyvaevtjd2y5w0djvt9",
        "botAddress": "sif1gvgcxwdk4j46gx3knhuackvqr2hta29z0z5yud",
        "runTime": "21:00",
        "minimumReward": 1001
      },
      {
        "address": "sifvaloper1kttxh8lxsmez56pen3cw307raf45fj9vmvwn5j",
        "botAddress": "sif1mjq48r6435aewerpruwc8up3tz3rzan2fy3pw7",
        "runTime": "19:00",
        "minimumReward": 1000
      },
      {
        "address": "sifvaloper1a2ly5lyry8l4wvx27fzdu6ha5mj53sxceu4uvj",
        "botAddress": "sif1m8d834ykcy3dgrdve4xhxky3u3c2tl9dh9us2v",
        "runTime": "21:00",
        "minimumReward": 1000
      },
      {
        "address": "sifvaloper1r9ssdmc2xm3kv2y5m35mhrvnqms4pjw27umt2l",
        "botAddress": "sif1hl0jgxre5z0nkyjj07c5vfdy44yk44atuzd6qk",
        "runTime": "22:30",
        "minimumReward": 100000
      }
    ],
    "authzSupport": false
  },
  {
    "name": "lumnetwork",
    "restUrl": [
      "https://rest.cosmos.directory/lumnetwork",
      "https://node0.mainnet.lum.network/rest"
    ],
    "rpcUrl": [
      "https://rpc.cosmos.directory/lumnetwork",
      "https://node0.mainnet.lum.network/rpc"
    ],
    "operators": [
      {
        "address": "lumvaloper16w9g7epcvwnmya5khpj2kk9x7k39pjp3ufa3uj",
        "botAddress": "lum15xa7vst3jca9qjkngmlysrdfur8gsex98h7u0h",
        "runTime": [
          "09:00",
          "21:00"
        ],
        "minimumReward": 10000
      },
      {
        "address": "lumvaloper1u6jr0pztvsjpvx77rfzmtw49xwzu9kash9slqs",
        "botAddress": "lum1v9vae554q55xa4pcfdm0p3kv8nxn50jk0x6mca",
        "runTime": "23:00",
        "minimumReward": 1000
      },
      {
        "address": "lumvaloper1ej2es5fjztqjcd4pwa0zyvaevtjd2y5wf0p22w",
        "botAddress": "lum1gvgcxwdk4j46gx3knhuackvqr2hta29zl4xmxj",
        "runTime": "23:00",
        "minimumReward": 1001
      },
      {
        "address": "lumvaloper1txgtzgdj90mqddhyu5gcpkkdeu9g2fu22d85d7",
        "botAddress": "lum1e44rluarkdw56dy2turnwjtvtg4wqvs08pgdz3",
        "runTime": "21:00",
        "minimumReward": 1000
      },
      {
        "address": "lumvaloper1nnl9ygsp04rhkuh3yrr98cnvke586mxlhpfe3w",
        "botAddress": "lum1eml7agwd5x084ennlg6apvskufzrlvnrr687qd",
        "runTime": "21:00",
        "minimumReward": 1000
      },
      {
        "address": "lumvaloper1068lx20jqswpwtykfezssdkn524kqlmlqjeqpa",
        "botAddress": "lum19pqrxrl6n0g0mky4y79hlfzchprmsp5jxdyjew",
        "runTime": "21:00",
        "minimumReward": 1000
      },
      {
        "address": "lumvaloper1up3slj4nr5y23gxkvqn8h5ra9mv0pj2vv70zs4",
        "botAddress": "lum17xyeczwsax3st6aykyu4f28s5n3zg6r7w0wm7h",
        "runTime": "21:00",
        "minimumReward": 1000
      },
      {
        "address": "lumvaloper1axqn30kead92gdsg7pusc6ezxx8ltq465r3hv3",
        "botAddress": "lum1mjq48r6435aewerpruwc8up3tz3rzan2enr75p",
        "runTime": "19:00",
        "minimumReward": 1000
      },
      {
        "address": "lumvaloper1kls9ca0h980sqfmt0497jj8kad3lcws6s7gjsg",
        "botAddress": "lum1uecj925gwmagk8je8c2exmnty6t2jm7xt57ww8",
        "runTime": "21:00",
        "minimumReward": 1000
      },
      {
        "address": "lumvaloper1krkmg6f0sjwalkx3nq39yt0upxgys7alme6lps",
        "botAddress": "lum1h666jcyjycu90w3j6q6cpswsmzh9f73t0lwkf6",
        "runTime": "every 1 hour",
        "minimumReward": 1000
      },
      {
        "address": "lumvaloper1y69ary732dmngmj2g2e8m2ssedugya4may0tj5",
        "botAddress": "lum1305e92ng6a9pdh3ttc3ld459ckxupxt3zx820n",
        "runTime": "19:15",
        "minimumReward": 10000
      },
      {
        "address": "lumvaloper1uqw4e63xwwjmxt6ympdl20dsxtjr7lzx2p20hu",
        "botAddress": "lum1vqhz5g5sq8ku0ka5x9ygal9flkg5vzr92qm0rp",
        "runTime": "20:00",
        "minimumReward": 1000000
      },
      {
        "address": "lumvaloper1zs59ua4l0h6a2hnh08v8qn76f6qh7uxc22vey5",
        "botAddress": "lum1hl0jgxre5z0nkyjj07c5vfdy44yk44atv4l96f",
        "runTime": "22:30",
        "minimumReward": 100000
      },
      {
        "address": "lumvaloper1trkdt99yc4je55759s8z4fctrluxf9pmla7k80",
        "botAddress": "lum1327kewr0m28edp6ee022myyxzvlf3g5exxpvr7",
        "runTime": "14:30",
        "minimumReward": 10000
      },
      {
        "address": "lumvaloper1z7ss5slnpjfkceahl323ag9tkf3a6yrs88h4ng",
        "botAddress": "lum1zwjfxr3j9gnnrhxwtt8t6qqr4pdn7cgj43m53p",
        "runTime": "every 1 hour",
        "minimumReward": 10000
      },
      {
        "address": "lumvaloper1xwazl8ftks4gn00y5x3c47auquc62ssu0kjqgq",
        "botAddress": "lum195mm9y35sekrjk73anw2az9lv9xs5mzt0uj0fr",
        "runTime": "every 1 hour",
        "minimumReward": 10000
      }
    ],
    "authzSupport": true
  },
  {
    "name": "stargaze",
    "restUrl": [
      "https://rest.cosmos.directory/stargaze",
      "https://rest.stargaze-apis.com",
      "https://api.stargaze.ezstaking.io"
    ],
    "rpcUrl": [
      "https://rpc.cosmos.directory/stargaze",
      "https://rpc.stargaze-apis.com",
      "https://rpc.stargaze.ezstaking.io"
    ],
    "operators": [
      {
        "address": "starsvaloper1s679uyrt0uhljj8ws905hetwn87jqdz3n33klw",
        "botAddress": "stars15xa7vst3jca9qjkngmlysrdfur8gsex9xp5g3j",
        "runTime": [
          "09:00",
          "21:00"
        ],
        "minimumReward": 1000
      },
      {
        "address": "starsvaloper10wxn2lv29yqnw2uf4jf439kwy5ef00qd0jluj0",
        "botAddress": "stars1xs023g3yj2mavwn3cjclgsh8mlk0kgsjjzetx5",
        "runTime": "00:00",
        "minimumReward": 10000
      },
      {
        "address": "starsvaloper1y3cxrze7kmktj93atd42g9rffyg823g0qjqelc",
        "botAddress": "stars1eml7agwd5x084ennlg6apvskufzrlvnrzvd27g",
        "runTime": "21:00",
        "minimumReward": 1000
      },
      {
        "address": "starsvaloper1r4sevyvum9ppqlw75t6h0ex9j4j9dzydyuhsmz",
        "botAddress": "stars17xyeczwsax3st6aykyu4f28s5n3zg6r70ey0qj",
        "runTime": "21:00",
        "minimumReward": 1000
      },
      {
        "address": "starsvaloper12v78y2lrpy2euhuzjtd6ssyzz3zllgs0uqk3nn",
        "botAddress": "stars1305e92ng6a9pdh3ttc3ld459ckxupxt3rsd73k",
        "runTime": "19:15",
        "minimumReward": 10000
      },
      {
        "address": "starsvaloper1mz2qks48v486d9m8wp4l9fxm2e9l0e0kzk79m5",
        "botAddress": "stars1mjq48r6435aewerpruwc8up3tz3rzan2c9f22y",
        "runTime": "19:00",
        "minimumReward": 1000
      },
      {
        "address": "starsvaloper1hr4ag3mdzy08rl6r7pga832kvchqctvmzdneds",
        "botAddress": "stars1m5hgzum68rjf4c7zhezgkj8hlnmr0kghzavkpp",
        "runTime": "10:00",
        "minimumReward": 10000
      },
      {
        "address": "starsvaloper1yskcx5zfkr3nacn6f5zd08yw72zwm4s06x8tpz",
        "botAddress": "stars1hcgxjhvv43g9z6dc58g428jgc8hdlmf7qn0gfn",
        "runTime": "12:00",
        "minimumReward": 10000
      },
      {
        "address": "starsvaloper13agg47uffkehwqpvqeqp86aamjmkvmt4hyt9z7",
        "botAddress": "stars1vqhz5g5sq8ku0ka5x9ygal9flkg5vzr9tk3may",
        "runTime": "20:00",
        "minimumReward": 1000000
      },
      {
        "address": "starsvaloper17h2x3j7u44qkrq0sk8ul0r2qr440rwgjvlln5d",
        "botAddress": "stars14gra89zm8753pfuhvujjulmtkf2qq70fdcp9k9",
        "runTime": "17:28",
        "minimumReward": 10000
      },
      {
        "address": "starsvaloper1y58hfnm90r4efhlydx0gavz57lvm7k6uulkg3h",
        "botAddress": "stars1grfk7t0k42yxpwqhr7kt4te7j73m2a3vke2d2h",
        "runTime": "13:37",
        "minimumReward": 10000
      }
    ],
    "authzSupport": true
  },
  {
    "name": "comdex",
    "restUrl": [
      "https://rest.cosmos.directory/comdex",
      "https://api.comdex.audit.one/rest",
      "https://rest.comdex.one"
    ],
    "rpcUrl": [
      "https://rpc.cosmos.directory/comdex",
      "https://api.comdex.audit.one/rpc/",
      "https://rpc.comdex.one"
    ],
    "operators": [
      {
        "address": "comdexvaloper1flh26y7f2vsam4a6snwgrqaxkhe0g2yljstdqm",
        "botAddress": "comdex15xa7vst3jca9qjkngmlysrdfur8gsex94jphr5",
        "runTime": [
          "09:00",
          "21:00"
        ],
        "minimumReward": 1000
      },
      {
        "address": "comdexvaloper195re7mhwh9urewm3rvaj9r7vm6j63c4sd78njd",
        "botAddress": "comdex194ytn50yhh67rdha8akhs7c6zulnz4n2wctp45",
        "runTime": "20:00",
        "minimumReward": 1000
      },
      {
        "address": "comdexvaloper19qz6sgw7llrft2x05lp4swy569e5sla6gl3cuu",
        "botAddress": "comdex1e44rluarkdw56dy2turnwjtvtg4wqvs04yhxwj",
        "runTime": "21:00",
        "minimumReward": 1000
      },
      {
        "address": "comdexvaloper1ej2es5fjztqjcd4pwa0zyvaevtjd2y5wh2dqrg",
        "botAddress": "comdex1gvgcxwdk4j46gx3knhuackvqr2hta29zdses23",
        "runTime": "21:00",
        "minimumReward": 1001
      },
      {
        "address": "comdexvaloper14yh3sqetnphupx2r4jrjctpsqqg7jqmnmzpxc4",
        "botAddress": "comdex1h43hjfxlz8t6y5wewma63jz7melv46gjr47jfp",
        "runTime": "21:00",
        "minimumReward": 1000
      },
      {
        "address": "comdexvaloper1gfe4f7urf866xte5cpmkgsw7q2u97qj06ldtj3",
        "botAddress": "comdex1mjq48r6435aewerpruwc8up3tz3rzan2tku4cz",
        "runTime": "19:00",
        "minimumReward": 1000
      },
      {
        "address": "comdexvaloper12dseyeqwsv3lkxlks45p4fp7et4qnzn5vkavjf",
        "botAddress": "comdex1v9vae554q55xa4pcfdm0p3kv8nxn50jkar9s57",
        "runTime": "23:00",
        "minimumReward": 1000
      },
      {
        "address": "comdexvaloper10d87jx68zygmwagu9ggzxpept07zs7nmcpyjr6",
        "botAddress": "comdex1305e92ng6a9pdh3ttc3ld459ckxupxt3srcprs",
        "runTime": "19:15",
        "minimumReward": 10000
      },
      {
        "address": "comdexvaloper1lxh0u07haj646pt9e0l2l4qc3d8htfx59hp5ft",
        "botAddress": "comdex1uwqjtgjhjctjc45ugy7ev5prprhehc7w7jhvwj",
        "runTime": "21:00",
        "minimumReward": 1000
      },
      {
        "address": "comdexvaloper120g4zfrj75ezl6cmd466tk0rj9h3dkskc5tvkh",
        "botAddress": "comdex1m5hgzum68rjf4c7zhezgkj8hlnmr0kgh3wefn8",
        "runTime": "10:00",
        "minimumReward": 1000
      }
    ],
    "authzSupport": false
  },
  {
    "name": "cheqd",
    "restUrl": [
      "https://rest.cosmos.directory/cheqd",
      "https://api.cheqd.net"
    ],
    "rpcUrl": [
      "https://rpc.cosmos.directory/cheqd",
      "https://rpc.cheqd.net"
    ],
    "gasPrice": "25ncheq",
    "operators": [
      {
        "address": "cheqdvaloper1m0f5mdkusqq24zhf8azjn2j5v2jqwqlt3ukrc0",
        "botAddress": "cheqd1ypntyymvjg90ntxwes3hxtmuvvh4fcr8w082sd",
        "runTime": "21:00",
        "minimumReward": 1000
      },
      {
        "address": "cheqdvaloper1qsp3a2qd6km9g0hczsac8279wcwmzmvzgvre8w",
        "botAddress": "cheqd1e44rluarkdw56dy2turnwjtvtg4wqvs0ufeyu5",
        "runTime": "21:00",
        "minimumReward": 1000
      },
      {
        "address": "cheqdvaloper1xwazl8ftks4gn00y5x3c47auquc62ssu5r5utr",
        "botAddress": "cheqd195mm9y35sekrjk73anw2az9lv9xs5mzt55rxhx",
        "runTime": "every 1 hour",
        "minimumReward": 1000
      }
    ],
    "authzSupport": true
  },
  {
    "name": "umee",
    "restUrl": [
      "https://rest.cosmos.directory/umee",
      "https://api.aphrodite.main.network.umee.cc",
      "https://api.apollo.main.network.umee.cc",
      "https://api.artemis.main.network.umee.cc",
      "https://api.athena.main.network.umee.cc",
      "https://api.beaked.main.network.umee.cc",
      "https://api.bottlenose.main.network.umee.cc"
    ],
    "rpcUrl": [
      "https://rpc.cosmos.directory/umee",
      "https://rpc.aphrodite.main.network.umee.cc",
      "https://rpc.apollo.main.network.umee.cc",
      "https://rpc.artemis.main.network.umee.cc",
      "https://rpc.athena.main.network.umee.cc",
      "https://rpc.beaked.main.network.umee.cc",
      "https://rpc.bottlenose.main.network.umee.cc"
    ],
    "operators": [
      {
        "address": "umeevaloper14vmuhgm04ffvzts9jxm2wy5d538g96ru9fsg5v",
        "botAddress": "umee1m5hgzum68rjf4c7zhezgkj8hlnmr0kghyhx5wz",
        "runTime": "10:00",
        "minimumReward": 10000
      },
      {
        "address": "umeevaloper1py60fpud4w468zn7mthfa25xnzuawjum7w90q2",
        "botAddress": "umee194ytn50yhh67rdha8akhs7c6zulnz4n2mp5ug3",
        "runTime": "20:00",
        "minimumReward": 1
      },
      {
        "address": "umeevaloper1gvt9l5tshr0fp8ksl2tuem584z69eyvt9m8yh6",
        "botAddress": "umee19pqrxrl6n0g0mky4y79hlfzchprmsp5jp3yygg",
        "runTime": "17:00",
        "minimumReward": 10000
      }
    ],
    "authzSupport": true
  },
  {
    "name": "bitsong",
    "restUrl": [
      "https://rest.cosmos.directory/bitsong",
      "https://lcd-bitsong.itastakers.com"
    ],
    "rpcUrl": [
      "https://rpc.cosmos.directory/bitsong",
      "https://rpc-bitsong.itastakers.com"
    ],
    "operators": [
      {
        "address": "bitsongvaloper1mvpx2jnq7vnur3dehwesddg6as5eua0jy2a99s",
        "botAddress": "bitsong1wdc6rmm2ng2jkeytt4ptas3vhx2t94yjvcg4g4",
        "runTime": [
          "09:00",
          "21:00"
        ],
        "minimumReward": 1000
      },
      {
        "address": "bitsongvaloper129y6g55wz7mz9vs2nudfvfdaun80fuphnltfpf",
        "botAddress": "bitsong14td30sayes36tm042gcrwpynky927x2c434c06",
        "runTime": "20:00",
        "minimumReward": 1000000
      },
      {
        "address": "bitsongvaloper1mceksy7l3xenuyx4dzl64erf3fh29a3r2ercnz",
        "botAddress": "bitsong1m5hgzum68rjf4c7zhezgkj8hlnmr0kgh6gfrgl",
        "runTime": "10:00",
        "minimumReward": 100000
      },
      {
        "address": "bitsongvaloper18wf0w252jxk3kgl5vlst8ttat8xzfnvejuftk2",
        "botAddress": "bitsong16swn43y3wt70jex2l0dzcf987w8000psq7mpu8",
        "runTime": "21:00",
        "minimumReward": 100000
      },
      {
        "address": "bitsongvaloper1xwazl8ftks4gn00y5x3c47auquc62ssugxgm5z",
        "botAddress": "bitsong1kxv5szlqgt8p7w95w76m7ahgjt58ultqkmpjja",
        "runTime": "every 1 hour",
        "minimumReward": 100000
      }
    ],
    "authzSupport": true
  },
  {
    "name": "persistence",
    "restUrl": [
      "https://rest.cosmos.directory/persistence",
      "https://rest.core.persistence.one"
    ],
    "rpcUrl": [
      "https://rpc.cosmos.directory/persistence",
      "https://rpc.core.persistence.one"
    ],
    "operators": [
      {
        "address": "persistencevaloper1pdse5rr5njkkka6qeu5m8u704h6z67w5r700vn",
        "botAddress": "persistence1atgss2zpwl9m8fmm32gzrkjtqw3tdawguqw6tk",
        "runTime": "20:00",
        "minimumReward": 1000000
      },
      {
        "address": "persistencevaloper1nchnrey36nrvzjslscu0c3l8j0r4z92hlsz3gk",
        "botAddress": "persistence1f204r62y7l3ye7s3z05pvwufjawaf6vefpjmk0",
        "runTime": "23:00",
        "minimumReward": 10000
      },
      {
        "address": "persistencevaloper10sc98vt6saux8asexnsp2hgvkgmjmful8w5cuw",
        "botAddress": "persistence1n8htrjks32y59u3fxwuy6fnz868n667k8ltezs",
        "runTime": "every 1 hour",
        "minimumReward": 10000
      },
      {
        "address": "persistencevaloper1f9p23ru4sw8p2044237ckfhwdpklrn0ahdaujg",
        "botAddress": "persistence1m5hgzum68rjf4c7zhezgkj8hlnmr0kghcdacy5",
        "runTime": "10:00",
        "minimumReward": 100000
      },
      {
        "address": "persistencevaloper1r7gdc8ag4ktmrvhed2xp09n3klrjuznwdzsru2",
        "botAddress": "persistence1cuzmc99n343he6mvj3mzq7fnc4ncqlau3zter9",
        "runTime": "21:00",
        "minimumReward": 100000
      }
    ],
    "authzSupport": true
  },
  {
    "name": "agoric",
    "restUrl": [
      "https://rest.cosmos.directory/agoric"
    ],
    "rpcUrl": [
      "https://rpc.cosmos.directory/agoric"
    ],
    "operators": [
      {
        "address": "agoricvaloper1kh8nwuee2y353u6nmv8jffpvhtzs7xu8f4klam",
        "botAddress": "agoric148kutx4cag3js995cesc0rpuwpe85hq7zk5ry3",
        "runTime": "20:00",
        "minimumReward": 1000000
      },
      {
        "address": "agoricvaloper1mxhgvj2c93xahahx9d9fc7rwwtufqza5cn6uhn",
        "botAddress": "agoric1hl0jgxre5z0nkyjj07c5vfdy44yk44attzqnlt",
        "runTime": "22:30",
        "minimumReward": 100000
      }
    ],
    "authzSupport": true
  },
  {
    "name": "impacthub",
    "restUrl": [
      "https://rest.cosmos.directory/impacthub",
      "https://lcd-impacthub.keplr.app",
      "https://proxies.sifchain.finance/api/impacthub-3/rest",
      "https://impacthub.ixo.world/rest/"
    ],
    "rpcUrl": [
      "https://rpc.cosmos.directory/impacthub",
      "https://rpc-impacthub.keplr.app",
      "https://proxies.sifchain.finance/api/impacthub-3/rpc"
    ],
    "gasPrice": "0.025uixo",
    "operators": [
      {
        "address": "ixovaloper1m3kz9q3hp50udyq5tt4rawrexnay4y7jpyvtr9",
        "botAddress": "ixo1vqhz5g5sq8ku0ka5x9ygal9flkg5vzr9qlc5jx",
        "runTime": "20:00",
        "minimumReward": 1000000
      },
      {
        "address": "ixovaloper1a3qpp5ff9cgnusxwufdkmnvn83446lf9vq88ga",
        "botAddress": "ixo1m5hgzum68rjf4c7zhezgkj8hlnmr0kghf59ewr",
        "runTime": "10:00",
        "minimumReward": 100000
      },
      {
        "address": "ixovaloper1ktjjvaurdupt7nvmfkgycn7mv0jcx5frz0dwzf",
        "botAddress": "ixo1mjq48r6435aewerpruwc8up3tz3rzan2nvq99x",
        "runTime": "21:00",
        "minimumReward": 100000
      }
    ],
    "authzSupport": false
  },
  {
    "name": "kichain",
    "restUrl": [
      "https://rest.cosmos.directory/kichain",
      "https://api-mainnet.blockchain.ki"
    ],
    "rpcUrl": [
      "https://rpc.cosmos.directory/kichain"
    ],
    "gasPrice": "0.025uxki",
    "operators": [
      {
        "address": "kivaloper183ak9rcvfazp5rtljve6v06tyue3dfrglvpfux",
        "botAddress": "ki15xa7vst3jca9qjkngmlysrdfur8gsex9rsj67h",
        "runTime": [
          "09:00",
          "21:00"
        ],
        "minimumReward": 1000
      },
      {
        "address": "kivaloper1n5cpxhwm5rpgellky5njz67sx8sp0t6ejyxevq",
        "botAddress": "ki1vqhz5g5sq8ku0ka5x9ygal9flkg5vzr9w8hfjp",
        "runTime": "20:00",
        "minimumReward": 1000000
      },
      {
        "address": "kivaloper1lykm0h574w0r3jm545hhlfnd8937a70022xlwl",
        "botAddress": "ki1v9vae554q55xa4pcfdm0p3kv8nxn50jktpkafa",
        "runTime": "23:00",
        "minimumReward": 100000
      },
      {
        "address": "kivaloper14g4ztk36q529vx8ash7y8hr047kgzxlvyh2ch5",
        "botAddress": "ki1mjq48r6435aewerpruwc8up3tz3rzan2a50c9p",
        "runTime": "21:00",
        "minimumReward": 100000
      }
    ],
    "authzSupport": false
  },
  {
    "name": "sommelier",
    "restUrl": [
      "https://rest.cosmos.directory/sommelier",
      "https://lcd-sommelier.keplr.app"
    ],
    "rpcUrl": [
      "https://rpc.cosmos.directory/sommelier",
      "https://rpc-sommelier.keplr.app"
    ],
    "operators": [
      {
        "address": "sommvaloper1cgdlryczzgrk7d4kkeawqg7t6ldz4x84yu305c",
        "botAddress": "somm1vqhz5g5sq8ku0ka5x9ygal9flkg5vzr9nkf28l",
        "runTime": "20:00",
        "minimumReward": 1000000
      }
    ]
  },
  {
    "name": "konstellation",
    "restUrl": [
      "https://node1.konstellation.tech:1318"
    ],
    "rpcUrl": [
      "https://node1.konstellation.tech:26657"
    ],
    "image": "https://raw.githubusercontent.com/Konstellation/DARC_token/main/darctoken.svg",
    "operators": [
      {
        "address": "darcvaloper14kuh954mw4xp7gz5kvr3vtul0lpz5xt3tecpep",
        "botAddress": "darc14kuh954mw4xp7gz5kvr3vtul0lpz5xt36agx4f",
        "runTime": "20:00",
        "minimumReward": 100000
      },
      {
        "address": "darcvaloper1cmtxucuhf0hysjrx02p9fvzjr5kkcgcj9nxwhc",
        "botAddress": "darc1v9vae554q55xa4pcfdm0p3kv8nxn50jk9dnrq7",
        "runTime": "23:00",
        "minimumReward": 100000
      },
      {
        "address": "darcvaloper1yww5jnu4y39vyea47xs4z7r45yz9rl5dpxg67v",
        "botAddress": "darc1m8d834ykcy3dgrdve4xhxky3u3c2tl9dde8hgs",
        "runTime": "21:00",
        "minimumReward": 100000
      },
      {
        "address": "darcvaloper1pk8e47hdlw9mtnphz3klhkeed8wlq8gwjw7m0w",
        "botAddress": "darc1mjq48r6435aewerpruwc8up3tz3rzan2nc2xvz",
        "runTime": "21:00",
        "minimumReward": 100000
      }
    ],
    "authzSupport": false
  },
  {
    "name": "fetchhub",
    "restUrl": [
      "https://rest-fetchhub.fetch.ai"
    ],
    "rpcUrl": [
      "https://rpc-fetchhub.fetch.ai:443"
    ],
    "operators": [
      {
        "address": "fetchvaloper1a7l5xar7vyymvahfelar6vtkdar5x9a54l7zvc",
        "botAddress": "fetch1v9vae554q55xa4pcfdm0p3kv8nxn50jkf3wk07",
        "runTime": "23:00",
        "minimumReward": 10000000000000000
      },
      {
        "address": "fetchvaloper13uwrjldm8m45cuarjdvgk9qwnysf835rgrugc6",
        "botAddress": "fetch1m5hgzum68rjf4c7zhezgkj8hlnmr0kgh9uj0g8",
        "runTime": "10:00",
        "minimumReward": 10000000000000000
      },
      {
        "address": "fetchvaloper1mr8tqsr3cjp4vh30j8h32uluh5nhnjnh8lkef0",
        "botAddress": "fetch1mjq48r6435aewerpruwc8up3tz3rzan2lyhnrz",
        "runTime": "21:00",
        "minimumReward": 10000000000000000
      }
    ],
    "authzSupport": false
  },
  {
    "name": "cerberus",
    "restUrl": [
      "https://rest.cosmos.directory/cerberus"
    ],
    "rpcUrl": [
      "https://rpc.cosmos.directory/cerberus"
    ],
    "gasPrice": "0.025ucrbrus",
    "testAddress": "cerberus1yxsmtnxdt6gxnaqrg0j0nudg7et2gqczd38dxa",
    "ownerAddress": "cerberusvaloper1tat2cy3f9djtq9z7ly262sqngcarvaktr0w78f",
    "operators": [
      {
        "address": "cerberusvaloper1ga0xxzst2hjyjtfqnffz2mapn8vk8ufysqsn30",
        "botAddress": "cerberus15xa7vst3jca9qjkngmlysrdfur8gsex9w6ru0g",
        "runTime": "every 5 minutes",
        "minimumReward": 10000
      },
      {
        "address": "cerberusvaloper18twaqg4vaextnm5dddgmlm5quwymaswkchqt3a",
        "botAddress": "cerberus1uxwnhyjd2m5y6mpqsdg95y4ty0a5jtfrjhkgq5",
        "runTime": "every 4 minutes",
        "minimumReward": 10000000
      },
      {
        "address": "cerberusvaloper1u7m9kwj8tvwjaxympp3r8xq7d0pf5la994x7u8",
        "botAddress": "cerberus1r8egcurpwxftegr07gjv9gwffw4fk009hq0rdg",
        "runTime": "every 15 minutes",
        "minimumReward": 100000000
      },
      {
        "address": "cerberusvaloper1tat2cy3f9djtq9z7ly262sqngcarvaktr0w78f",
        "botAddress": "cerberus1yxsmtnxdt6gxnaqrg0j0nudg7et2gqczd38dxa",
        "runTime": "every 15 minutes",
        "minimumReward": 100000000
      },
      {
        "address": "cerberusvaloper1uvl2g9nd8qttjjyxjs30x7fj878d3wt4lt4juq",
        "botAddress": "cerberus1e7tcnlaen39yafqxcj5zhnd0m8r8xlzyq92vrv",
        "runTime": "21:00",
        "minimumReward": 100000000
      },
      {
        "address": "cerberusvaloper18g9868awp4dtxn5n5cjd7e30y8djevc80hqyad",
        "botAddress": "cerberus1h43hjfxlz8t6y5wewma63jz7melv46gjcaue9a",
        "runTime": "every 4 minutes",
        "minimumReward": 100
      },
      {
        "address": "cerberusvaloper1g3d36rfxfqtlnz3hzd05cs2wrjgykcz2g649a8",
        "botAddress": "cerberus1e44rluarkdw56dy2turnwjtvtg4wqvs0wv4dzw",
        "runTime": "every 4 minutes",
        "minimumReward": 100
      },
      {
        "address": "cerberusvaloper1td92z5qwl39f407gxf6lu2x80enat7t3jfefnf",
        "botAddress": "cerberus1zwjfxr3j9gnnrhxwtt8t6qqr4pdn7cgjuux537",
        "runTime": "every 1 hour",
        "minimumReward": 100000000
      },
      {
        "address": "cerberusvaloper1r34mlqewsxrde38vp3tzwh3rk5vt6ez0slzuvu",
        "botAddress": "cerberus16r56awgxe7mkrwpsnurjexfdg0n3f4f3dgf090",
        "runTime": "21:00",
        "minimumReward": 10000
      },
      {
        "address": "cerberusvaloper1lxz6ucd5qydhpwtpatn9wu83fc002v08tek6zh",
        "botAddress": "cerberus1305e92ng6a9pdh3ttc3ld459ckxupxt3tt620v",
        "runTime": "every 5 minutes",
        "minimumReward": 10000
      },
      {
        "address": "cerberusvaloper1y3thykrje2fmdcf8wva8l8kphmwpx89ur4erq3",
        "botAddress": "cerberus1v9vae554q55xa4pcfdm0p3kv8nxn50jkxt8mcz",
        "runTime": "every 15 minutes",
        "minimumReward": 10000
      },
      {
        "address": "cerberusvaloper1evv5y2ake002n9l27t5qhqcwhgwd6up2m2yhcy",
        "botAddress": "cerberus1m8d834ykcy3dgrdve4xhxky3u3c2tl9dwln0sv",
        "runTime": "every 1 hour",
        "minimumReward": 100000000
      },
      {
        "address": "cerberusvaloper1s3k0rhxxt8jl0tgyn2sule8rkzkx58x04a900g",
        "botAddress": "cerberus1x9e5qkjzzmfhw4dt05aludazwvd5x6340zl42n",
        "runTime": "every 1 hour",
        "minimumReward": 100000000
      },
      {
        "address": "cerberusvaloper16cfkt9n0pcftg0ky3rk9aegqdp383uwge38rdl",
        "botAddress": "cerberus1mjq48r6435aewerpruwc8up3tz3rzan2s77757",
        "runTime": "21:00",
        "minimumReward": 1000000
      },
      {
        "address": "cerberusvaloper10ypajp3q5zu5yxfud3ayd95th0k7467k3s5vh7",
        "botAddress": "cerberus13yfd74cezsrjcmhvmh6wkfwfuj7fds5eenhn64",
        "runTime": "every 15 minutes",
        "minimumReward": 100000000
      },
      {
        "address": "cerberusvaloper1c4pewt03f0fnwrf4vcgawzl6pllm3l9kfffu7l",
        "botAddress": "cerberus1jsmtq9z9qpeda0pyff9w8u66mkxrtzser8cjew",
        "runTime": "every 15 minutes",
        "minimumReward": 100000
      },
      {
        "address": "cerberusvaloper1cy9jhuf3cx2z33duxld7p57gtege6hfhrar9g9",
        "botAddress": "cerberus1hpwxnnrtsc6zjx4glup77tfe5z54lmtqe3tusv",
        "runTime": "every 17 minutes",
        "minimumReward": 1000000
      },
      {
        "address": "cerberusvaloper1zl4vt84hya03e8hu7dx4q4cvn2ts2xdrrnnufr",
        "botAddress": "cerberus1weeu5yuj8n23hd87wsdxqqgfmzzz9zt6nlw6xf",
        "runTime": "every 15 minutes",
        "minimumReward": 1000000
      },
      {
        "address": "cerberusvaloper1xwazl8ftks4gn00y5x3c47auquc62ssuvav5f9",
        "botAddress": "cerberus195mm9y35sekrjk73anw2az9lv9xs5mztx300fu",
        "runTime": "every 1 hour",
        "minimumReward": 1000000
      },
      {
        "address": "cerberusvaloper1dh25k2zuf0tgz8dsp3v0utw0xch2ljxu3lnsct",
        "botAddress": "cerberus12yeq3h92ew3e00tt2kma5q0t7tmangvy9ydsxn",
        "runTime": "every 15 minutes",
        "minimumReward": 1000000
      },
      {
        "address": "cerberusvaloper1q9d3algfdhuyggwtr3svgdmu22yke9yuy6nye3",
        "botAddress": "cerberus1zf8gz27gs5py3ua9lpu958w24j0jyj0t7jzmra",
        "runTime": "every 15 minutes",
        "minimumReward": 100000000
      },
      {
        "address": "cerberusvaloper1l6kfy4xvy0a34fseyhvc6f6k8asukfdz8462mg",
        "botAddress": "cerberus17xyeczwsax3st6aykyu4f28s5n3zg6r78znm7g",
        "runTime": "every 15 minutes",
        "minimumReward": 100000000
      },
      {
        "address": "cerberusvaloper13uz8x0rgm950639yklqq5tnjh6gwfpfhu67yyk",
        "botAddress": "cerberus106n92ygqknaw5wcgl2e9v0duxxux6ntt2cf87q",
        "runTime": "every 1 hour",
        "minimumReward": 1000000
      },
      {
        "address": "cerberusvaloper1j80fpcsumfkxypvydvtwtz3j4sdwr8c2x9fw5y",
        "botAddress": "cerberus1zr3hn5faf8tjdc2h576qt02g8t5h9pevz478ge",
        "runTime": "every 1 hour",
        "minimumReward": 1000000
      },
      {
        "address": "cerberusvaloper1g2k6a7akrmm9jwa0n8eg2vfe70j2u5l4myw8lt",
        "botAddress": "cerberus17xs4md6flec0klct07874ntqppg78ane2dm4f3",
        "runTime": "every 15 minutes",
        "minimumReward": 100000000
      },
      {
        "address": "cerberusvaloper1krkmg6f0sjwalkx3nq39yt0upxgys7alcjytq4",
        "botAddress": "cerberus1h666jcyjycu90w3j6q6cpswsmzh9f73txjnkf9",
        "runTime": "every 2 minutes",
        "minimumReward": 1000000
      },
      {
        "address": "cerberusvaloper1gk0q0vfxcz04sqchtjxyc038n8x06pd6s5yshf",
        "botAddress": "cerberus12s3ys786fatss7ngyrq7cqlcth7au4n3fww5a8",
        "runTime": "every 15 minutes",
        "minimumReward": 100000000
      },
      {
<<<<<<< HEAD
        "address": "cerberusvaloper1gh20fpn3jg6yv5csljpy2zwellksyuxcxztcy9",
        "botAddress": "cerberus1f5exrqqv9q2cy3sannyu42u94ght7zcwmgdggr",
        "runTime": "every 1 hour",
        "minimumReward": 1000000
=======
        "address": "cerberusvaloper140l6y2gp3gxvay6qtn70re7z2s0gn57z90e2f5",
        "botAddress": "cerberus12xpq68caw2aqdu70jm4k792g0v9prhrpuyxd4n",
        "runTime": "every 15 minutes",
        "minimumReward": 100000000
      },
      {
        "address": "cerberusvaloper1ge32slufqfqy206mlvcszcgtg570thgke0rdhs",
        "botAddress": "cerberus1h5kwkrrny99qjejnymgvzxpyktudnqa76uhe8e",
        "runTime": "every 15 minutes",
        "minimumReward": 100000000
>>>>>>> 17e1851f
      }
    ],
    "authzSupport": true
  }
]<|MERGE_RESOLUTION|>--- conflicted
+++ resolved
@@ -2208,12 +2208,12 @@
         "minimumReward": 100000000
       },
       {
-<<<<<<< HEAD
         "address": "cerberusvaloper1gh20fpn3jg6yv5csljpy2zwellksyuxcxztcy9",
         "botAddress": "cerberus1f5exrqqv9q2cy3sannyu42u94ght7zcwmgdggr",
         "runTime": "every 1 hour",
         "minimumReward": 1000000
-=======
+      },
+      {
         "address": "cerberusvaloper140l6y2gp3gxvay6qtn70re7z2s0gn57z90e2f5",
         "botAddress": "cerberus12xpq68caw2aqdu70jm4k792g0v9prhrpuyxd4n",
         "runTime": "every 15 minutes",
@@ -2224,7 +2224,6 @@
         "botAddress": "cerberus1h5kwkrrny99qjejnymgvzxpyktudnqa76uhe8e",
         "runTime": "every 15 minutes",
         "minimumReward": 100000000
->>>>>>> 17e1851f
       }
     ],
     "authzSupport": true
