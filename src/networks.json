[
  {
    "name": "osmosis",
    "restUrl": [
      "https://rest.cosmos.directory/osmosis"
    ],
    "rpcUrl": [
      "https://rpc.cosmos.directory/osmosis"
    ],
    "gasPrice": "0uosmo",
    "testAddress": "osmo1yxsmtnxdt6gxnaqrg0j0nudg7et2gqczed559y",
    "ownerAddress": "osmovaloper1u5v0m74mql5nzfx2yh43s2tke4mvzghr6m2n5t",
    "operators": [
      {
        "address": "osmovaloper1m73mgwn3cm2e8x9a9axa0kw8nqz8a492vg4hp4",
        "botAddress": "osmo197yc3g8drkf8fyv6fr4ynddy2n22kauuhqkprd",
        "runTime": "22:00",
        "minimumReward": 50000
      },
      {
        "address": "osmovaloper122yaxffys6rmv03nwwkmn3rvr5skzxl9lry2a5",
        "botAddress": "osmo1m7xlymnpxl2d4llu67v08e8xs67dj2fz0wqmqw",
        "runTime": [
          "09:00",
          "21:00"
        ],
        "minimumReward": 10
      },
      {
        "address": "osmovaloper17mggn4znyeyg25wd7498qxl7r2jhgue8td054x",
        "botAddress": "osmo1ks0uf2zxgv6qjyzjwfvfxyv5vp2m6nk5p5wwvc",
        "runTime": "18:00",
        "minimumReward": 1000
      },
      {
        "address": "osmovaloper1pxphtfhqnx9ny27d53z4052e3r76e7qq495ehm",
        "botAddress": "osmo194ytn50yhh67rdha8akhs7c6zulnz4n2pv6n63",
        "runTime": "every 1 hour",
        "minimumReward": 1
      },
      {
        "address": "osmovaloper1u5v0m74mql5nzfx2yh43s2tke4mvzghr6m2n5t",
        "botAddress": "osmo1yxsmtnxdt6gxnaqrg0j0nudg7et2gqczed559y",
        "runTime": [
          "09:00",
          "21:00"
        ],
        "minimumReward": 1000
      },
      {
        "address": "osmovaloper1zfcmwh56kmz4wqqg2t8pxrm228dx2c6hhzhtx7",
        "botAddress": "osmo1z0xzvw999jh7ekce7eqnex2fj7cnn6xwxqfugk",
        "runTime": "15 minutes",
        "minimumReward": 1000
      },
      {
        "address": "osmovaloper1vrw2c99yvu5t9gugzuj38w35vmhmazzgx7dckk",
        "botAddress": "osmo1yl54sf2ekqsc7y7r33267vhc546trx3fwz6yld",
        "runTime": "21:00",
        "minimumReward": 1000
      },
      {
        "address": "osmovaloper1md9f5524vtmrn64lyv2pdfn7cnkjkklf44vtjz",
        "botAddress": "osmo1e44rluarkdw56dy2turnwjtvtg4wqvs06sx5ph",
        "runTime": "21:00",
        "minimumReward": 1000
      },
      {
        "address": "osmovaloper1t8qckan2yrygq7kl9apwhzfalwzgc2429p8f0s",
        "botAddress": "osmo1eml7agwd5x084ennlg6apvskufzrlvnr7tf8rt",
        "runTime": "21:00",
        "minimumReward": 10000
      },
      {
        "address": "osmovaloper16n0t7lmy4wnhjytzkncjdkxrsu9yfjm3ex7hxr",
        "botAddress": "osmo106n92ygqknaw5wcgl2e9v0duxxux6ntt7y67ae",
        "runTime": "21:00",
        "minimumReward": 10000
      },
      {
        "address": "osmovaloper19v94c3z7ckarwsum76kaagma0wqsqhh54xucdk",
        "botAddress": "osmo1yuukehecl8czrd28q0tmxpvwce9lzt23pj35zp",
        "runTime": "21:00",
        "minimumReward": 10000
      },
      {
        "address": "osmovaloper1ej2es5fjztqjcd4pwa0zyvaevtjd2y5w37wr9t",
        "botAddress": "osmo1gvgcxwdk4j46gx3knhuackvqr2hta29zzygz95",
        "runTime": "21:00",
        "minimumReward": 5000
      },
      {
        "address": "osmovaloper1xwazl8ftks4gn00y5x3c47auquc62ssuh8af89",
        "botAddress": "osmo195mm9y35sekrjk73anw2az9lv9xs5mztjduk29",
        "runTime": "17:30",
        "minimumReward": 10000
      },
      {
        "address": "osmovaloper1u6jr0pztvsjpvx77rfzmtw49xwzu9kas05lk04",
        "botAddress": "osmo1v9vae554q55xa4pcfdm0p3kv8nxn50jkjh5zmm",
        "runTime": "23:00",
        "minimumReward": 10000
      },
      {
        "address": "osmovaloper1glmy88g0uf6vmw29pyxu3yq0pxpjqtzqr5e57n",
        "botAddress": "osmo12xpq68caw2aqdu70jm4k792g0v9prhrpgc45k2",
        "runTime": "22:00",
        "minimumReward": 10000
      },
      {
        "address": "osmovaloper16q8xd335y38xk2ul67mjg27vdnrcnklt4wx6kt",
        "botAddress": "osmo1mjq48r6435aewerpruwc8up3tz3rzan2yzd8h8",
        "runTime": "19:00",
        "minimumReward": 10000
      },
      {
        "address": "osmovaloper1h2c47vd943scjlfum6yc5frvu2l279lwjep5d6",
        "botAddress": "osmo1305e92ng6a9pdh3ttc3ld459ckxupxt3lhfnv4",
        "runTime": "17:25",
        "minimumReward": 10000
      },
      {
        "address": "osmovaloper16gm3cvhluf9xfurkx9qgxq7pldvd479l0j6zms",
        "botAddress": "osmo17xyeczwsax3st6aykyu4f28s5n3zg6r7n7qza3",
        "runTime": "21:00",
        "minimumReward": 10000
      },
      {
        "address": "osmovaloper1kls9ca0h980sqfmt0497jj8kad3lcws6g08mld",
        "botAddress": "osmo1uecj925gwmagk8je8c2exmnty6t2jm7xk9shdp",
        "runTime": "21:00",
        "minimumReward": 1000
      },
      {
        "address": "osmovaloper10ymws40tepmjcu3a2wuy266ddna4ktas0zuzm4",
        "botAddress": "osmo1uwqjtgjhjctjc45ugy7ev5prprhehc7w3xx7ph",
        "runTime": "21:00",
        "minimumReward": 1000
      },
      {
        "address": "osmovaloper1feh2keupglep6mvxf5c96eulh3puujjryj2h8v",
        "botAddress": "osmo1vqhz5g5sq8ku0ka5x9ygal9flkg5vzr9h34kq8",
        "runTime": "20:00",
        "minimumReward": 1000000
      },
      {
        "address": "osmovaloper125kjmvuv5sv7qct2t6wc99h3mp7hpyxw37dcgg",
        "botAddress": "osmo1tah24yf5pndrwwc8hsdmjahgyf4s5s7nherfmw",
        "runTime": "1:00",
        "minimumReward": 1000
      },
      {
        "address": "osmovaloper1z5xyynz9ewuf044uaweswldut34z34z3cwpt7y",
        "botAddress": "osmo1hl0jgxre5z0nkyjj07c5vfdy44yk44at3y3ue0",
        "runTime": "22:30",
        "minimumReward": 1000
      },
      {
        "address": "osmovaloper17h2x3j7u44qkrq0sk8ul0r2qr440rwgjp38f93",
        "botAddress": "osmo14gra89zm8753pfuhvujjulmtkf2qq70f3l9gtx",
        "runTime": "17:28",
        "minimumReward": 100000
      },
      {
        "address": "osmovaloper1xf9zpq5kpxks49cg606tzd8qstaykxgt2vs0d5",
        "botAddress": "osmo19pqrxrl6n0g0mky4y79hlfzchprmsp5jmu2t6g",
        "runTime": "19:31",
        "minimumReward": 1000
      },
      {
        "address": "osmovaloper1e8238v24qccht9mqc2w0r4luq462yxttfpaeam",
        "botAddress": "osmo1zwjfxr3j9gnnrhxwtt8t6qqr4pdn7cgjgq4dj8",
        "runTime": "every 1 hour",
        "minimumReward": 10000
      },
      {
        "address": "osmovaloper13tk45jkxgf7w0nxquup3suwaz2tx483xe832ge",
        "botAddress": "osmo1grfk7t0k42yxpwqhr7kt4te7j73m2a3v27wqh5",
        "runTime": "13:37",
        "minimumReward": 10000
      },
      {
        "address": "osmovaloper1vmkt6ysppk8m4rhlq78tpqyh429lhlsah4mn3y",
        "botAddress": "osmo1syc66updwkat9nhmfplzzvflh5789phc3z4kgk",
        "runTime": "21:00",
        "minimumReward": 1000
      },
      {
        "address": "osmovaloper15czt5nhlnvayqq37xun9s9yus0d6y26d5jws45",
        "botAddress": "osmo1mmg6pqqnu6ktl4yp0afwzz6g33w8kpw35sufdn",
        "runTime": "21:00",
        "minimumReward": 1000
      },
      {
        "address": "osmovaloper1y0us8xvsvfvqkk9c6nt5cfyu5au5tww24nrlnx",
        "botAddress": "osmo1rjvyczwh5akp2ylg06dr4s2vlx0jmdwv56exja",
        "runTime": "21:00",
        "minimumReward": 1000
      },
      {
        "address": "osmovaloper1n3mhyp9fvcmuu8l0q8qvjy07x0rql8q4d3kvts",
        "botAddress": "osmo1jrjdqzxchlt09gj6qvn4ds8suxh9aqwylcfncx",
        "runTime": "every 1 hour",
        "minimumReward": 1000000
      },
      {
        "address": "osmovaloper1vkfmegxrsveefn2wmudh7apxuzu2n77654ad62",
        "botAddress": "osmo1k4hh4mjvtrwq79vhmlrltdsyq08kec7jnaczjf",
        "runTime": "21:00",
        "minimumReward": 1000
      },
      {
        "address": "osmovaloper1gy0nyn2hscxxayj2pdyu8axmfvv75nnvhc079s",
        "botAddress": "osmo1330aewfwzu30vznhxw7aevaz0kn35fdykydajm",
        "runTime": "every 30 minutes",
        "minimumReward": 1000000
      }
    ],
    "authzSupport": true
  },
  {
    "name": "juno",
    "apyEnabled": false,
    "restUrl": [
      "https://rest.cosmos.directory/juno"
    ],
    "rpcUrl": [
      "https://rpc.cosmos.directory/juno"
    ],
    "gasPrice": "0.0025ujuno",
    "testAddress": "juno1yxsmtnxdt6gxnaqrg0j0nudg7et2gqcz8yyl52",
    "operators": [
      {
        "address": "junovaloper1qr78535yz60zemv82sww948c6azx40gnawnh6r",
        "botAddress": "juno1m7xlymnpxl2d4llu67v08e8xs67dj2fz38ss3q",
        "runTime": [
          "09:00",
          "21:00"
        ],
        "minimumReward": 1000
      },
      {
        "address": "junovaloper18eancryfzd7n0ag9xy3azqvxgkjla2mrs2uznx",
        "botAddress": "juno197yc3g8drkf8fyv6fr4ynddy2n22kauuffx2jr",
        "runTime": "22:00",
        "minimumReward": 100000
      },
      {
        "address": "junovaloper1ty96k6wly7k9ualepv2hs258u29esn6mq02yd4",
        "botAddress": "juno15xa7vst3jca9qjkngmlysrdfur8gsex9y0qwal",
        "runTime": [
          "09:00",
          "21:00"
        ],
        "minimumReward": 10000
      },
      {
        "address": "junovaloper17mggn4znyeyg25wd7498qxl7r2jhgue8swpngk",
        "botAddress": "juno1ks0uf2zxgv6qjyzjwfvfxyv5vp2m6nk5la79ak",
        "runTime": "18:00",
        "minimumReward": 1000
      },
      {
        "address": "junovaloper1zxx8j75ngm8m38v9l5wreaavwnsuun7gcq5cu8",
        "botAddress": "juno1n3m6rj0w9lgzg7leppnaru2xguraxhqcn4eyv6",
        "runTime": "21:00",
        "minimumReward": 10000
      },
      {
        "address": "junovaloper1ej2es5fjztqjcd4pwa0zyvaevtjd2y5w2aqycm",
        "botAddress": "juno1gvgcxwdk4j46gx3knhuackvqr2hta29zudcf56",
        "runTime": "20:00",
        "minimumReward": 10001
      },
      {
        "address": "junovaloper1x8u2ypdr35802tjyjqyxan8x85fzxe6sk0qmh8",
        "botAddress": "juno1r8egcurpwxftegr07gjv9gwffw4fk009a4v3ll",
        "runTime": "every 1 hour",
        "minimumReward": 20000
      },
      {
        "address": "junovaloper10wxn2lv29yqnw2uf4jf439kwy5ef00qdelfp7r",
        "botAddress": "juno1xs023g3yj2mavwn3cjclgsh8mlk0kgsjsvdd2e",
        "runTime": [
          "00:00",
          "12:00"
        ],
        "minimumReward": 10000
      },
      {
        "address": "junovaloper193xl2tqh2tjkld2zv49ku5s44ee4qmgr65jcep",
        "botAddress": "juno1e44rluarkdw56dy2turnwjtvtg4wqvs0yeklse",
        "runTime": "every 29 minutes",
        "minimumReward": 100000
      },
      {
        "address": "junovaloper17n3w6v5q3n0tws4xv8upd9ul4qqes0nlg7q0xd",
        "botAddress": "juno1eml7agwd5x084ennlg6apvskufzrlvnrqzevj9",
        "runTime": "21:00",
        "minimumReward": 10000
      },
      {
        "address": "junovaloper1gwd9l44t22e3nteu68akfgykuxu6lq6m6u786d",
        "botAddress": "juno1jh0hzxtyu2a2nc5s9xdxx7zr50wvf97zhjavf8",
        "runTime": "every 1 hour",
        "minimumReward": 10000
      },
      {
        "address": "junovaloper10y7ucn6jhjtakwchgpw32y0tgaku6yn255z7gm",
        "botAddress": "juno106n92ygqknaw5wcgl2e9v0duxxux6nttqd24vh",
        "runTime": "every 1 hour",
        "minimumReward": 10000
      },
      {
        "address": "junovaloper1xwazl8ftks4gn00y5x3c47auquc62ssuvynw64",
        "botAddress": "juno195mm9y35sekrjk73anw2az9lv9xs5mztvyvamt",
        "runTime": "every 1 hour",
        "minimumReward": 10000
      },
      {
        "address": "junovaloper1mzqqrctm0hvkghf66jruxjtggd5j447dmugz0j",
        "botAddress": "juno1l7je4yr3ffs6d8v6ck49fmueqqndvgpw79c8jp",
        "runTime": "14:00",
        "minimumReward": 10000
      },
      {
        "address": "junovaloper1p0r4znp29547d8ra5k8t6ls0ztm3tj74ak38wz",
        "botAddress": "juno1v9vae554q55xa4pcfdm0p3kv8nxn50jkv7yf24",
        "runTime": "23:00",
        "minimumReward": 10000
      },
      {
        "address": "junovaloper1wd02ktcvpananlvd9u6jm3x3ap3vmw59jv9vez",
        "botAddress": "juno12xpq68caw2aqdu70jm4k792g0v9prhrpk39l8y",
        "runTime": "14:00",
        "minimumReward": 10000
      },
      {
        "address": "junovaloper1la7th9kc3gdltl53cedxxqpkyk5runudrzwx55",
        "botAddress": "juno1mjq48r6435aewerpruwc8up3tz3rzan26tavxf",
        "runTime": "19:00",
        "minimumReward": 10000
      },
      {
        "address": "junovaloper1ncu32g0lzhk0epzdar7smd3qv9da2n8w8mwn4k",
        "botAddress": "juno1305e92ng6a9pdh3ttc3ld459ckxupxt3p7ecam",
        "runTime": "19:15",
        "minimumReward": 10000
      },
      {
        "address": "junovaloper16gm3cvhluf9xfurkx9qgxq7pldvd479l5359xq",
        "botAddress": "juno17xyeczwsax3st6aykyu4f28s5n3zg6r7dhsfvl",
        "runTime": "21:00",
        "minimumReward": 10000
      },
      {
        "address": "junovaloper1am80fauk3gnzcr76ylg0yju4f0chen5x6zmq7q",
        "botAddress": "juno1hpwxnnrtsc6zjx4glup77tfe5z54lmtqnygwzm",
        "runTime": "every 12 hours",
        "minimumReward": 10000
      },
      {
        "address": "junovaloper1297950qqq6yxhgsms6t5dks66gyk6sctplnyd7",
        "botAddress": "juno1q200ut9chx7t0nnde4h526vdxwudktgkfhxfw7",
        "runTime": "21:00",
        "minimumReward": 10000
      },
      {
        "address": "junovaloper106y6thy7gphzrsqq443hl69vfdvntgz260uxlc",
        "botAddress": "juno1uwqjtgjhjctjc45ugy7ev5prprhehc7w00k4se",
        "runTime": "21:00",
        "minimumReward": 1000
      },
      {
        "address": "junovaloper1z3svprqzmquw6mckh6rgyt0dmd4yhv7c6l58qc",
        "botAddress": "juno1m5hgzum68rjf4c7zhezgkj8hlnmr0kghqncsdv",
        "runTime": "every 1 hour",
        "minimumReward": 10000
      },
      {
        "address": "junovaloper1gp957czryfgyvxwn3tfnyy2f0t9g2p4pvzc6k3",
        "botAddress": "juno1xrrfek3qpz4ja8ccrjklfy064asyqq9k9q45nn",
        "runTime": "every 1 hour",
        "minimumReward": 50000
      },
      {
        "address": "junovaloper124maqmcqv8tquy764ktz7cu0gxnzfw54l2d073",
        "botAddress": "juno1vqhz5g5sq8ku0ka5x9ygal9flkg5vzr9fc9a3f",
        "runTime": "20:00",
        "minimumReward": 1000000
      },
      {
        "address": "junovaloper1hx9yj7qgnp8zhkrqfanvz74mcsg9d8eyskvsxg",
        "botAddress": "juno1hl0jgxre5z0nkyjj07c5vfdy44yk44at0dphgp",
        "runTime": "22:30",
        "minimumReward": 100000
      },
      {
        "address": "junovaloper17h2x3j7u44qkrq0sk8ul0r2qr440rwgj6jfwcp",
        "botAddress": "juno14gra89zm8753pfuhvujjulmtkf2qq70f0k4r6g",
        "runTime": "17:28",
        "minimumReward": 100000
      },
      {
        "address": "junovaloper1e8238v24qccht9mqc2w0r4luq462yxttjzn7qt",
        "botAddress": "juno1zwjfxr3j9gnnrhxwtt8t6qqr4pdn7cgjkf9xrf",
        "runTime": "every 1 hour",
        "minimumReward": 10000
      },
      {
        "address": "junovaloper1quqxfrxkycr0uzt4yk0d57tcq3zk7srm7sm6r8",
        "botAddress": "juno1grfk7t0k42yxpwqhr7kt4te7j73m2a3v5h7tx6",
        "runTime": "13:37",
        "minimumReward": 10000
      },
      {
        "address": "junovaloper166r5ylkp70xe0ysq2hjxn26m4q9vfn8q3lv46c",
        "botAddress": "juno1d72r4aaxkv2cpnxjh6xuklv9z4prcj2qe8cnrw",
        "runTime": "21:00",
        "minimumReward": 10000
      },
      {
        "address": "junovaloper1ka8v934kgrw6679fs9cuu0kesyl0ljjy2kdtrl",
        "botAddress": "juno1ka6r58g5h27x6gyyjkzxtpdk95k2yurf4ge0fl",
        "runTime": "01:00",
        "minimumReward": 10000
      },
      {
        "address": "junovaloper1fj75m0v53ezdd8mlknzgdg4l3hvwh0h20sg4a8",
        "botAddress": "juno1zks5qjck40m827v2m83la5r3y6lkudw8nsa0y6",
        "runTime": "08:00",
        "minimumReward": 10000
      },
      {
        "address": "junovaloper1y0us8xvsvfvqkk9c6nt5cfyu5au5tww2wsdcwk",
        "botAddress": "juno1rjvyczwh5akp2ylg06dr4s2vlx0jmdwv2nfdrn",
        "runTime": "21:00",
        "minimumReward": 10000
      },
      {
        "address": "junovaloper1n3mhyp9fvcmuu8l0q8qvjy07x0rql8q4kjctkq",
        "botAddress": "juno1jrjdqzxchlt09gj6qvn4ds8suxh9aqwyp3ecfg",
        "runTime": "every 1 hour",
        "minimumReward": 1000000
      },
      {
        "address": "junovaloper194v8uwee2fvs2s8fa5k7j03ktwc87h5ym39jfv",
        "botAddress": "juno179w4ead6r2xf3uam3pp7kg55tsl5eycyta60qh",
        "runTime": [
          "00:00",
          "12:00"
        ],
        "minimumReward": 10000
      },
      {
        "address": "junovaloper1jc9fr7s5kal8878trt86ne0k353r4yd6a60zak",
        "botAddress": "juno1330aewfwzu30vznhxw7aevaz0kn35fdygdakr4",
        "runTime": "every 30 minutes",
        "minimumReward": 1000000
      }
    ],
    "authzSupport": true
  },
  {
    "name": "cosmoshub",
    "restUrl": [
      "https://rest.cosmos.directory/cosmoshub"
    ],
    "rpcUrl": [
      "https://rpc.cosmos.directory/cosmoshub"
    ],
    "gasPrice": "0.0025uatom",
    "testAddress": "cosmos1yxsmtnxdt6gxnaqrg0j0nudg7et2gqcz3k8ynk",
    "operators": [
      {
        "address": "cosmosvaloper1gf4wlkutql95j7wwsxz490s6fahlvk2s9xpwax",
        "botAddress": "cosmos1m7xlymnpxl2d4llu67v08e8xs67dj2fz84ntku",
        "runTime": "18:00",
        "minimumReward": 1000
      },
      {
        "address": "cosmosvaloper1m73mgwn3cm2e8x9a9axa0kw8nqz8a492ms63vn",
        "botAddress": "cosmos197yc3g8drkf8fyv6fr4ynddy2n22kauulm934l",
        "runTime": "22:00",
        "minimumReward": 100000
      },
      {
        "address": "cosmosvaloper17mggn4znyeyg25wd7498qxl7r2jhgue8u4qjcq",
        "botAddress": "cosmos1ks0uf2zxgv6qjyzjwfvfxyv5vp2m6nk5f0a762",
        "runTime": "18:00",
        "minimumReward": 1000
      },
      {
        "address": "cosmosvaloper1vvwtk805lxehwle9l4yudmq6mn0g32px9xtkhc",
        "botAddress": "cosmos1eml7agwd5x084ennlg6apvskufzrlvnrks6h4e",
        "runTime": "21:00",
        "minimumReward": 10000
      },
      {
        "address": "cosmosvaloper1fsg635n5vgc7jazz9sx5725wnc3xqgr7awxaag",
        "botAddress": "cosmos1v9vae554q55xa4pcfdm0p3kv8nxn50jk6v8jdf",
        "runTime": "23:00",
        "minimumReward": 10000
      },
      {
        "address": "cosmosvaloper140l6y2gp3gxvay6qtn70re7z2s0gn57zfd832j",
        "botAddress": "cosmos12xpq68caw2aqdu70jm4k792g0v9prhrpqrxyqc",
        "runTime": "21:00",
        "minimumReward": 10000
      },
      {
        "address": "cosmosvaloper1gpx52r9h3zeul45amvcy2pysgvcwddxrgx6cnv",
        "botAddress": "cosmos1mjq48r6435aewerpruwc8up3tz3rzan2ve7hp4",
        "runTime": "19:00",
        "minimumReward": 500000
      },
      {
        "address": "cosmosvaloper14qazscc80zgzx3m0m0aa30ths0p9hg8vdglqrc",
        "botAddress": "cosmos1305e92ng6a9pdh3ttc3ld459ckxupxt3hv6r68",
        "runTime": "19:15",
        "minimumReward": 10000
      },
      {
        "address": "cosmosvaloper16yupepagywvlk7uhpfchtwa0stu5f8cyhh54f2",
        "botAddress": "cosmos1hl0jgxre5z0nkyjj07c5vfdy44yk44atelzv0a",
        "runTime": "22:30",
        "minimumReward": 100000
      },
      {
        "address": "cosmosvaloper15r4tc0m6hc7z8drq3dzlrtcs6rq2q9l2nvwher",
        "botAddress": "cosmos1dg8u5qll7fjm9nnwqns0ullhtc6g552ugd0eqj",
        "runTime": "9:00",
        "minimumReward": 10000
      },
      {
        "address": "cosmosvaloper124maqmcqv8tquy764ktz7cu0gxnzfw54n3vww8",
        "botAddress": "cosmos1vqhz5g5sq8ku0ka5x9ygal9flkg5vzr9l2xxk4",
        "runTime": "20:00",
        "minimumReward": 1000000
      },
      {
        "address": "cosmosvaloper199mlc7fr6ll5t54w7tts7f4s0cvnqgc59nmuxf",
        "botAddress": "cosmos19pqrxrl6n0g0mky4y79hlfzchprmsp5jn8emv6",
        "runTime": "19:30",
        "minimumReward": 10000
      },
      {
        "address": "cosmosvaloper17h2x3j7u44qkrq0sk8ul0r2qr440rwgjkfg0gh",
        "botAddress": "cosmos14gra89zm8753pfuhvujjulmtkf2qq70feykca5",
        "runTime": "17:28",
        "minimumReward": 100000
      },
      {
        "address": "cosmosvaloper157v7tczs40axfgejp2m43kwuzqe0wsy0rv8puv",
        "botAddress": "cosmos1zwjfxr3j9gnnrhxwtt8t6qqr4pdn7cgjqmxay4",
        "runTime": "every 1 hour",
        "minimumReward": 10000
      },
      {
        "address": "cosmosvaloper1y0us8xvsvfvqkk9c6nt5cfyu5au5tww2ztve7q",
        "botAddress": "cosmos1rjvyczwh5akp2ylg06dr4s2vlx0jmdwvup2ky0",
        "runTime": "21:00",
        "minimumReward": 10000
      },
      {
        "address": "cosmosvaloper1n3mhyp9fvcmuu8l0q8qvjy07x0rql8q46fe2xk",
        "botAddress": "cosmos1jrjdqzxchlt09gj6qvn4ds8suxh9aqwyhr6rw5",
        "runTime": "every 1 hour",
        "minimumReward": 1000000
      },
      {
        "address": "cosmosvaloper1g48268mu5vfp4wk7dk89r0wdrakm9p5xk0q50k",
        "botAddress": "cosmos1330aewfwzu30vznhxw7aevaz0kn35fdy7l7dyf",
        "runTime": "every 30 minutes",
        "minimumReward": 1000000
      }
    ],
    "authzSupport": true
  },
  {
    "name": "akash",
    "restUrl": [
      "https://rest.cosmos.directory/akash"
    ],
    "rpcUrl": [
      "https://rpc.cosmos.directory/akash"
    ],
    "testAddress": "akash1yxsmtnxdt6gxnaqrg0j0nudg7et2gqczud2r2v",
    "ownerAddress": "akashvaloper1xgnd8aach3vawsl38snpydkng2nv8a4kqgs8hf",
    "operators": [
      {
        "address": "akashvaloper1ksu368eh54vcqzruqk42dsnx88hvk8px09ws7q",
        "botAddress": "akash1m7xlymnpxl2d4llu67v08e8xs67dj2fz2w7v0x",
        "runTime": [
          "09:00",
          "21:00"
        ],
        "minimumReward": 1000
      },
      {
        "address": "akashvaloper1strxz39h5fapp7zvn5mvf8xm0ea9aajqjstv6g",
        "botAddress": "akash194ytn50yhh67rdha8akhs7c6zulnz4n2yvyy4e",
        "runTime": "every 1 hour",
        "minimumReward": 10000
      },
      {
        "address": "akashvaloper1xgnd8aach3vawsl38snpydkng2nv8a4kqgs8hf",
        "botAddress": "akash1yxsmtnxdt6gxnaqrg0j0nudg7et2gqczud2r2v",
        "runTime": [
          "09:00",
          "21:00"
        ],
        "minimumReward": 1000
      },
      {
        "address": "akashvaloper1qwpnhmdlfj6gfyh0e29fjudh0ytfe5l7tjttul",
        "botAddress": "akash1yl54sf2ekqsc7y7r33267vhc546trx3ftzyns9",
        "runTime": "21:00",
        "minimumReward": 10000
      },
      {
        "address": "akashvaloper1zfcmwh56kmz4wqqg2t8pxrm228dx2c6hzh0ewm",
        "botAddress": "akash1z0xzvw999jh7ekce7eqnex2fj7cnn6xwrqht87",
        "runTime": "15 minutes",
        "minimumReward": 10000
      },
      {
        "address": "akashvaloper1enhj36w6clcm5fjnp87jnffnkthfux2uj88l6h",
        "botAddress": "akash1eml7agwd5x084ennlg6apvskufzrlvnrmthsvr",
        "runTime": "21:00",
        "minimumReward": 10000
      },
      {
        "address": "akashvaloper140l6y2gp3gxvay6qtn70re7z2s0gn57ztqs903",
        "botAddress": "akash12xpq68caw2aqdu70jm4k792g0v9prhrpdctrez",
        "runTime": "21:00",
        "minimumReward": 10000
      },
      {
        "address": "akashvaloper1uepjmgfuk6rnd0djsglu88w7d0t49lmlsqkfuf",
        "botAddress": "akash1weeu5yuj8n23hd87wsdxqqgfmzzz9zt6zrr52c",
        "runTime": "21:00",
        "minimumReward": 10000
      },
      {
        "address": "akashvaloper1dgxdep80th2qm8xxk8h3j3g93npsd3a8jg60gz",
        "botAddress": "akash1mjq48r6435aewerpruwc8up3tz3rzan2pznsc0",
        "runTime": "19:00",
        "minimumReward": 100000
      },
      {
        "address": "akashvaloper1r4sevyvum9ppqlw75t6h0ex9j4j9dzydu8hczm",
        "botAddress": "akash17xyeczwsax3st6aykyu4f28s5n3zg6r7k774je",
        "runTime": "21:00",
        "minimumReward": 10000
      },
      {
        "address": "akashvaloper1lxh0u07haj646pt9e0l2l4qc3d8htfx5kk698d",
        "botAddress": "akash1uwqjtgjhjctjc45ugy7ev5prprhehc7w5xcfwl",
        "runTime": "21:00",
        "minimumReward": 1000
      },
      {
        "address": "akashvaloper1epnrvkylqpk0f2d3us3cvx7x9tlycz42lwf0v6",
        "botAddress": "akash1vqhz5g5sq8ku0ka5x9ygal9flkg5vzr9j3tp00",
        "runTime": "20:00",
        "minimumReward": 1000000
      },
      {
        "address": "akashvaloper1gp957czryfgyvxwn3tfnyy2f0t9g2p4pz5w0ry",
        "botAddress": "akash1xrrfek3qpz4ja8ccrjklfy064asyqq9k7fmgd4",
        "runTime": "every 1 hour",
        "minimumReward": 1000000
      },
      {
        "address": "akashvaloper1n3mhyp9fvcmuu8l0q8qvjy07x0rql8q4cyw7r4",
        "botAddress": "akash1jrjdqzxchlt09gj6qvn4ds8suxh9aqwy6chyhw",
        "runTime": "every 1 hour",
        "minimumReward": 1000000
      }
    ],
    "authzSupport": false
  },
  {
    "name": "chihuahua",
    "restUrl": [
      "https://rest.cosmos.directory/chihuahua"
    ],
    "rpcUrl": [
      "https://rpc.cosmos.directory/chihuahua"
    ],
    "gasPrice": "0.025uhuahua",
    "testAddress": "chihuahua1yxsmtnxdt6gxnaqrg0j0nudg7et2gqczjr22j5",
    "ownerAddress": "chihuahuavaloper19vwcee000fhazmpt4ultvnnkhfh23ppwxll8zz",
    "operators": [
      {
        "address": "chihuahuavaloper1ju6mkyxpjsdcmrw0pnx6sd4zu4wywkmhtgnpr5",
        "botAddress": "chihuahua1m7xlymnpxl2d4llu67v08e8xs67dj2fzyq79h7",
        "runTime": [
          "09:00",
          "21:00"
        ],
        "minimumReward": 1000
      },
      {
        "address": "chihuahuavaloper1wnu86qppv7gwtgz8xul5grs80s3vd6uqzr6jzq",
        "botAddress": "chihuahua15xa7vst3jca9qjkngmlysrdfur8gsex93gwmmp",
        "runTime": "every 1 hour",
        "minimumReward": 1000
      },
      {
        "address": "chihuahuavaloper1m4jcru5nsmtzgt4ha8fj4egau3w89cqzdrngnh",
        "botAddress": "chihuahua1uxwnhyjd2m5y6mpqsdg95y4ty0a5jtfrd9m05a",
        "runTime": "every 10 minutes",
        "minimumReward": 10000000
      },
      {
        "address": "chihuahuavaloper1tzk3kzjy7fj4w37hm5v48c2t8vvgukzcqgkz8k",
        "botAddress": "chihuahua1r8egcurpwxftegr07gjv9gwffw4fk009gjzyep",
        "runTime": "every 15 minutes",
        "minimumReward": 1000
      },
      {
        "address": "chihuahuavaloper1ej2es5fjztqjcd4pwa0zyvaevtjd2y5wnscrkq",
        "botAddress": "chihuahua1gvgcxwdk4j46gx3knhuackvqr2hta29zf2kujy",
        "runTime": "21:00",
        "minimumReward": 1001
      },
      {
        "address": "chihuahuavaloper1y6m72uxs6hhsudxqpq73rsdgkjh6nhkqef8pej",
        "botAddress": "chihuahua1z0xzvw999jh7ekce7eqnex2fj7cnn6xwdwhzlx",
        "runTime": "15 minutes",
        "minimumReward": 1001
      },
      {
        "address": "chihuahuavaloper10wxn2lv29yqnw2uf4jf439kwy5ef00qdqj3xsc",
        "botAddress": "chihuahua1xs023g3yj2mavwn3cjclgsh8mlk0kgsj9trcv8",
        "runTime": "21:00",
        "minimumReward": 1000
      },
      {
        "address": "chihuahuavaloper19vwcee000fhazmpt4ultvnnkhfh23ppwxll8zz",
        "botAddress": "chihuahua1yxsmtnxdt6gxnaqrg0j0nudg7et2gqczjr22j5",
        "runTime": [
          "09:00",
          "21:00"
        ],
        "minimumReward": 1000
      },
      {
        "address": "chihuahuavaloper1glk94taeyhfpje4zaz8dsfxmn4yr3g8kkzv4x5",
        "botAddress": "chihuahua106n92ygqknaw5wcgl2e9v0duxxux6ntt42yq2f",
        "runTime": "21:00",
        "minimumReward": 1000
      },
      {
        "address": "chihuahuavaloper1xwazl8ftks4gn00y5x3c47auquc62ssu4ftf5w",
        "botAddress": "chihuahua195mm9y35sekrjk73anw2az9lv9xs5mzterzga4",
        "runTime": "every 1 hour",
        "minimumReward": 1000
      },
      {
        "address": "chihuahuavaloper18jlk0pkpr8cnnpjtgu3dqxjvpvlnj6r4e2dtvf",
        "botAddress": "chihuahua1v9vae554q55xa4pcfdm0p3kv8nxn50jkee2uvt",
        "runTime": "23:00",
        "minimumReward": 1000
      },
      {
        "address": "chihuahuavaloper1t85yx95l5pajl9hwkeztawqf8sg9uh4lglgu9w",
        "botAddress": "chihuahua1h43hjfxlz8t6y5wewma63jz7melv46gj803735",
        "runTime": "21:00",
        "minimumReward": 1000
      },
      {
        "address": "chihuahuavaloper140l6y2gp3gxvay6qtn70re7z2s0gn57zum7h5l",
        "botAddress": "chihuahua12xpq68caw2aqdu70jm4k792g0v9prhrprkt2p6",
        "runTime": "22:00",
        "minimumReward": 1000
      },
      {
        "address": "chihuahuavaloper1zl4vt84hya03e8hu7dx4q4cvn2ts2xdr685p5g",
        "botAddress": "chihuahua1weeu5yuj8n23hd87wsdxqqgfmzzz9zt6vdrajq",
        "runTime": "22:00",
        "minimumReward": 1000
      },
      {
        "address": "chihuahuavaloper13c2hcctczy695gfs5gc637tc844n6a9unlkaqv",
        "botAddress": "chihuahua1mjq48r6435aewerpruwc8up3tz3rzan20vneqh",
        "runTime": "19:00",
        "minimumReward": 10000000
      },
      {
        "address": "chihuahuavaloper166ks8xvs36m0ggyxwavv7rj4d9nqwthgq5g7s8",
        "botAddress": "chihuahua1305e92ng6a9pdh3ttc3ld459ckxupxt35ehdm9",
        "runTime": "19:15",
        "minimumReward": 10000
      },
      {
        "address": "chihuahuavaloper1m2dxkn94t97m7ah65hv4tg2xu0j2a2k4fdee20",
        "botAddress": "chihuahua1e44rluarkdw56dy2turnwjtvtg4wqvs037c2k8",
        "runTime": "21:00",
        "minimumReward": 1000
      },
      {
        "address": "chihuahuavaloper1s7xrzju6p9dms958j6zkddr7yqg6hmves2qgu4",
        "botAddress": "chihuahua1juv28kuzuv85hzl5s3scz5rvlv7c9d5cszruv0",
        "runTime": "22:00",
        "minimumReward": 1000
      },
      {
        "address": "chihuahuavaloper1l6kfy4xvy0a34fseyhvc6f6k8asukfdz7pahxr",
        "botAddress": "chihuahua17xyeczwsax3st6aykyu4f28s5n3zg6r7cs7u2p",
        "runTime": "21:00",
        "minimumReward": 1000
      },
      {
        "address": "chihuahuavaloper1cy9jhuf3cx2z33duxld7p57gtege6hfh6fyc4w",
        "botAddress": "chihuahua1hpwxnnrtsc6zjx4glup77tfe5z54lmtqxrxmy9",
        "runTime": "10:40",
        "minimumReward": 1000
      },
      {
        "address": "chihuahuavaloper1jdlfdu2gaj0tlchzjhdnh5r7lfzt6l0zxlhkr6",
        "botAddress": "chihuahua1q200ut9chx7t0nnde4h526vdxwudktgkusgugq",
        "runTime": "21:00",
        "minimumReward": 1000
      },
      {
        "address": "chihuahuavaloper1lxh0u07haj646pt9e0l2l4qc3d8htfx5pd5hur",
        "botAddress": "chihuahua1uwqjtgjhjctjc45ugy7ev5prprhehc7w6gcqk8",
        "runTime": "21:00",
        "minimumReward": 1000
      },
      {
        "address": "chihuahuavaloper1fm68jvjpk0g7dvdq75czjynyszeaduxt5lc0a8",
        "botAddress": "chihuahua1zwjfxr3j9gnnrhxwtt8t6qqr4pdn7cgjrwtn9h",
        "runTime": "every 1 hour",
        "minimumReward": 1000
      },
      {
        "address": "chihuahuavaloper1x8drn3260ezg3se6j7w7wqhy090u4wsjt9raj8",
        "botAddress": "chihuahua1x9e5qkjzzmfhw4dt05aludazwvd5x634ssjj76",
        "runTime": "16:00",
        "minimumReward": 10000000
      },
      {
        "address": "chihuahuavaloper16kctxuen3x2avvjj2mdwsl6g8n7d4vjkq6c6q9",
        "botAddress": "chihuahua1m8d834ykcy3dgrdve4xhxky3u3c2tl9d3d7gy9",
        "runTime": "21:00",
        "minimumReward": 1000
      },
      {
        "address": "chihuahuavaloper1y53zdszvt87fjg9hn50kg78850el26k0l9wxwl",
        "botAddress": "chihuahua1cvj2yu8fmtr2my4a7y4r5rnt69flqvcvfxl4yy",
        "runTime": "every 15 minutes",
        "minimumReward": 100000000
      },
      {
        "address": "chihuahuavaloper17h628d2wtlw6844nzv0ktnq9qtm5qm3pym0k44",
        "botAddress": "chihuahua1uc877qk45e23hxxx364dxsp8rehu5addswfj06",
        "runTime": "every 15 minutes",
        "minimumReward": 100000000
      },
      {
        "address": "chihuahuavaloper1gp957czryfgyvxwn3tfnyy2f0t9g2p4p40qac2",
        "botAddress": "chihuahua1xrrfek3qpz4ja8ccrjklfy064asyqq9ks8mp4d",
        "runTime": "every 15 minutes",
        "minimumReward": 100000000
      },
      {
        "address": "chihuahuavaloper1pzqjgfd25qsyfdtmx9elrqx6zjjvnc9sj52r2y",
        "botAddress": "chihuahua1jrjdqzxchlt09gj6qvn4ds8suxh9aqwy5khd0k",
        "runTime": "every 1 hour",
        "minimumReward": 100000000
      },
      {
        "address": "chihuahuavaloper1pqsdyhefm99ag3a45rkqnc5907yksqvz0tqpzg",
        "botAddress": "chihuahua1k4hh4mjvtrwq79vhmlrltdsyq08kec7jcnxu9e",
        "runTime": "every 15 minutes",
        "minimumReward": 100000000
      },
      {
        "address": "chihuahuavaloper1az42d6p4m277f305q65lsm4kxk5vzg4jzpzgxv",
        "botAddress": "chihuahua1330aewfwzu30vznhxw7aevaz0kn35fdya2nr9t",
        "runTime": "every 30 minutes",
        "minimumReward": 100000000
      },
      {
<<<<<<< HEAD
        "address": "chihuahuavaloper14xwftsm2nrhdzp5md42fg5cf3cndnkz0al2dzs",
        "botAddress": "chihuahua1wve3tc8sj42yl3trw3lt0rcyp5medvyascnrf6",
        "runTime": "22:00",
=======
        "address": "chihuahuavaloper12d2a8hfrq784u9lfxp8qj2huxxglejzrqlylwt",
        "botAddress": "chihuahua18m7pnt8enhrlqf4rh7ff9uvcfsr6tmlm4l2wqj",
        "runTime": "every 1 hour",
>>>>>>> c46c3eaa
        "minimumReward": 100000000
      }
    ],
    "authzSupport": false
  },
  {
    "name": "gravitybridge",
    "restUrl": [
      "https://rest.cosmos.directory/gravitybridge"
    ],
    "rpcUrl": [
      "https://rpc.cosmos.directory/gravitybridge"
    ],
    "testAddress": "gravity1yxsmtnxdt6gxnaqrg0j0nudg7et2gqcz4x4uk7",
    "gasPrice": "0.025ugraviton",
    "operators": [
      {
        "address": "gravityvaloper1vdvdl3krc9s4plnnvfk58k83lx5v38s6yse5ny",
        "botAddress": "gravity1m7xlymnpxl2d4llu67v08e8xs67dj2fzr9pnn5",
        "runTime": "23:00",
        "minimumReward": 1000
      },
      {
        "address": "gravityvaloper187reejg4et24jpggqt55vnc47l926w0p8w70mh",
        "botAddress": "gravity1v9vae554q55xa4pcfdm0p3kv8nxn50jk7u42gp",
        "runTime": "23:00",
        "minimumReward": 1000
      },
      {
        "address": "gravityvaloper1zfcmwh56kmz4wqqg2t8pxrm228dx2c6hs487gh",
        "botAddress": "gravity1z0xzvw999jh7ekce7eqnex2fj7cnn6xw2tg5mv",
        "runTime": "15 minutes",
        "minimumReward": 1000
      },
      {
        "address": "gravityvaloper140l6y2gp3gxvay6qtn70re7z2s0gn57zezczfa",
        "botAddress": "gravity12xpq68caw2aqdu70jm4k792g0v9prhrpyn5u9s",
        "runTime": "22:00",
        "minimumReward": 1000
      },
      {
        "address": "gravityvaloper1d63hvdgwy64sfex2kyujd0xyfhmu7r7cgxt5ru",
        "botAddress": "gravity1mjq48r6435aewerpruwc8up3tz3rzan2gfv0ya",
        "runTime": "19:00",
        "minimumReward": 10000
      },
      {
        "address": "gravityvaloper1452twnqn0z4l34c9uxudeaetk6hudpqpm0w32x",
        "botAddress": "gravity1305e92ng6a9pdh3ttc3ld459ckxupxt3nugml0",
        "runTime": "19:15",
        "minimumReward": 10000
      },
      {
        "address": "gravityvaloper1728s3k0mgzmc38eswpu9seghl0yczupyhc695s",
        "botAddress": "gravity1uwqjtgjhjctjc45ugy7ev5prprhehc7wad8kjd",
        "runTime": "21:00",
        "minimumReward": 1000
      },
      {
        "address": "gravityvaloper1uuzcgwd0yerq6yfk2fewfknl0rf6aqgdd0p3a3",
        "botAddress": "gravity1hcgxjhvv43g9z6dc58g428jgc8hdlmf7sl2d82",
        "runTime": "12:00",
        "minimumReward": 1000
      },
      {
        "address": "gravityvaloper14vaak0zdjtnvh92hw9ypwxj76093yrgzmuguar",
        "botAddress": "gravity1vqhz5g5sq8ku0ka5x9ygal9flkg5vzr9m657na",
        "runTime": "20:00",
        "minimumReward": 1000000
      },
      {
        "address": "gravityvaloper122mak6mduuzyww573jlpgv57qhk96aqgu7sd8g",
        "botAddress": "gravity1jh0hzxtyu2a2nc5s9xdxx7zr50wvf97z9sv0tn",
        "runTime": "every 1 hour",
        "minimumReward": 100000
      },
      {
        "address": "gravityvaloper1epfpvqsc34sfserdx8x4t3aszdkar3w684fwr6",
        "botAddress": "gravity1zwjfxr3j9gnnrhxwtt8t6qqr4pdn7cgjyt59pa",
        "runTime": "every 1 hour",
        "minimumReward": 100000
      },
      {
        "address": "gravityvaloper1vyd4k5j636erx5y5kdqghdu3rfjtwc48vdc7r6",
        "botAddress": "gravity1grfk7t0k42yxpwqhr7kt4te7j73m2a3vx40gyw",
        "runTime": "13:37",
        "minimumReward": 10000
      },
      {
        "address": "gravityvaloper10m848yf5f66qytun249z9k56nvtvknwenp0dts",
        "botAddress": "gravity1kxd2f28ugzwyv9twexw88kpajvgf94xgeghxtr",
        "runTime": "every 1 hour",
        "minimumReward": 10000
      },
      {
        "address": "gravityvaloper1xf869399xq4pnxsllzvnwdcra8ly3huj5cnwh5",
        "botAddress": "gravity1zks5qjck40m827v2m83la5r3y6lkudw8pjvvxw",
        "runTime": "08:00",
        "minimumReward": 1000000
      },
      {
        "address": "gravityvaloper1pv7ae4kvlyme7r443xl07e2mjuulqr3cs0v89w",
        "botAddress": "gravity1s0ncp8tlxwhmvhyrvrglcvl4l2lxd5wqewxt0r",
        "runTime": "every 1 hour",
        "minimumReward": 10000
      },
      {
        "address": "gravityvaloper1z5nxs28a8krdhv6z6jw7gs5k6qr43xycr8wc6k",
        "botAddress": "gravity1rjvyczwh5akp2ylg06dr4s2vlx0jmdwvc3cwp8",
        "runTime": "21:00",
        "minimumReward": 10000
      },
      {
        "address": "gravityvaloper14vaak0zdjtnvh92hw9ypwxj76093yrgzmuguar",
        "botAddress": "gravity1vqhz5g5sq8ku0ka5x9ygal9flkg5vzr9m657na",
        "runTime": "every 3 hours",
        "minimumReward": 100000
      },
      {
        "address": "gravityvaloper1h4w306x3tm39gas6evu326c9ycxwrvk4drnv5t",
        "botAddress": "gravity1jrjdqzxchlt09gj6qvn4ds8suxh9aqwynngmtu",
        "runTime": "every 1 hour",
        "minimumReward": 1000000
      }
    ],
    "authzSupport": true
  },
  {
    "name": "regen",
    "restUrl": [
      "https://rest.cosmos.directory/regen"
    ],
    "rpcUrl": [
      "https://rpc.cosmos.directory/regen"
    ],
    "gasPrice": "0.03uregen",
    "testAddress": "regen1yxsmtnxdt6gxnaqrg0j0nudg7et2gqczw5vc9j",
    "ownerAddress": "regenvaloper1c4y3j05qx652rnxm5mg4yesqdkmhz2f6dl7hhk",
    "operators": [
      {
        "address": "regenvaloper1c4y3j05qx652rnxm5mg4yesqdkmhz2f6dl7hhk",
        "botAddress": "regen1yxsmtnxdt6gxnaqrg0j0nudg7et2gqczw5vc9j",
        "runTime": [
          "09:00",
          "21:00"
        ],
        "minimumReward": 1000
      },
      {
        "address": "regenvaloper1gjvu75cq6qxyrtdv66lx9xe92jw9gqdetagaze",
        "botAddress": "regen1mjq48r6435aewerpruwc8up3tz3rzan2nm4th3",
        "runTime": "19:00",
        "minimumReward": 10000
      },
      {
        "address": "regenvaloper1ceunjpth8nds7sfmfd9yjmh97vxmwqfyf7r2cn",
        "botAddress": "regen1vqhz5g5sq8ku0ka5x9ygal9flkg5vzr9qgd6q3",
        "runTime": "20:00",
        "minimumReward": 1000000
      },
      {
        "address": "regenvaloper1kzhxmgp8z05zrj90nd8h5qx9pm949an5y7nwsz",
        "botAddress": "regen1hl0jgxre5z0nkyjj07c5vfdy44yk44atxafsee",
        "runTime": "22:30",
        "minimumReward": 2000000
      },
      {
        "address": "regenvaloper1vnxgn4uwtr0ug8z3u07c26chxn5a95lggwxtzv",
        "botAddress": "regen1zks5qjck40m827v2m83la5r3y6lkudw86q4g4z",
        "runTime": "08:00",
        "minimumReward": 1000000
      },
      {
        "address": "regenvaloper1n3mhyp9fvcmuu8l0q8qvjy07x0rql8q4ucmxys",
        "botAddress": "regen1jrjdqzxchlt09gj6qvn4ds8suxh9aqwygp3lcs",
        "runTime": "every 1 hour",
        "minimumReward": 1000000
      },
      {
        "address": "regenvaloper1u26sz6kydnmpr5zq6nureav4xhasak8nglmggk",
        "botAddress": "regen1330aewfwzu30vznhxw7aevaz0kn35fdypa43jd",
        "runTime": "every 30 minutes",
        "minimumReward": 1000000
      }
    ],
    "authzSupport": true
  },
  {
    "name": "terra",
    "apyEnabled": false,
    "restUrl": [
      "https://rest.cosmos.directory/terra"
    ],
    "rpcUrl": [
      "https://rpc.cosmos.directory/terra"
    ],
    "testAddress": "terra1rnszu7kumz5lmgdk3fv2pmzt3s8vhcddqep7d4",
    "gasPrice": "0.015uluna",
    "operators": [
      {
        "address": "terravaloper1f2t96sz9hnwsqnneux6v28xfgn07pkxjduvwjz",
        "botAddress": "terra194ytn50yhh67rdha8akhs7c6zulnz4n20nnrwr",
        "runTime": "every 1 hour",
        "minimumReward": 10000
      },
      {
        "address": "terravaloper13slfa8cc7zvmjt4wkap2lwmlkp4h3azwltlj6s",
        "botAddress": "terra1305e92ng6a9pdh3ttc3ld459ckxupxt33gqrc8",
        "runTime": "19:15",
        "minimumReward": 10000
      },
      {
        "address": "terravaloper108lmrztvc3pc3w774shgvpry4d3lf79k2ummna",
        "botAddress": "terra1hl0jgxre5z0nkyjj07c5vfdy44yk44atlmcvda",
        "runTime": "22:30",
        "minimumReward": 10000
      },
      {
        "address": "terravaloper1audgfvmgt0js54p3s8kj3r40uwej6vy2tv6rrw",
        "botAddress": "terra1hz2dutqm7e0t7q3h5cm9d8lchztskm8pekadus",
        "runTime": "17:28",
        "minimumReward": 50000
      },
      {
        "address": "terravaloper12079m57cew2v02zs624zvyed5479an9wxh03fy",
        "botAddress": "terra1knhcrmhcm4d6apcj4vglelax7sz4fm8759s6mj",
        "runTime": "every 1 hour",
        "minimumReward": 1000000
      }
    ],
    "authzSupport": true
  },
  {
    "name": "sentinel",
    "restUrl": [
      "https://rest.cosmos.directory/sentinel"
    ],
    "rpcUrl": [
      "https://rpc.cosmos.directory/sentinel"
    ],
    "gasPrice": "0.02udvpn",
    "testAddress": "sent1yxsmtnxdt6gxnaqrg0j0nudg7et2gqcz2d3ahe",
    "operators": [
      {
        "address": "sentvaloper1hms0qpe27uulkllw96tmeqnl4hvxsf4vwp729v",
        "botAddress": "sent1m7xlymnpxl2d4llu67v08e8xs67dj2fzuw9jjn",
        "runTime": "21:00",
        "minimumReward": 100000
      },
      {
        "address": "sentvaloper138dhtmfslt0ls4ec0jumj8tyajry4dfuv27jay",
        "botAddress": "sent194ytn50yhh67rdha8akhs7c6zulnz4n2jvl6gv",
        "runTime": "every 1 hour",
        "minimumReward": 1000
      },
      {
        "address": "sentvaloper10y0044zsacejntznk6eatvz7mcekqv357fhl7q",
        "botAddress": "sent1n3m6rj0w9lgzg7leppnaru2xguraxhqc7uvx0f",
        "runTime": "21:00",
        "minimumReward": 100000
      },
      {
        "address": "sentvaloper1gwqt4jzhtvms8u57gpl4tzxjxqq8fss2j3hx48",
        "botAddress": "sent1mjq48r6435aewerpruwc8up3tz3rzan2hzgw96",
        "runTime": "19:00",
        "minimumReward": 1000000
      },
      {
        "address": "sentvaloper1tjgec0ssfrlldmut69xsp8vzljugg0g306aae2",
        "botAddress": "sent1e44rluarkdw56dy2turnwjtvtg4wqvs0fsran2",
        "runTime": "21:00",
        "minimumReward": 1000
      },
      {
        "address": "sentvaloper18mtspwzngrtvtg0l7vuls3dhwp96jsf2t4zcd5",
        "botAddress": "sent17xyeczwsax3st6aykyu4f28s5n3zg6r7q79t0v",
        "runTime": "21:00",
        "minimumReward": 1000
      },
      {
        "address": "sentvaloper1lxh0u07haj646pt9e0l2l4qc3d8htfx543ss9m",
        "botAddress": "sent1uwqjtgjhjctjc45ugy7ev5prprhehc7wzxrhn2",
        "runTime": "21:00",
        "minimumReward": 1000
      },
      {
        "address": "sentvaloper1wd944at7mn6eqm7c7m5lfd9ej3g6astqawjnqn",
        "botAddress": "sent1m5hgzum68rjf4c7zhezgkj8hlnmr0kghd6djwl",
        "runTime": "every 1 hour",
        "minimumReward": 100000
      }
    ],
    "authzSupport": false
  },
  {
    "name": "dig",
    "restUrl": [
      "https://rest.cosmos.directory/dig"
    ],
    "rpcUrl": [
      "https://rpc.cosmos.directory/dig"
    ],
    "gasPrice": "0.0025udig",
    "testAddress": "dig1yxsmtnxdt6gxnaqrg0j0nudg7et2gqczfzw03d",
    "ownerAddress": "digvaloper136avwnuvvy94dqmtnaue2nfvjes8xr37h9rzay",
    "operators": [
      {
        "address": "digvaloper1vm6m78glgfjaepaxwcdg6py380q7yasds2k2t8",
        "botAddress": "dig1m7xlymnpxl2d4llu67v08e8xs67dj2fzlp6q58",
        "runTime": [
          "09:00",
          "21:00"
        ],
        "minimumReward": 1000
      },
      {
        "address": "digvaloper136avwnuvvy94dqmtnaue2nfvjes8xr37h9rzay",
        "botAddress": "dig1yxsmtnxdt6gxnaqrg0j0nudg7et2gqczfzw03d",
        "runTime": [
          "09:00",
          "21:00"
        ],
        "minimumReward": 1000
      },
      {
        "address": "digvaloper1mcm5pj79epddgms7e4r4f93w2m5lxh496tv8h2",
        "botAddress": "dig1mjq48r6435aewerpruwc8up3tz3rzan25dhurw",
        "runTime": "19:00",
        "minimumReward": 100000
      },
      {
        "address": "digvaloper184tx500pdv53uua98ezu2vy2zcfp5nfwrsjnz7",
        "botAddress": "dig1305e92ng6a9pdh3ttc3ld459ckxupxt30cngcu",
        "runTime": "19:15",
        "minimumReward": 10000
      },
      {
        "address": "digvaloper1up3slj4nr5y23gxkvqn8h5ra9mv0pj2vpemf5t",
        "botAddress": "dig17xyeczwsax3st6aykyu4f28s5n3zg6r7r36efc",
        "runTime": "21:00",
        "minimumReward": 10000
      },
      {
        "address": "digvaloper1j80fpcsumfkxypvydvtwtz3j4sdwr8c2gfr33l",
        "botAddress": "dig1zr3hn5faf8tjdc2h576qt02g8t5h9pevxxh9lf",
        "runTime": "22:00",
        "minimumReward": 10000
      },
      {
        "address": "digvaloper1zqp8f7ehuf64psmg0tz3cydacgk2nshg338e8m",
        "botAddress": "dig1v9vae554q55xa4pcfdm0p3kv8nxn50jkzcwe0j",
        "runTime": "23:00",
        "minimumReward": 10000
      },
      {
        "address": "digvaloper1dv3v662kd3pp6pxfagck4zyysas82adspfvtw4",
        "botAddress": "dig1uwqjtgjhjctjc45ugy7ev5prprhehc7wpfu947",
        "runTime": "21:00",
        "minimumReward": 1000
      },
      {
        "address": "digvaloper1s8kaf75yr6v693lhcdwx9r6d3z0sgs2nns36pq",
        "botAddress": "dig1e44rluarkdw56dy2turnwjtvtg4wqvs02lu047",
        "runTime": "21:00",
        "minimumReward": 1000
      },
      {
        "address": "digvaloper1uc8nz85axexc9svkxjy0ccm28cc0uctvs33ewg",
        "botAddress": "dig1vqhz5g5sq8ku0ka5x9ygal9flkg5vzr9870d5w",
        "runTime": "20:00",
        "minimumReward": 1000000
      },
      {
        "address": "digvaloper1xwazl8ftks4gn00y5x3c47auquc62ssuz3xtv7",
        "botAddress": "dig195mm9y35sekrjk73anw2az9lv9xs5mztzzxd7v",
        "runTime": "every 1 hour",
        "minimumReward": 1000000
      },
      {
        "address": "digvaloper1fhp54fwlfmpwwgrnfwk3v47v53yjtp8fw6nelw",
        "botAddress": "dig1wtcvjqx8097gtkjdemle9c0lm8gczm2a9va2hg",
        "runTime": "11:00",
        "minimumReward": 1000
      }
    ],
    "authzSupport": false
  },
  {
    "name": "bitcanna",
    "restUrl": [
      "https://rest.cosmos.directory/bitcanna"
    ],
    "rpcUrl": [
      "https://rpc.cosmos.directory/bitcanna"
    ],
    "gasPrice": "0.001ubcna",
    "operators": [
      {
        "address": "bcnavaloper1e8twck404wzkfm5sd064dl0ssse3haxau0nqf6",
        "botAddress": "bcna1m7xlymnpxl2d4llu67v08e8xs67dj2fza9r27w",
        "runTime": [
          "09:00",
          "21:00"
        ],
        "minimumReward": 1000
      },
      {
        "address": "bcnavaloper1fghw3chlyavtdtlns22ysza77fwygtmrhwwf6m",
        "botAddress": "bcna15xa7vst3jca9qjkngmlysrdfur8gsex9gdn5j3",
        "runTime": [
          "09:00",
          "21:00"
        ],
        "minimumReward": 1000
      },
      {
        "address": "bcnavaloper1r7up4azsnmprakycclqrh60phvq6zptq8lx8qk",
        "botAddress": "bcna1mjq48r6435aewerpruwc8up3tz3rzan2kfwkf8",
        "runTime": "19:00",
        "minimumReward": 100000
      },
      {
        "address": "bcnavaloper1s43h79qx6j85whr2p6060wvxjuyq9yqdak39dj",
        "botAddress": "bcna1jh0hzxtyu2a2nc5s9xdxx7zr50wvf97zmswkxf",
        "runTime": "every 1 hour",
        "minimumReward": 100000
      },
      {
        "address": "bcnavaloper12wskdt5tcc9yx5ajdx8xjjujuc0fgs5p54j6ug",
        "botAddress": "bcna1m5hgzum68rjf4c7zhezgkj8hlnmr0kghv3t2zz",
        "runTime": "every 1 hour",
        "minimumReward": 100000
      },
      {
        "address": "bcnavaloper1gsq4dsxvgsswkgrsftz0k905rzjc0n2hv26xgj",
        "botAddress": "bcna1hl0jgxre5z0nkyjj07c5vfdy44yk44atr0jd80",
        "runTime": "22:30",
        "minimumReward": 20000000
      },
      {
        "address": "bcnavaloper1xwazl8ftks4gn00y5x3c47auquc62ssuxx8m5k",
        "botAddress": "bcna195mm9y35sekrjk73anw2az9lv9xs5mztqxl859",
        "runTime": "every 1hour",
        "minimumReward": 10000
      },
      {
        "address": "bcnavaloper1gp957czryfgyvxwn3tfnyy2f0t9g2p4pxqv0cj",
        "botAddress": "bcna1xrrfek3qpz4ja8ccrjklfy064asyqq9kfzxwua",
        "runTime": "every 1 hour",
        "minimumReward": 10000000
      },
      {
        "address": "bcnavaloper1t5rvn85jhmul9rxn3qryhrd99fqcddkz5357rz",
        "botAddress": "bcna1zks5qjck40m827v2m83la5r3y6lkudw8ljw4t5",
        "runTime": "08:00",
        "minimumReward": 10000000
      },
      {
        "address": "bcnavaloper1ttkg00prt6w9a9zsgh9ywvftmqm22n4z5xezma",
        "botAddress": "bcna15enapnszjg5en949x326ae3deu35dmw5hjed0z",
        "runTime": "every 30 minutes",
        "minimumReward": 1000000
      }
    ],
    "authzSupport": false
  },
  {
    "name": "emoney",
    "apyEnabled": false,
    "restUrl": [
      "https://rest.cosmos.directory/emoney"
    ],
    "rpcUrl": [
      "https://rpc.cosmos.directory/emoney"
    ],
    "gasPrice": "0.08ungm",
    "operators": [
      {
        "address": "emoneyvaloper1039h52c70xlqwfqh29gmqq70zwwf8xrs3t9mps",
        "botAddress": "emoney1m7xlymnpxl2d4llu67v08e8xs67dj2fzgkflpp",
        "runTime": [
          "09:00",
          "21:00"
        ],
        "minimumReward": 100000
      },
      {
        "address": "emoneyvaloper1xpyajvwsrt6kg68g0uwvy00v9fa7v5f0ygljdp",
        "botAddress": "emoney15xa7vst3jca9qjkngmlysrdfur8gsex9a7epd7",
        "runTime": [
          "09:00",
          "21:00"
        ],
        "minimumReward": 100000
      },
      {
        "address": "emoneyvaloper1z0cwp2wezmaehlhzdmqpx55vhxupuk52d7ucjy",
        "botAddress": "emoney194ytn50yhh67rdha8akhs7c6zulnz4n2x5nhm7",
        "runTime": "every 1 hour",
        "minimumReward": 1000
      },
      {
        "address": "emoneyvaloper1fskgtauswg2d0p79d9gdqj2yjyfulg3d65dtue",
        "botAddress": "emoney1mjq48r6435aewerpruwc8up3tz3rzan2r6yrkg",
        "runTime": "19:00",
        "minimumReward": 2000000
      },
      {
        "address": "emoneyvaloper1ggpn5jtrgf5hhzw79la6k4h9jgcws3erjzccuh",
        "botAddress": "emoney1305e92ng6a9pdh3ttc3ld459ckxupxt3c0qhd6",
        "runTime": "19:15",
        "minimumReward": 10000
      },
      {
        "address": "emoneyvaloper1r7v26mcg7frd8l44p5vr2wfv7eqrhpagffvncl",
        "botAddress": "emoney1v9vae554q55xa4pcfdm0p3kv8nxn50jk40ax65",
        "runTime": "23:00",
        "minimumReward": 10000
      },
      {
        "address": "emoneyvaloper1lxh0u07haj646pt9e0l2l4qc3d8htfx5ev9y8d",
        "botAddress": "emoney1uwqjtgjhjctjc45ugy7ev5prprhehc7wk706qc",
        "runTime": "21:00",
        "minimumReward": 1000
      },
      {
        "address": "emoneyvaloper10rk00srmct4z5huqjh7fc64vgqasl46jwm9g9l",
        "botAddress": "emoney1m5hgzum68rjf4c7zhezgkj8hlnmr0kghezplad",
        "runTime": "every 1 hour",
        "minimumReward": 100000
      },
      {
        "address": "emoneyvaloper1sz7rp920hgupfl0p6c7kwkaes8q8tx3lmzhcrc",
        "botAddress": "emoney1vqhz5g5sq8ku0ka5x9ygal9flkg5vzr9sfujpg",
        "runTime": "20:00",
        "minimumReward": 1000000
      },
      {
        "address": "emoneyvaloper149vyxd36kxpg46rralaw6eejv4d9daqc3nv642",
        "botAddress": "emoney1grfk7t0k42yxpwqhr7kt4te7j73m2a3vdx8ykm",
        "runTime": "13:37",
        "minimumReward": 100000
      },
      {
        "address": "emoneyvaloper1xwazl8ftks4gn00y5x3c47auquc62ssudg660q",
        "botAddress": "emoney195mm9y35sekrjk73anw2az9lv9xs5mzt444jt2",
        "runTime": "every 1 hour",
        "minimumReward": 100000
      }
    ],
    "authzSupport": false
  },
  {
    "name": "kava",
    "apyEnabled": false,
    "restUrl": [
      "https://rest.cosmos.directory/kava"
    ],
    "rpcUrl": [
      "https://rpc.cosmos.directory/kava"
    ],
    "gasPrice": "0.00008ukava",
    "operators": [
      {
        "address": "kavavaloper1m8428ygqwa4yahjtc9ulp9n7eqwt7dn37n8vas",
        "botAddress": "kava142w4wme2n75ggckvxdzhqtlfypxttpt80c7jka",
        "runTime": [
          "09:00",
          "21:00"
        ],
        "minimumReward": 10000
      },
      {
        "address": "kavavaloper1hztgl202pvetspxch0pcchaqzrduw4qq64q08u",
        "botAddress": "kava194ytn50yhh67rdha8akhs7c6zulnz4n24za76y",
        "runTime": "every 1 hour",
        "minimumReward": 1000
      },
      {
        "address": "kavavaloper17jr6wyhm2twyph6d88l5ux945gwmf8vfkhckda",
        "botAddress": "kava1v9vae554q55xa4pcfdm0p3kv8nxn50jkxen0mw",
        "runTime": "23:00",
        "minimumReward": 1000
      },
      {
        "address": "kavavaloper1gd5hf545caremavv28apr9mzf7f7ns395c27mq",
        "botAddress": "kava1mjq48r6435aewerpruwc8up3tz3rzan2sv22hj",
        "runTime": "19:00",
        "minimumReward": 10000
      },
      {
        "address": "kavavaloper125s8t5c6ypwee7ytun90lnhgpls2zl3vta43aj",
        "botAddress": "kava103yfkaqzwl0me0znucd25lrn66hzh0zf4hrpek",
        "runTime": "every 1 hour",
        "minimumReward": 1000000
      }
    ],
    "authzSupport": false
  },
  {
    "name": "desmos",
    "apyEnabled": false,
    "restUrl": [
      "https://rest.cosmos.directory/desmos"
    ],
    "rpcUrl": [
      "https://rpc.cosmos.directory/desmos"
    ],
    "gasPrice": "0.001udsm",
    "operators": [
      {
        "address": "desmosvaloper1zngdx77g9ywnwmwpwvj9w2eqcs6fhw78gn02d8",
        "botAddress": "desmos1pu0pmlvakgdn7lzrwx2rgj6xjvcyln0l4cdfl2",
        "runTime": [
          "09:00",
          "21:00"
        ],
        "minimumReward": 1000000
      },
      {
        "address": "desmosvaloper1xk2kv26fjd9zrg4l3qc7lwxv03w4ydeeppqkkp",
        "botAddress": "desmos1js340eq8082essggjtv8lf9df7qlnny8xuj9ul",
        "runTime": [
          "09:00",
          "21:00"
        ],
        "minimumReward": 1000000
      },
      {
        "address": "desmosvaloper18yazgsq8yvn2f8c734fmnu2ssfrzpw7l8tqckm",
        "botAddress": "desmos1ueyqd3shd7lrpqacjzap8vy6akh2ek8l40fn0y",
        "runTime": [
          "09:00",
          "21:00"
        ],
        "minimumReward": 1000
      },
      {
        "address": "desmosvaloper1xwazl8ftks4gn00y5x3c47auquc62ssu07r7m6",
        "botAddress": "desmos1hcuv07593sxu4luumnh4dy2fujaxyh7xd9rya5",
        "runTime": "every 1 hour",
        "minimumReward": 1000
      },
      {
        "address": "desmosvaloper1np3qcmwdju3rtc4a5mavfyflum5gqsljy2vucp",
        "botAddress": "desmos1v80dwktqstytcnz5esa0hxxam3d83q4xfedj4d",
        "runTime": "every 1 hour",
        "minimumReward": 10000
      },
      {
        "address": "desmosvaloper17ue85ck027c4grv7nuks7k7p4fqnlc55uqhskj",
        "botAddress": "desmos1z0xzvw999jh7ekce7eqnex2fj7cnn6xw6rhufu",
        "runTime": "15 minutes",
        "minimumReward": 1000
      },
      {
        "address": "desmosvaloper1r0emf6ap6y5advzgtsf4uz3g68p5t5484j4alp",
        "botAddress": "desmos1nrt8va6he35w4vclr6sejkqpvsmr4vtas330me",
        "runTime": "22:00",
        "minimumReward": 1000
      },
      {
        "address": "desmosvaloper1lzzctd3a839xxk7vf4cwuhcvgcnmxrhrx7d92e",
        "botAddress": "desmos1mjq48r6435aewerpruwc8up3tz3rzan2cpn8kd",
        "runTime": "19:00",
        "minimumReward": 10000
      },
      {
        "address": "desmosvaloper1lf3fg79gf2qf6ept7ec22kjd8s6gj3swr2ca0v",
        "botAddress": "desmos1e44rluarkdw56dy2turnwjtvtg4wqvs0xnc5qa",
        "runTime": "21:00",
        "minimumReward": 10000
      },
      {
        "address": "desmosvaloper1d6xe3ldswgaurszrp3emspvhspvu7hxm4ty8mv",
        "botAddress": "desmos1jh0hzxtyu2a2nc5s9xdxx7zr50wvf97z4cn8er",
        "runTime": "every 1 hour",
        "minimumReward": 1000000
      },
      {
        "address": "desmosvaloper19c6nnp6afxj82ehxtlejyvg6zh58050jcgpdj6",
        "botAddress": "desmos1m5hgzum68rjf4c7zhezgkj8hlnmr0kghzekmag",
        "runTime": "every 1 hour",
        "minimumReward": 100000
      },
      {
        "address": "desmosvaloper1zm3l7p8n5dxqeadsfxy3rd0j3c2knnx3chg77a",
        "botAddress": "desmos19n0raswpfd9f7779ah637h20ltae0g7ussa8at",
        "runTime": "20:00",
        "minimumReward": 1000000
      },
      {
        "address": "desmosvaloper1s5gnmccngltteh6ugtsz7fdrykc294tnw2e7pz",
        "botAddress": "desmos1hl0jgxre5z0nkyjj07c5vfdy44yk44atd80uc9",
        "runTime": "22:30",
        "minimumReward": 100000
      },
      {
        "address": "desmosvaloper1jrld5g998gqm4yx26l6cvhxz7y5adgxqzfdpes",
        "botAddress": "desmos1hcgxjhvv43g9z6dc58g428jgc8hdlmf7qh4946",
        "runTime": "12:00",
        "minimumReward": 10000
      },
      {
        "address": "desmosvaloper1pe2fwwffxn2qnykeut8wzm20sv6eevxedlgpfu",
        "botAddress": "desmos169n5p9xuhsnn85xunkg7sdmhtwqgwc3jhnzc0u",
        "runTime": "21:00",
        "minimumReward": 10000
      },
      {
        "address": "desmosvaloper1axt95v5rpc97dtnl24mxtfj95gpxu59vn6xyvw",
        "botAddress": "desmos14a78h6202u4xg6phjnd8rmr5fq98zzdl3fa6vc",
        "runTime": "every 4 hour",
        "minimumReward": 10000
      },
      {
        "address": "desmosvaloper1sx0gd08yfjl76knllyqs7vgc8mvcqg88uhspvd",
        "botAddress": "desmos1yqx9sggaw3evt6pwxajf8lh0q7lxlp3yfyd6x4",
        "runTime": "08:00",
        "minimumReward": 1000000
      },
      {
        "address": "desmosvaloper1mzar2v3xh3at49t2azg9qnkuc9nfvyurqmatuv",
        "botAddress": "desmos1g4zywrluj6ac0xpu6f6jqul52rv0am66r8qy5h",
        "runTime": "21:00",
        "minimumReward": 100000
      }
    ],
    "authzSupport": true
  },
  {
    "name": "cryptoorgchain",
    "restUrl": [
      "https://rest.cosmos.directory/cryptoorgchain"
    ],
    "rpcUrl": [
      "https://rpc.cosmos.directory/cryptoorgchain"
    ],
    "gasPrice": "0.025basecro",
    "operators": [
      {
        "address": "crocncl15m2ae4c2ajpkz6hw0d4ucvwfyuwq8ns5z369u8",
        "botAddress": "cro1v9vae554q55xa4pcfdm0p3kv8nxn50jkzh0t3c",
        "runTime": "23:00",
        "minimumReward": 100000
      },
      {
        "address": "crocncl1tkev46yqrjzrjzrqtty30ex68eja2zcltyq2vj",
        "botAddress": "cro1hl0jgxre5z0nkyjj07c5vfdy44yk44atpy24nv",
        "runTime": "22:30",
        "minimumReward": 1000000
      }
    ],
    "authzSupport": true
  },
  {
    "name": "evmos",
    "enabled": false,
    "apyEnabled": false,
    "restUrl": [
      "https://rest.cosmos.directory/evmos"
    ],
    "rpcUrl": [
      "https://rpc.cosmos.directory/evmos"
    ],
    "operators": [
      {
        "address": "evmosvaloper1shvcjzhcxau6qtlz9w82a646ecwp4hq7ayqt0w",
        "botAddress": "evmos194ytn50yhh67rdha8akhs7c6zulnz4n2tkcdkt",
        "runTime": "every 1 hour",
        "minimumReward": 1000
      },
      {
        "address": "evmosvaloper1x5y65hgngh77sxta6s2vpjnfjep3ltllyhf2hs",
        "botAddress": "evmos16e67hq4eqgnfw6pxu8v33mz259z5r30d9v2uq2",
        "runTime": "21:00",
        "minimumReward": 1000
      },
      {
        "address": "evmosvaloper1chx7v975g72xuw8kdpjt94dh35daqqfyc37kys",
        "botAddress": "evmos1k0fpumkxl35p3se0n52e6dc3mh8vy24kn0uqsg",
        "runTime": "21:00",
        "minimumReward": 1000
      },
      {
        "address": "evmosvaloper14zatq4jagqtm9ejgvglnv0t364d88u80futp65",
        "botAddress": "evmos1xul3g9w27tlns7k3d2reqjxqdsgyknkx74prwv",
        "runTime": "21:00",
        "minimumReward": 1001
      },
      {
        "address": "evmosvaloper1pz3mcahcrglf3md4lggax5r95gvmppc6x5w7hw",
        "botAddress": "evmos17va68yw35aleakz62jwqn24s22fd3k545mclkl",
        "runTime": "21:00",
        "minimumReward": 1000
      },
      {
        "address": "evmosvaloper146mfv59nypacvs5l9h0takrcv8jtlk90wr0ggp",
        "botAddress": "evmos17xyeczwsax3st6aykyu4f28s5n3zg6r7eyzu3t",
        "runTime": "21:00",
        "minimumReward": 1000
      },
      {
        "address": "evmosvaloper1qp49y6vh8vvv5yf8ule8fwx6sss82ncz39tunl",
        "botAddress": "evmos10g8dt086qsfw0s27us8uvhnnftf9aanx4afg3h",
        "runTime": "21:05",
        "minimumReward": 1000000000000000000
      },
      {
        "address": "evmosvaloper1f6m9d94lkenw9fy5wmytatt76l849kx6ugdz70",
        "botAddress": "evmos175l97fdm2a6x5xp82psec52elzu8nsl7dmc7an",
        "runTime": "19:00",
        "minimumReward": 1000
      },
      {
        "address": "evmosvaloper1aep37tvd5yh4ydeya2a88g2tkjz6f2lcrfjumh",
        "botAddress": "evmos1v9vae554q55xa4pcfdm0p3kv8nxn50jkcdkuhp",
        "runTime": "23:00",
        "minimumReward": 1000000
      },
      {
        "address": "evmosvaloper1qhazu8zleyn5chrkxymewx3xw5guq2vm6q7zl0",
        "botAddress": "evmos1t8e0n59ta6dnf38vqel7ydme9tajvjegs4jw5g",
        "runTime": "19:15",
        "minimumReward": 10000
      },
      {
        "address": "evmosvaloper18zt355ccyxd3kj23mz5hdz00qqn5lk5kjnj74m",
        "botAddress": "evmos1uwqjtgjhjctjc45ugy7ev5prprhehc7wmuyqdd",
        "runTime": "21:00",
        "minimumReward": 1000
      },
      {
        "address": "evmosvaloper1a36r4jvcprvewxnr2qhfs0h4spec35238s2h7t",
        "botAddress": "evmos1axp36fwjy2vzlaym52urh80wq9l7z2t0shrj2y",
        "runTime": "20:00",
        "minimumReward": 1000000
      },
      {
        "address": "evmosvaloper1ce4vh0e5kanlgc7z0rhcemvd8erjnfzcyfecl7",
        "botAddress": "evmos1grfk7t0k42yxpwqhr7kt4te7j73m2a3vqyv7mw",
        "runTime": "13:37",
        "minimumReward": 1000000
      },
      {
        "address": "evmosvaloper19fxanpnjlggzuur3m3x0puk5ez7j9lrttexwsw",
        "botAddress": "evmos1hl0jgxre5z0nkyjj07c5vfdy44yk44atm7nz44",
        "runTime": "22:30",
        "minimumReward": 1000000
      },
      {
        "address": "evmosvaloper17vze0tk7q7gwpd6jt69p4m5svrty40yw9a88e3",
        "botAddress": "evmos13craf042e76qasxu6f8vl9ds7vtcajyxmr9asz",
        "runTime": "22:30",
        "minimumReward": 1000000
      },
      {
        "address": "evmosvaloper125fkz3mq6qxxpkmphdl3ep92t0d3y969xmt8hz",
        "botAddress": "evmos1spdlljxpvgzn52qky7hafsdqxpchpydqfg403n",
        "runTime": "every 1 hour",
        "minimumReward": 1000000
      },
      {
        "address": "evmosvaloper10qpycc2egucukw8afcz4us7xlxxmfwh6rscvjz",
        "botAddress": "evmos1uzjr9euyy4dflxta40lar6w5jm8jdm8gpeszf0",
        "runTime": "20:00",
        "minimumReward": 1000000000000000
      },
      {
        "address": "evmosvaloper1r4egnngxqudu7nsxa6uygcygn36j30v7w3luh6",
        "botAddress": "evmos1czfankzgd7p2245kyszuse70jy7sjzmnz5qmul",
        "runTime": "every 1 hour",
        "minimumReward": 1000000000000000
      },
      {
        "address": "evmosvaloper1vw76ju5rwt9us7kz8tg42t6yfmq2jftydu74u6",
        "botAddress": "evmos14q8vu02v3npvnrxkt7te05tx6ral53rx4hh80f",
        "runTime": "21:00",
        "minimumReward": 1000000000000000
      },
      {
        "address": "evmosvaloper1rhddecqpwfjdkwmu6lmfzekh936kcu6wxs7jxa",
        "botAddress": "evmos19mgc0j2m7pfzuc9lthqa6r24laxk094d3a979q",
        "runTime": "every 3 hours",
        "minimumReward": 1000000000000000
      },
      {
        "address": "evmosvaloper1rh9uz23gmhr6q92a45qrath4fr9ffefz4eas0z",
        "botAddress": "evmos1w2v6ztzta7hra7q3j3g6g363tqnh02th0mauj3",
        "runTime": "every 1 hour",
        "minimumReward": 1000000000000000000
      },
      {
        "address": "evmosvaloper1tdss4m3x7jy9mlepm2dwy8820l7uv6m2vx6z88",
        "botAddress": "evmos1f54lck35ehjh3x0e62e7gak9h7zn4vl7s7s3cj",
        "runTime": "every 30 minutes",
        "minimumReward": 1000000000000000000
      }
    ],
    "authzSupport": true
  },
  {
    "name": "sifchain",
    "restUrl": [
      "https://rest.cosmos.directory/sifchain"
    ],
    "rpcUrl": [
      "https://rpc.cosmos.directory/sifchain"
    ],
    "operators": [
      {
        "address": "sifvaloper1ecv3sdx8h54ckv8q8u67cyk0nj37rffwpj7cdx",
        "botAddress": "sif1m7xlymnpxl2d4llu67v08e8xs67dj2fzzguaeh",
        "runTime": "21:00",
        "minimumReward": 1000
      },
      {
        "address": "sifvaloper1esnwgt6g6x2d3m37pw9lkgsxgzenc36n3a4n0f",
        "botAddress": "sif15xa7vst3jca9qjkngmlysrdfur8gsex9hqvr4g",
        "runTime": "every 1 hour",
        "minimumReward": 100000
      },
      {
        "address": "sifvaloper1gstrmcv3tqrskdj7uqu4x4tkh8nfw4qp9f85pm",
        "botAddress": "sif1jh0hzxtyu2a2nc5s9xdxx7zr50wvf97zya3pps",
        "runTime": "every 1 hour",
        "minimumReward": 100000000
      },
      {
        "address": "sifvaloper1lnhxf6war6qlldemkqzp0t3g57hpe9a6nh3tyv",
        "botAddress": "sif194ytn50yhh67rdha8akhs7c6zulnz4n2v2x4rg",
        "runTime": "every 1 hour",
        "minimumReward": 1000
      },
      {
        "address": "sifvaloper1uepjmgfuk6rnd0djsglu88w7d0t49lmlmxj56z",
        "botAddress": "sif1weeu5yuj8n23hd87wsdxqqgfmzzz9zt629p9uf",
        "runTime": "21:00",
        "minimumReward": 1000
      },
      {
        "address": "sifvaloper1ej2es5fjztqjcd4pwa0zyvaevtjd2y5w0djvt9",
        "botAddress": "sif1gvgcxwdk4j46gx3knhuackvqr2hta29z0z5yud",
        "runTime": "21:00",
        "minimumReward": 1001
      },
      {
        "address": "sifvaloper1kttxh8lxsmez56pen3cw307raf45fj9vmvwn5j",
        "botAddress": "sif1mjq48r6435aewerpruwc8up3tz3rzan2fy3pw7",
        "runTime": "19:00",
        "minimumReward": 1000
      },
      {
        "address": "sifvaloper1a2ly5lyry8l4wvx27fzdu6ha5mj53sxceu4uvj",
        "botAddress": "sif1m8d834ykcy3dgrdve4xhxky3u3c2tl9dh9us2v",
        "runTime": "21:00",
        "minimumReward": 1000
      },
      {
        "address": "sifvaloper1r9ssdmc2xm3kv2y5m35mhrvnqms4pjw27umt2l",
        "botAddress": "sif1hl0jgxre5z0nkyjj07c5vfdy44yk44atuzd6qk",
        "runTime": "22:30",
        "minimumReward": 100000
      },
      {
        "address": "sifvaloper1gp957czryfgyvxwn3tfnyy2f0t9g2p4pfj2j90",
        "botAddress": "sif1xrrfek3qpz4ja8ccrjklfy064asyqq9kk0eemy",
        "runTime": "every 1 hour",
        "minimumReward": 10000000
      },
      {
        "address": "sifvaloper1n3mhyp9fvcmuu8l0q8qvjy07x0rql8q4nz2r97",
        "botAddress": "sif1jrjdqzxchlt09gj6qvn4ds8suxh9aqwyj744pl",
        "runTime": "every 1 hour",
        "minimumReward": 10000000
      },
      {
        "address": "sifvaloper14un425lvtpe7dd04fnld4s9y0gmeaxu3f0yxlu",
        "botAddress": "sif1330aewfwzu30vznhxw7aevaz0kn35fdymz3mtz",
        "runTime": "every 30 minutes",
        "minimumReward": 10000000
      }
    ],
    "authzSupport": false
  },
  {
    "name": "lumnetwork",
    "restUrl": [
      "https://rest.cosmos.directory/lumnetwork"
    ],
    "rpcUrl": [
      "https://rpc.cosmos.directory/lumnetwork"
    ],
    "operators": [
      {
        "address": "lumvaloper1mpywgfyk6ku9uwfw4t6xhn050cjluhmjck27nx",
        "botAddress": "lum1m7xlymnpxl2d4llu67v08e8xs67dj2fzjlwzrg",
        "runTime": [
          "09:00",
          "21:00"
        ],
        "minimumReward": 1000000
      },
      {
        "address": "lumvaloper1sgeam9kyphrzrcau8l5an729mtngxahte76zkn",
        "botAddress": "lum197yc3g8drkf8fyv6fr4ynddy2n22kauu23ccqt",
        "runTime": "22:00",
        "minimumReward": 100000
      },
      {
        "address": "lumvaloper1y8jham0v3lhlnwmsh0nw8g92fkqxt9gsuml6ux",
        "botAddress": "lum1js340eq8082essggjtv8lf9df7qlnny88wzu7n",
        "runTime": [
          "09:00",
          "21:00"
        ],
        "minimumReward": 1000000
      },
      {
        "address": "lumvaloper16w9g7epcvwnmya5khpj2kk9x7k39pjp3ufa3uj",
        "botAddress": "lum15xa7vst3jca9qjkngmlysrdfur8gsex98h7u0h",
        "runTime": [
          "09:00",
          "21:00"
        ],
        "minimumReward": 10000
      },
      {
        "address": "lumvaloper1u6jr0pztvsjpvx77rfzmtw49xwzu9kash9slqs",
        "botAddress": "lum1v9vae554q55xa4pcfdm0p3kv8nxn50jk0x6mca",
        "runTime": "23:00",
        "minimumReward": 1000
      },
      {
        "address": "lumvaloper1ej2es5fjztqjcd4pwa0zyvaevtjd2y5wf0p22w",
        "botAddress": "lum1gvgcxwdk4j46gx3knhuackvqr2hta29zl4xmxj",
        "runTime": "23:00",
        "minimumReward": 1001
      },
      {
        "address": "lumvaloper16xvwljz2vqpsdzuskdlqt25e8gxmlpnfq3dcxh",
        "botAddress": "lum1r8egcurpwxftegr07gjv9gwffw4fk0097djrdh",
        "runTime": "every 1 hour",
        "minimumReward": 1001
      },
      {
        "address": "lumvaloper1txgtzgdj90mqddhyu5gcpkkdeu9g2fu22d85d7",
        "botAddress": "lum1e44rluarkdw56dy2turnwjtvtg4wqvs08pgdz3",
        "runTime": "21:00",
        "minimumReward": 1000
      },
      {
        "address": "lumvaloper1nnl9ygsp04rhkuh3yrr98cnvke586mxlhpfe3w",
        "botAddress": "lum1eml7agwd5x084ennlg6apvskufzrlvnrr687qd",
        "runTime": "21:00",
        "minimumReward": 1000
      },
      {
        "address": "lumvaloper1068lx20jqswpwtykfezssdkn524kqlmlqjeqpa",
        "botAddress": "lum19pqrxrl6n0g0mky4y79hlfzchprmsp5jxdyjew",
        "runTime": "21:00",
        "minimumReward": 1000
      },
      {
        "address": "lumvaloper1v73py5myadey4cal2wh4nlk99h59jh52muuv55",
        "botAddress": "lum1jh0hzxtyu2a2nc5s9xdxx7zr50wvf97z52r7m0",
        "runTime": "every 1 hour",
        "minimumReward": 1000
      },
      {
        "address": "lumvaloper1up3slj4nr5y23gxkvqn8h5ra9mv0pj2vv70zs4",
        "botAddress": "lum17xyeczwsax3st6aykyu4f28s5n3zg6r7w0wm7h",
        "runTime": "21:00",
        "minimumReward": 1000
      },
      {
        "address": "lumvaloper1axqn30kead92gdsg7pusc6ezxx8ltq465r3hv3",
        "botAddress": "lum1mjq48r6435aewerpruwc8up3tz3rzan2enr75p",
        "runTime": "19:00",
        "minimumReward": 1000
      },
      {
        "address": "lumvaloper1kls9ca0h980sqfmt0497jj8kad3lcws6s7gjsg",
        "botAddress": "lum1uecj925gwmagk8je8c2exmnty6t2jm7xt57ww8",
        "runTime": "21:00",
        "minimumReward": 1000
      },
      {
        "address": "lumvaloper1krkmg6f0sjwalkx3nq39yt0upxgys7alme6lps",
        "botAddress": "lum1h666jcyjycu90w3j6q6cpswsmzh9f73t0lwkf6",
        "runTime": "every 1 hour",
        "minimumReward": 1000
      },
      {
        "address": "lumvaloper1y69ary732dmngmj2g2e8m2ssedugya4may0tj5",
        "botAddress": "lum1305e92ng6a9pdh3ttc3ld459ckxupxt3zx820n",
        "runTime": "19:15",
        "minimumReward": 10000
      },
      {
        "address": "lumvaloper1uqw4e63xwwjmxt6ympdl20dsxtjr7lzx2p20hu",
        "botAddress": "lum1vqhz5g5sq8ku0ka5x9ygal9flkg5vzr92qm0rp",
        "runTime": "20:00",
        "minimumReward": 1000000
      },
      {
        "address": "lumvaloper1zs59ua4l0h6a2hnh08v8qn76f6qh7uxc22vey5",
        "botAddress": "lum1hl0jgxre5z0nkyjj07c5vfdy44yk44atv4l96f",
        "runTime": "22:30",
        "minimumReward": 100000
      },
      {
        "address": "lumvaloper1trkdt99yc4je55759s8z4fctrluxf9pmla7k80",
        "botAddress": "lum1327kewr0m28edp6ee022myyxzvlf3g5exxpvr7",
        "runTime": "14:30",
        "minimumReward": 10000
      },
      {
        "address": "lumvaloper1z7ss5slnpjfkceahl323ag9tkf3a6yrs88h4ng",
        "botAddress": "lum1zwjfxr3j9gnnrhxwtt8t6qqr4pdn7cgj43m53p",
        "runTime": "every 1 hour",
        "minimumReward": 10000
      },
      {
        "address": "lumvaloper1xwazl8ftks4gn00y5x3c47auquc62ssu0kjqgq",
        "botAddress": "lum195mm9y35sekrjk73anw2az9lv9xs5mzt0uj0fr",
        "runTime": "every 1 hour",
        "minimumReward": 10000
      },
      {
        "address": "lumvaloper1g239l2skjnz3dszek5s5npquza5gvypdrv6w88",
        "botAddress": "lum1zks5qjck40m827v2m83la5r3y6lkudw8sgrakj",
        "runTime": "08:00",
        "minimumReward": 1000000
      },
      {
        "address": "lumvaloper1qckuz6ks3kgjjnp26gtw3ya3e2l7tdp4hcvyem",
        "botAddress": "lum1g4zywrluj6ac0xpu6f6jqul52rv0am66z4sakm",
        "runTime": "21:00",
        "minimumReward": 100000
      },
      {
        "address": "lumvaloper1lnqradz7whff07t60pzetvkhgqamt9xu9f2j6k",
        "botAddress": "lum14a78h6202u4xg6phjnd8rmr5fq98zzdlsmdrw5",
        "runTime": "every 4 hour",
        "minimumReward": 10000
      },
      {
        "address": "lumvaloper1p4qz6gqr3esugvm9n49jl2rz0zhup7ww286t65",
        "botAddress": "lum1k4hh4mjvtrwq79vhmlrltdsyq08kec7jwvkm30",
        "runTime": "every 4 hour",
        "minimumReward": 10000
      },
      {
        "address": "lumvaloper18rd4dk828pfgw680hr93rxjfmj8zvr5xc03hd3",
        "botAddress": "lum1wtcvjqx8097gtkjdemle9c0lm8gczm2agjfgq8",
        "runTime": "11:00",
        "minimumReward": 1000
      }
    ],
    "authzSupport": true
  },
  {
    "name": "stargaze",
    "apyEnabled": false,
    "restUrl": [
      "https://rest.cosmos.directory/stargaze"
    ],
    "rpcUrl": [
      "https://rpc.cosmos.directory/stargaze"
    ],
    "operators": [
      {
        "address": "starsvaloper1s679uyrt0uhljj8ws905hetwn87jqdz3n33klw",
        "botAddress": "stars15xa7vst3jca9qjkngmlysrdfur8gsex9xp5g3j",
        "runTime": [
          "09:00",
          "21:00"
        ],
        "minimumReward": 1000
      },
      {
        "address": "starsvaloper10wxn2lv29yqnw2uf4jf439kwy5ef00qd0jluj0",
        "botAddress": "stars1xs023g3yj2mavwn3cjclgsh8mlk0kgsjjzetx5",
        "runTime": [
          "00:00",
          "12:00"
        ],
        "minimumReward": 10000
      },
      {
        "address": "starsvaloper1y3cxrze7kmktj93atd42g9rffyg823g0qjqelc",
        "botAddress": "stars1eml7agwd5x084ennlg6apvskufzrlvnrzvd27g",
        "runTime": "21:00",
        "minimumReward": 1000
      },
      {
        "address": "starsvaloper1r4sevyvum9ppqlw75t6h0ex9j4j9dzydyuhsmz",
        "botAddress": "stars17xyeczwsax3st6aykyu4f28s5n3zg6r70ey0qj",
        "runTime": "21:00",
        "minimumReward": 1000
      },
      {
        "address": "starsvaloper12v78y2lrpy2euhuzjtd6ssyzz3zllgs0uqk3nn",
        "botAddress": "stars1305e92ng6a9pdh3ttc3ld459ckxupxt3rsd73k",
        "runTime": "19:15",
        "minimumReward": 10000
      },
      {
        "address": "starsvaloper1mz2qks48v486d9m8wp4l9fxm2e9l0e0kzk79m5",
        "botAddress": "stars1mjq48r6435aewerpruwc8up3tz3rzan2c9f22y",
        "runTime": "19:00",
        "minimumReward": 1000
      },
      {
        "address": "starsvaloper1hr4ag3mdzy08rl6r7pga832kvchqctvmzdneds",
        "botAddress": "stars1m5hgzum68rjf4c7zhezgkj8hlnmr0kghzavkpp",
        "runTime": "every 1 hour",
        "minimumReward": 100000
      },
      {
        "address": "starsvaloper1yskcx5zfkr3nacn6f5zd08yw72zwm4s06x8tpz",
        "botAddress": "stars1hcgxjhvv43g9z6dc58g428jgc8hdlmf7qn0gfn",
        "runTime": "12:00",
        "minimumReward": 10000
      },
      {
        "address": "starsvaloper13agg47uffkehwqpvqeqp86aamjmkvmt4hyt9z7",
        "botAddress": "stars1vqhz5g5sq8ku0ka5x9ygal9flkg5vzr9tk3may",
        "runTime": "20:00",
        "minimumReward": 1000000
      },
      {
        "address": "starsvaloper17h2x3j7u44qkrq0sk8ul0r2qr440rwgjvlln5d",
        "botAddress": "stars14gra89zm8753pfuhvujjulmtkf2qq70fdcp9k9",
        "runTime": "17:28",
        "minimumReward": 1000000
      },
      {
        "address": "starsvaloper1y58hfnm90r4efhlydx0gavz57lvm7k6uulkg3h",
        "botAddress": "stars1grfk7t0k42yxpwqhr7kt4te7j73m2a3vke2d2h",
        "runTime": "13:37",
        "minimumReward": 10000
      },
      {
        "address": "starsvaloper1xru87608vdps23q4s79006lcsm0tfxcl4juuy5",
        "botAddress": "stars1d72r4aaxkv2cpnxjh6xuklv9z4prcj2qmfv40r",
        "runTime": "21:00",
        "minimumReward": 10000
      },
      {
        "address": "starsvaloper1xqum4wt30f3aqw8mmv823ty3x7gpmmde9zfndf",
        "botAddress": "stars1r3g7japkptsvt3gv52gvuudprtcue762n08yrf",
        "runTime": "12:00",
        "minimumReward": 10000
      },
      {
        "address": "starsvaloper1926sz228mm6yjlwye9hfxxh0hh4nm4aqfp29l7",
        "botAddress": "stars1kxd2f28ugzwyv9twexw88kpajvgf94xgfyjr96",
        "runTime": "every 1 hour",
        "minimumReward": 10000
      },
      {
        "address": "starsvaloper162ty3nf7wd5tvqhsu486fexh832fyham0cvphg",
        "botAddress": "stars1zks5qjck40m827v2m83la5r3y6lkudw837ffgh",
        "runTime": "08:00",
        "minimumReward": 1000000
      },
      {
        "address": "starsvaloper1jnum75gr8jsn4xn9u48kc9ma5c4mrmvzsvad6j",
        "botAddress": "stars1s0ncp8tlxwhmvhyrvrglcvl4l2lxd5wqfzrwp6",
        "runTime": "every 1 hour",
        "minimumReward": 10000
      },
      {
        "address": "starsvaloper1n3mhyp9fvcmuu8l0q8qvjy07x0rql8q4qlwk6v",
        "botAddress": "stars1jrjdqzxchlt09gj6qvn4ds8suxh9aqwyrld799",
        "runTime": "every 1 hour",
        "minimumReward": 1000000
      }
    ],
    "authzSupport": true
  },
  {
    "name": "comdex",
    "apyEnabled": false,
    "restUrl": [
      "https://rest.cosmos.directory/comdex"
    ],
    "rpcUrl": [
      "https://rpc.cosmos.directory/comdex"
    ],
    "testAddress": "comdex1yxsmtnxdt6gxnaqrg0j0nudg7et2gqczke9x2p",
    "ownerAddress": "comdexvaloper17f70yjkvmvld379904jaddx9h0f74n32pjtmp6",
    "operators": [
      {
        "address": "comdexvaloper17f70yjkvmvld379904jaddx9h0f74n32pjtmp6",
        "botAddress": "comdex1yxsmtnxdt6gxnaqrg0j0nudg7et2gqczke9x2p",
        "runTime": [
          "09:00",
          "21:00"
        ],
        "minimumReward": 1000
      },
      {
        "address": "comdexvaloper15xevj3n6eq36t62sjjrsvf6hkuryg8w3pmpqy8",
        "botAddress": "comdex1m7xlymnpxl2d4llu67v08e8xs67dj2fzq63f0t",
        "runTime": [
          "09:00",
          "21:00"
        ],
        "minimumReward": 1000
      },
      {
        "address": "comdexvaloper1flh26y7f2vsam4a6snwgrqaxkhe0g2yljstdqm",
        "botAddress": "comdex15xa7vst3jca9qjkngmlysrdfur8gsex94jphr5",
        "runTime": [
          "09:00",
          "21:00"
        ],
        "minimumReward": 1000
      },
      {
        "address": "comdexvaloper195re7mhwh9urewm3rvaj9r7vm6j63c4sd78njd",
        "botAddress": "comdex194ytn50yhh67rdha8akhs7c6zulnz4n2wctp45",
        "runTime": "every 1 hour",
        "minimumReward": 1000
      },
      {
        "address": "comdexvaloper19qz6sgw7llrft2x05lp4swy569e5sla6gl3cuu",
        "botAddress": "comdex1e44rluarkdw56dy2turnwjtvtg4wqvs04yhxwj",
        "runTime": "21:00",
        "minimumReward": 1000
      },
      {
        "address": "comdexvaloper1ej2es5fjztqjcd4pwa0zyvaevtjd2y5wh2dqrg",
        "botAddress": "comdex1gvgcxwdk4j46gx3knhuackvqr2hta29zdses23",
        "runTime": "21:00",
        "minimumReward": 1001
      },
      {
        "address": "comdexvaloper14yh3sqetnphupx2r4jrjctpsqqg7jqmnmzpxc4",
        "botAddress": "comdex1h43hjfxlz8t6y5wewma63jz7melv46gjr47jfp",
        "runTime": "21:00",
        "minimumReward": 1000
      },
      {
        "address": "comdexvaloper1gfe4f7urf866xte5cpmkgsw7q2u97qj06ldtj3",
        "botAddress": "comdex1mjq48r6435aewerpruwc8up3tz3rzan2tku4cz",
        "runTime": "19:00",
        "minimumReward": 1000
      },
      {
        "address": "comdexvaloper12dseyeqwsv3lkxlks45p4fp7et4qnzn5vkavjf",
        "botAddress": "comdex1v9vae554q55xa4pcfdm0p3kv8nxn50jkar9s57",
        "runTime": "23:00",
        "minimumReward": 1000
      },
      {
        "address": "comdexvaloper10d87jx68zygmwagu9ggzxpept07zs7nmcpyjr6",
        "botAddress": "comdex1305e92ng6a9pdh3ttc3ld459ckxupxt3srcprs",
        "runTime": "19:15",
        "minimumReward": 10000
      },
      {
        "address": "comdexvaloper1lxh0u07haj646pt9e0l2l4qc3d8htfx59hp5ft",
        "botAddress": "comdex1uwqjtgjhjctjc45ugy7ev5prprhehc7w7jhvwj",
        "runTime": "21:00",
        "minimumReward": 1000
      },
      {
        "address": "comdexvaloper120g4zfrj75ezl6cmd466tk0rj9h3dkskc5tvkh",
        "botAddress": "comdex1m5hgzum68rjf4c7zhezgkj8hlnmr0kgh3wefn8",
        "runTime": "every 1 hour",
        "minimumReward": 100000
      },
      {
        "address": "comdexvaloper1gp957czryfgyvxwn3tfnyy2f0t9g2p4p3447dz",
        "botAddress": "comdex1xrrfek3qpz4ja8ccrjklfy064asyqq9k5a5ddc",
        "runTime": "every 1 hour",
        "minimumReward": 1000000
      }
    ],
    "authzSupport": false
  },
  {
    "name": "cheqd",
    "restUrl": [
      "https://rest.cosmos.directory/cheqd"
    ],
    "rpcUrl": [
      "https://rpc.cosmos.directory/cheqd"
    ],
    "gasPrice": "25ncheq",
    "operators": [
      {
        "address": "cheqdvaloper1ny8gd9tsyqhm56agp4vkpa6fldr2n4guthcvfj",
        "botAddress": "cheqd1m7xlymnpxl2d4llu67v08e8xs67dj2fzfhltad",
        "runTime": "21:00",
        "minimumReward": 1000
      },
      {
        "address": "cheqdvaloper1m0f5mdkusqq24zhf8azjn2j5v2jqwqlt3ukrc0",
        "botAddress": "cheqd1ypntyymvjg90ntxwes3hxtmuvvh4fcr8w082sd",
        "runTime": "every 1 hour",
        "minimumReward": 100000000
      },
      {
        "address": "cheqdvaloper1qsp3a2qd6km9g0hczsac8279wcwmzmvzgvre8w",
        "botAddress": "cheqd1e44rluarkdw56dy2turnwjtvtg4wqvs0ufeyu5",
        "runTime": "21:00",
        "minimumReward": 1000
      },
      {
        "address": "cheqdvaloper1xwazl8ftks4gn00y5x3c47auquc62ssu5r5utr",
        "botAddress": "cheqd195mm9y35sekrjk73anw2az9lv9xs5mzt55rxhx",
        "runTime": "every 1 hour",
        "minimumReward": 10000000
      },
      {
        "address": "cheqdvaloper19f0w9svr905fhefusyx4z8sf83j6et0g3rjhkl",
        "botAddress": "cheqd1etsdevgm5ps240lrw9mg3p2j32tj96ktqafpeu",
        "runTime": "every 1 hour",
        "minimumReward": 1000000
      },
      {
        "address": "cheqdvaloper1ttw6u36w7jxjpadt5eh8vnt5a8wpx6ju2wkuj6",
        "botAddress": "cheqd1wve3tc8sj42yl3trw3lt0rcyp5medvyaa0jdrf",
        "runTime": "22:00",
        "minimumReward": 1000000
      }
    ],
    "authzSupport": true
  },
  {
    "name": "umee",
    "restUrl": [
      "https://rest.cosmos.directory/umee"
    ],
    "rpcUrl": [
      "https://rpc.cosmos.directory/umee"
    ],
    "operators": [
      {
        "address": "umeevaloper10nsytn9zmtfnhk37hqfe2h9v599ld3h5zs9fqj",
        "botAddress": "umee1yq67lj5nnkcc2jk9ngfe3v6mt5ra0n9d45v3nc",
        "runTime": "every 1 hour",
        "minimumReward": 100000
      },
      {
        "address": "umeevaloper18s567a3dxf09q7erpcp8q20dpauugxwx8xsrcc",
        "botAddress": "umee1upe9xslwkqmmd8m7f7nuyhedhjc6saqhy4pldd",
        "runTime": "15 minutes",
        "minimumReward": 100000
      },
      {
        "address": "umeevaloper14vmuhgm04ffvzts9jxm2wy5d538g96ru9fsg5v",
        "botAddress": "umee1m5hgzum68rjf4c7zhezgkj8hlnmr0kghyhx5wz",
        "runTime": "every 1 hour",
        "minimumReward": 100000
      },
      {
        "address": "umeevaloper1py60fpud4w468zn7mthfa25xnzuawjum7w90q2",
        "botAddress": "umee194ytn50yhh67rdha8akhs7c6zulnz4n2mp5ug3",
        "runTime": "every 1 hour",
        "minimumReward": 1
      },
      {
        "address": "umeevaloper1gvt9l5tshr0fp8ksl2tuem584z69eyvt9m8yh6",
        "botAddress": "umee19pqrxrl6n0g0mky4y79hlfzchprmsp5jp3yygg",
        "runTime": "every 6 hours",
        "minimumReward": 10000
      },
      {
        "address": "umeevaloper1q5z5vdxtvqmf4eq37pm2xnytc69st382cadf0x",
        "botAddress": "umee1mmg6pqqnu6ktl4yp0afwzz6g33w8kpw3wajxln",
        "runTime": "every 1 hour",
        "minimumReward": 10000
      },
      {
        "address": "umeevaloper142xnwdgpmpzgsyckxwyd5c9ppmmvqa9k7c4fh8",
        "botAddress": "umee1kxd2f28ugzwyv9twexw88kpajvgf94xg0wcp2e",
        "runTime": "every 1 hour",
        "minimumReward": 10000
      },
      {
        "address": "umeevaloper1sex685w68vvv563nsyv8nezawq4hhg7qjkyhzg",
        "botAddress": "umee1s0ncp8tlxwhmvhyrvrglcvl4l2lxd5wq0gfvwe",
        "runTime": "every 1 hour",
        "minimumReward": 10000
      },
      {
        "address": "umeevaloper19yy0u0ttam2p9k874vsh2u4tt7e6cmq8h2w9nv",
        "botAddress": "umee1rjvyczwh5akp2ylg06dr4s2vlx0jmdwvwhhfqa",
        "runTime": "21:00",
        "minimumReward": 10000
      },
      {
        "address": "umeevaloper1sm5a00zlr5wkhr2259shqk9lk3w307jazmf0e5",
        "botAddress": "umee1m2g72wffh3l65sjlpxvsgmns3y7z58dyurdzyd",
        "runTime": "every 3 hours",
        "minimumReward": 50000
      },
      {
        "address": "umeevaloper1n3mhyp9fvcmuu8l0q8qvjy07x0rql8q4d0h0la",
        "botAddress": "umee1jrjdqzxchlt09gj6qvn4ds8suxh9aqwy948u2x",
        "runTime": "every 1 hour",
        "minimumReward": 1000000
      },
      {
        "address": "umeevaloper10ckmqvzeycglg0hrcnepa0la5kw2q9ys6gquku",
        "botAddress": "umee1330aewfwzu30vznhxw7aevaz0kn35fdyvfrjqm",
        "runTime": "every 30 minutes",
        "minimumReward": 1000000
      }
    ],
    "authzSupport": true
  },
  {
    "name": "bitsong",
    "restUrl": [
      "https://rest.cosmos.directory/bitsong"
    ],
    "rpcUrl": [
      "https://rpc.cosmos.directory/bitsong"
    ],
    "operators": [
      {
        "address": "bitsongvaloper1pn6mhrwq8vdhns366jwxkggmhmxypuhrrc4huu",
        "botAddress": "bitsong1vn2fc2cdt2r5kseptl86rstqudxly2c3jxw4x7",
        "runTime": [
          "09:00",
          "21:00"
        ],
        "minimumReward": 1000
      },
      {
        "address": "bitsongvaloper10uv3t6yru5dryz2yy9em2pzmqezyhsp0gkkxd2",
        "botAddress": "bitsong1js340eq8082essggjtv8lf9df7qlnny87ddafg",
        "runTime": [
          "09:00",
          "21:00"
        ],
        "minimumReward": 1000000
      },
      {
        "address": "bitsongvaloper1mvpx2jnq7vnur3dehwesddg6as5eua0jy2a99s",
        "botAddress": "bitsong1wdc6rmm2ng2jkeytt4ptas3vhx2t94yjvcg4g4",
        "runTime": [
          "09:00",
          "21:00"
        ],
        "minimumReward": 1000
      },
      {
        "address": "bitsongvaloper129y6g55wz7mz9vs2nudfvfdaun80fuphnltfpf",
        "botAddress": "bitsong14td30sayes36tm042gcrwpynky927x2c434c06",
        "runTime": "20:00",
        "minimumReward": 1000000
      },
      {
        "address": "bitsongvaloper1mceksy7l3xenuyx4dzl64erf3fh29a3r2ercnz",
        "botAddress": "bitsong1m5hgzum68rjf4c7zhezgkj8hlnmr0kgh6gfrgl",
        "runTime": "every 1 hour",
        "minimumReward": 100000
      },
      {
        "address": "bitsongvaloper18wf0w252jxk3kgl5vlst8ttat8xzfnvejuftk2",
        "botAddress": "bitsong16swn43y3wt70jex2l0dzcf987w8000psq7mpu8",
        "runTime": "21:00",
        "minimumReward": 100000
      },
      {
        "address": "bitsongvaloper1xwazl8ftks4gn00y5x3c47auquc62ssugxgm5z",
        "botAddress": "bitsong1kxv5szlqgt8p7w95w76m7ahgjt58ultqkmpjja",
        "runTime": "every 1 hour",
        "minimumReward": 100000
      },
      {
        "address": "bitsongvaloper1pqlxe507avzg2hq8ylcju037ywyh3myfsv9wln",
        "botAddress": "bitsong1jh0hzxtyu2a2nc5s9xdxx7zr50wvf97zdfvlv5",
        "runTime": "every 1 hour",
        "minimumReward": 100000
      },
      {
        "address": "bitsongvaloper1ech3swu5jeuenxzgd0rq9xz6yz3yn6t0v2x0tw",
        "botAddress": "bitsong1m52073hvnza73uwrf45avgdwljyqx7p04qh3yw",
        "runTime": "every 1 hour",
        "minimumReward": 100000
      },
      {
        "address": "bitsongvaloper1fk4up90cx352jwr6clug8pkg5jt28ha9whf6pu",
        "botAddress": "bitsong14a78h6202u4xg6phjnd8rmr5fq98zzdlfczze0",
        "runTime": "every 4 hour",
        "minimumReward": 100000
      },
      {
        "address": "bitsongvaloper1vtc6xlwpeuf9r5ee5hxq40hcllxcad9pnl99xn",
        "botAddress": "bitsong1g4zywrluj6ac0xpu6f6jqul52rv0am66mklupq",
        "runTime": "21:00",
        "minimumReward": 100000
      },
      {
        "address": "bitsongvaloper1ltu429emv4tkn34n7795dxmeagl78ffqazwf9c",
        "botAddress": "bitsong197yc3g8drkf8fyv6fr4ynddy2n22kauunjhehs",
        "runTime": "22:00",
        "minimumReward": 100000
      }
    ],
    "authzSupport": true
  },
  {
    "name": "persistence",
    "restUrl": [
      "https://rest.cosmos.directory/persistence"
    ],
    "rpcUrl": [
      "https://rpc.cosmos.directory/persistence"
    ],
    "operators": [
      {
        "address": "persistencevaloper1rxjmg3l0myaz6fzzvkum82lzyqz5acyxqqc08l",
        "botAddress": "persistence1qzvhepyemfctq3wmc50f2ps06ldx3fnpsf03zp",
        "runTime": "20:00",
        "minimumReward": 10000
      },
      {
        "address": "persistencevaloper1pdse5rr5njkkka6qeu5m8u704h6z67w5r700vn",
        "botAddress": "persistence1atgss2zpwl9m8fmm32gzrkjtqw3tdawguqw6tk",
        "runTime": "20:00",
        "minimumReward": 1000000
      },
      {
        "address": "persistencevaloper1nchnrey36nrvzjslscu0c3l8j0r4z92hlsz3gk",
        "botAddress": "persistence1v9vae554q55xa4pcfdm0p3kv8nxn50jk5qpprd",
        "runTime": "23:00",
        "minimumReward": 10000
      },
      {
        "address": "persistencevaloper10sc98vt6saux8asexnsp2hgvkgmjmful8w5cuw",
        "botAddress": "persistence1n8htrjks32y59u3fxwuy6fnz868n667k8ltezs",
        "runTime": "every 1 hour",
        "minimumReward": 10000
      },
      {
        "address": "persistencevaloper1f9p23ru4sw8p2044237ckfhwdpklrn0ahdaujg",
        "botAddress": "persistence1m5hgzum68rjf4c7zhezgkj8hlnmr0kghcdacy5",
        "runTime": "every 1 hour",
        "minimumReward": 100000
      },
      {
        "address": "persistencevaloper1r7gdc8ag4ktmrvhed2xp09n3klrjuznwdzsru2",
        "botAddress": "persistence1cuzmc99n343he6mvj3mzq7fnc4ncqlau3zter9",
        "runTime": "21:00",
        "minimumReward": 100000
      }
    ],
    "authzSupport": true
  },
  {
    "name": "agoric",
    "apyEnabled": false,
    "restUrl": [
      "https://rest.cosmos.directory/agoric"
    ],
    "rpcUrl": [
      "https://rpc.cosmos.directory/agoric"
    ],
    "operators": [
      {
        "address": "agoricvaloper1kh8nwuee2y353u6nmv8jffpvhtzs7xu8f4klam",
        "botAddress": "agoric148kutx4cag3js995cesc0rpuwpe85hq7zk5ry3",
        "runTime": "20:00",
        "minimumReward": 1000000
      },
      {
        "address": "agoricvaloper1mxhgvj2c93xahahx9d9fc7rwwtufqza5cn6uhn",
        "botAddress": "agoric1hl0jgxre5z0nkyjj07c5vfdy44yk44attzqnlt",
        "runTime": "22:30",
        "minimumReward": 100000
      },
      {
        "address": "agoricvaloper1n3mhyp9fvcmuu8l0q8qvjy07x0rql8q4acufxj",
        "botAddress": "agoric1cwe4fgnmvdzx6kefxs8alldtwhywctnxt7mdr5",
        "runTime": "every 1 hour",
        "minimumReward": 1000000
      },
      {
        "address": "agoricvaloper1xvz54pusznw8t76985kl3v2epduhyuscr4zxx3",
        "botAddress": "agoric14jhnyzfa9sf3jq879y5rp5324klh4av3vwezmm",
        "runTime": "every 30 minutes",
        "minimumReward": 1000000
      }
    ],
    "authzSupport": true
  },
  {
    "name": "impacthub",
    "restUrl": [
      "https://rest.cosmos.directory/impacthub"
    ],
    "rpcUrl": [
      "https://rpc.cosmos.directory/impacthub"
    ],
    "gasPrice": "0.025uixo",
    "operators": [
      {
        "address": "ixovaloper1m3kz9q3hp50udyq5tt4rawrexnay4y7jpyvtr9",
        "botAddress": "ixo1vqhz5g5sq8ku0ka5x9ygal9flkg5vzr9qlc5jx",
        "runTime": "20:00",
        "minimumReward": 1000000
      },
      {
        "address": "ixovaloper1a3qpp5ff9cgnusxwufdkmnvn83446lf9vq88ga",
        "botAddress": "ixo1m5hgzum68rjf4c7zhezgkj8hlnmr0kghf59ewr",
        "runTime": "every 1 hour",
        "minimumReward": 100000
      },
      {
        "address": "ixovaloper1ktjjvaurdupt7nvmfkgycn7mv0jcx5frz0dwzf",
        "botAddress": "ixo1mjq48r6435aewerpruwc8up3tz3rzan2nvq99x",
        "runTime": "21:00",
        "minimumReward": 100000
      },
      {
        "address": "ixovaloper1n3mhyp9fvcmuu8l0q8qvjy07x0rql8q42frukn",
        "botAddress": "ixo1jrjdqzxchlt09gj6qvn4ds8suxh9aqwygky328",
        "runTime": "every 1 hour",
        "minimumReward": 100000
      }
    ],
    "authzSupport": false
  },
  {
    "name": "kichain",
    "restUrl": [
      "https://rest.cosmos.directory/kichain"
    ],
    "rpcUrl": [
      "https://rpc.cosmos.directory/kichain"
    ],
    "gasPrice": "0.025uxki",
    "operators": [
      {
        "address": "kivaloper19seaxuh9wp3zum42w6flrjsr5raptxhy3l8qvw",
        "botAddress": "ki1m7xlymnpxl2d4llu67v08e8xs67dj2fzkczyjg",
        "runTime": [
          "09:00",
          "21:00"
        ],
        "minimumReward": 1000
      },
      {
        "address": "kivaloper183ak9rcvfazp5rtljve6v06tyue3dfrglvpfux",
        "botAddress": "ki15xa7vst3jca9qjkngmlysrdfur8gsex9rsj67h",
        "runTime": [
          "09:00",
          "21:00"
        ],
        "minimumReward": 1000
      },
      {
        "address": "kivaloper1n5cpxhwm5rpgellky5njz67sx8sp0t6ejyxevq",
        "botAddress": "ki1vqhz5g5sq8ku0ka5x9ygal9flkg5vzr9w8hfjp",
        "runTime": "20:00",
        "minimumReward": 1000000
      },
      {
        "address": "kivaloper14932eu6d398f0ycqj6xtmy9xhaewzegkhz2eap",
        "botAddress": "ki1jh0hzxtyu2a2nc5s9xdxx7zr50wvf97zsd0c20",
        "runTime": "every 1 hour",
        "minimumReward": 1000000
      },
      {
        "address": "kivaloper1lykm0h574w0r3jm545hhlfnd8937a70022xlwl",
        "botAddress": "ki1v9vae554q55xa4pcfdm0p3kv8nxn50jktpkafa",
        "runTime": "23:00",
        "minimumReward": 100000
      },
      {
        "address": "kivaloper14g4ztk36q529vx8ash7y8hr047kgzxlvyh2ch5",
        "botAddress": "ki1mjq48r6435aewerpruwc8up3tz3rzan2a50c9p",
        "runTime": "21:00",
        "minimumReward": 100000
      },
      {
        "address": "kivaloper14932eu6d398f0ycqj6xtmy9xhaewzegkhz2eap",
        "botAddress": "ki1jh0hzxtyu2a2nc5s9xdxx7zr50wvf97zsd0c20",
        "runTime": "every 1 hour",
        "minimumReward": 1000000
      },
      {
        "address": "kivaloper1gp957czryfgyvxwn3tfnyy2f0t9g2p4pq8jud7",
        "botAddress": "ki1xrrfek3qpz4ja8ccrjklfy064asyqq9kzl8qsm",
        "runTime": "every 1 hour",
        "minimumReward": 5000000
      }
    ],
    "authzSupport": false
  },
  {
    "name": "sommelier",
    "restUrl": [
      "https://rest.cosmos.directory/sommelier"
    ],
    "rpcUrl": [
      "https://rpc.cosmos.directory/sommelier"
    ],
    "operators": [
      {
        "address": "sommvaloper1cgdlryczzgrk7d4kkeawqg7t6ldz4x84yu305c",
        "botAddress": "somm1vqhz5g5sq8ku0ka5x9ygal9flkg5vzr9nkf28l",
        "runTime": "20:00",
        "minimumReward": 1000000
      }
    ]
  },
  {
    "name": "konstellation",
    "restUrl": [
      "https://rest.cosmos.directory/konstellation"
    ],
    "rpcUrl": [
      "https://rpc.cosmos.directory/konstellation"
    ],
    "image": "https://raw.githubusercontent.com/Konstellation/DARC_token/main/darctoken.svg",
    "operators": [
      {
        "address": "darcvaloper1txzc42vl5qel54tyuck8z8pfg979hwk867z30z",
        "botAddress": "darc1m7xlymnpxl2d4llu67v08e8xs67dj2fzc586mt",
        "runTime": "21:00",
        "minimumReward": 100000
      },
      {
        "address": "darcvaloper14kuh954mw4xp7gz5kvr3vtul0lpz5xt3tecpep",
        "botAddress": "darc194ytn50yhh67rdha8akhs7c6zulnz4n2kkajp5",
        "runTime": "every 1 hour",
        "minimumReward": 100000
      },
      {
        "address": "darcvaloper1cmtxucuhf0hysjrx02p9fvzjr5kkcgcj9nxwhc",
        "botAddress": "darc1v9vae554q55xa4pcfdm0p3kv8nxn50jk9dnrq7",
        "runTime": "23:00",
        "minimumReward": 100000
      },
      {
        "address": "darcvaloper1yww5jnu4y39vyea47xs4z7r45yz9rl5dpxg67v",
        "botAddress": "darc1m8d834ykcy3dgrdve4xhxky3u3c2tl9dde8hgs",
        "runTime": "21:00",
        "minimumReward": 100000
      },
      {
        "address": "darcvaloper1pk8e47hdlw9mtnphz3klhkeed8wlq8gwjw7m0w",
        "botAddress": "darc1mjq48r6435aewerpruwc8up3tz3rzan2nc2xvz",
        "runTime": "21:00",
        "minimumReward": 100000
      },
      {
        "address": "darcvaloper17h628d2wtlw6844nzv0ktnq9qtm5qm3p6uxnx5",
        "botAddress": "darc1uc877qk45e23hxxx364dxsp8rehu5addv6sdr0",
        "runTime": "every 15 minutes",
        "minimumReward": 100000
      },
      {
        "address": "darcvaloper1jt9w26mpxxjsk63mvd4m2ynj0af09csldy6sgw",
        "botAddress": "darc1xrrfek3qpz4ja8ccrjklfy064asyqq9kvnz7ec",
        "runTime": "every 1 hour",
        "minimumReward": 10000000
      },
      {
        "address": "darcvaloper17w25mz7gvf8f84fevy3akzhaugjewp4dd8f5rj",
        "botAddress": "darc1vkayq65xn0tguetzm6r2ejal7zmlwgemf8ncwq",
        "runTime": "every 3 hours",
        "minimumReward": 1000000
      }
    ],
    "authzSupport": false
  },
  {
    "name": "fetchhub",
    "restUrl": [
      "https://rest.cosmos.directory/fetchhub"
    ],
    "rpcUrl": [
      "https://rpc.cosmos.directory/fetchhub"
    ],
    "operators": [
      {
        "address": "fetchvaloper1a7l5xar7vyymvahfelar6vtkdar5x9a54l7zvc",
        "botAddress": "fetch1v9vae554q55xa4pcfdm0p3kv8nxn50jkf3wk07",
        "runTime": "23:00",
        "minimumReward": 10000000000000000
      },
      {
        "address": "fetchvaloper13uwrjldm8m45cuarjdvgk9qwnysf835rgrugc6",
        "botAddress": "fetch1m5hgzum68rjf4c7zhezgkj8hlnmr0kgh9uj0g8",
        "runTime": "every 1 hour",
        "minimumReward": 10000000000000000
      },
      {
        "address": "fetchvaloper1mr8tqsr3cjp4vh30j8h32uluh5nhnjnh8lkef0",
        "botAddress": "fetch1mjq48r6435aewerpruwc8up3tz3rzan2lyhnrz",
        "runTime": "21:00",
        "minimumReward": 10000000000000000
      },
      {
        "address": "fetchvaloper132elwf5n6pjhxjh464khn8m2rzzr7wv4rlkwev",
        "botAddress": "fetch14a78h6202u4xg6phjnd8rmr5fq98zzdlkveweh",
        "runTime": "every 4 hour",
        "minimumReward": 10000000000000000
      }
    ],
    "authzSupport": false
  },
  {
    "name": "cerberus",
    "restUrl": [
      "https://rest.cosmos.directory/cerberus"
    ],
    "rpcUrl": [
      "https://rpc.cosmos.directory/cerberus"
    ],
    "gasPrice": "0.025ucrbrus",
    "autostake": {
      "batchTxs": 100
    },
    "testAddress": "cerberus1yxsmtnxdt6gxnaqrg0j0nudg7et2gqczd38dxa",
    "ownerAddress": "cerberusvaloper1tat2cy3f9djtq9z7ly262sqngcarvaktr0w78f",
    "operators": [
      {
        "address": "cerberusvaloper1xjgspyv73d3k3ewygu0v2gcwwplwxkxg03reqy",
        "botAddress": "cerberus1m7xlymnpxl2d4llu67v08e8xs67dj2fzmjnzrh",
        "runTime": "21:00",
        "minimumReward": 10000
      },
      {
        "address": "cerberusvaloper1xkv494sduqkpadwesqlsp6069yepsj58axja5l",
        "botAddress": "cerberus1js340eq8082essggjtv8lf9df7qlnny8wrlu7v",
        "runTime": "every 5 minutes",
        "minimumReward": 5000000
      },
      {
        "address": "cerberusvaloper1ga0xxzst2hjyjtfqnffz2mapn8vk8ufysqsn30",
        "botAddress": "cerberus15xa7vst3jca9qjkngmlysrdfur8gsex9w6ru0g",
        "runTime": "every 5 minutes",
        "minimumReward": 10000
      },
      {
        "address": "cerberusvaloper18twaqg4vaextnm5dddgmlm5quwymaswkchqt3a",
        "botAddress": "cerberus1uxwnhyjd2m5y6mpqsdg95y4ty0a5jtfrjhkgq5",
        "runTime": "every 4 minutes",
        "minimumReward": 10000000
      },
      {
        "address": "cerberusvaloper1ej2es5fjztqjcd4pwa0zyvaevtjd2y5w2yl7tt",
        "botAddress": "cerberus1ftaxf307mumu6gwg05q360xeryspcgsq6fvnyc",
        "runTime": "every 5 minutes",
        "minimumReward": 1000000
      },
      {
        "address": "cerberusvaloper1u7m9kwj8tvwjaxympp3r8xq7d0pf5la994x7u8",
        "botAddress": "cerberus1r8egcurpwxftegr07gjv9gwffw4fk009hq0rdg",
        "runTime": "every 15 minutes",
        "minimumReward": 100000000
      },
      {
        "address": "cerberusvaloper1tat2cy3f9djtq9z7ly262sqngcarvaktr0w78f",
        "botAddress": "cerberus1yxsmtnxdt6gxnaqrg0j0nudg7et2gqczd38dxa",
        "runTime": "every 15 minutes",
        "minimumReward": 100000000
      },
      {
        "address": "cerberusvaloper1uvl2g9nd8qttjjyxjs30x7fj878d3wt4lt4juq",
        "botAddress": "cerberus1e7tcnlaen39yafqxcj5zhnd0m8r8xlzyq92vrv",
        "runTime": "every 15 minutes",
        "minimumReward": 1000000
      },
      {
        "address": "cerberusvaloper18g9868awp4dtxn5n5cjd7e30y8djevc80hqyad",
        "botAddress": "cerberus1h43hjfxlz8t6y5wewma63jz7melv46gjcaue9a",
        "runTime": "every 3 minutes",
        "minimumReward": 10000
      },
      {
        "address": "cerberusvaloper1g3d36rfxfqtlnz3hzd05cs2wrjgykcz2g649a8",
        "botAddress": "cerberus1e44rluarkdw56dy2turnwjtvtg4wqvs0wv4dzw",
        "runTime": "every 3 minutes",
        "minimumReward": 10000
      },
      {
        "address": "cerberusvaloper1td92z5qwl39f407gxf6lu2x80enat7t3jfefnf",
        "botAddress": "cerberus1zwjfxr3j9gnnrhxwtt8t6qqr4pdn7cgjuux537",
        "runTime": "every 1 hour",
        "minimumReward": 100000000
      },
      {
        "address": "cerberusvaloper1r34mlqewsxrde38vp3tzwh3rk5vt6ez0slzuvu",
        "botAddress": "cerberus16r56awgxe7mkrwpsnurjexfdg0n3f4f3dgf090",
        "runTime": "15 minutes",
        "minimumReward": 10000
      },
      {
        "address": "cerberusvaloper1lxz6ucd5qydhpwtpatn9wu83fc002v08tek6zh",
        "botAddress": "cerberus1305e92ng6a9pdh3ttc3ld459ckxupxt3tt620v",
        "runTime": "every 20 minutes",
        "minimumReward": 10000
      },
      {
        "address": "cerberusvaloper1y3thykrje2fmdcf8wva8l8kphmwpx89ur4erq3",
        "botAddress": "cerberus1v9vae554q55xa4pcfdm0p3kv8nxn50jkxt8mcz",
        "runTime": "every 15 minutes",
        "minimumReward": 10000
      },
      {
        "address": "cerberusvaloper1evv5y2ake002n9l27t5qhqcwhgwd6up2m2yhcy",
        "botAddress": "cerberus1m8d834ykcy3dgrdve4xhxky3u3c2tl9dwln0sv",
        "runTime": "every 1 hour",
        "minimumReward": 100000000
      },
      {
        "address": "cerberusvaloper1s3k0rhxxt8jl0tgyn2sule8rkzkx58x04a900g",
        "botAddress": "cerberus1x9e5qkjzzmfhw4dt05aludazwvd5x6340zl42n",
        "runTime": "every 1 hour",
        "minimumReward": 1000000
      },
      {
        "address": "cerberusvaloper16cfkt9n0pcftg0ky3rk9aegqdp383uwge38rdl",
        "botAddress": "cerberus1mjq48r6435aewerpruwc8up3tz3rzan2s77757",
        "runTime": "21:00",
        "minimumReward": 1000000
      },
      {
        "address": "cerberusvaloper10ypajp3q5zu5yxfud3ayd95th0k7467k3s5vh7",
        "botAddress": "cerberus13yfd74cezsrjcmhvmh6wkfwfuj7fds5eenhn64",
        "runTime": "every 15 minutes",
        "minimumReward": 100000000
      },
      {
        "address": "cerberusvaloper1c4pewt03f0fnwrf4vcgawzl6pllm3l9kfffu7l",
        "botAddress": "cerberus1jsmtq9z9qpeda0pyff9w8u66mkxrtzser8cjew",
        "runTime": "every 15 minutes",
        "minimumReward": 100000
      },
      {
        "address": "cerberusvaloper1cy9jhuf3cx2z33duxld7p57gtege6hfhrar9g9",
        "botAddress": "cerberus1hpwxnnrtsc6zjx4glup77tfe5z54lmtqe3tusv",
        "runTime": "every 17 minutes",
        "minimumReward": 1000000
      },
      {
        "address": "cerberusvaloper1zl4vt84hya03e8hu7dx4q4cvn2ts2xdrrnnufr",
        "botAddress": "cerberus1weeu5yuj8n23hd87wsdxqqgfmzzz9zt6nlw6xf",
        "runTime": "every 15 minutes",
        "minimumReward": 1000000
      },
      {
        "address": "cerberusvaloper1xwazl8ftks4gn00y5x3c47auquc62ssuvav5f9",
        "botAddress": "cerberus195mm9y35sekrjk73anw2az9lv9xs5mztx300fu",
        "runTime": "every 15 minutes",
        "minimumReward": 1000000
      },
      {
        "address": "cerberusvaloper1dh25k2zuf0tgz8dsp3v0utw0xch2ljxu3lnsct",
        "botAddress": "cerberus12yeq3h92ew3e00tt2kma5q0t7tmangvy9ydsxn",
        "runTime": "every 15 minutes",
        "minimumReward": 1000000
      },
      {
        "address": "cerberusvaloper1q9d3algfdhuyggwtr3svgdmu22yke9yuy6nye3",
        "botAddress": "cerberus1zf8gz27gs5py3ua9lpu958w24j0jyj0t7jzmra",
        "runTime": "every 15 minutes",
        "minimumReward": 100000000
      },
      {
        "address": "cerberusvaloper1l6kfy4xvy0a34fseyhvc6f6k8asukfdz8462mg",
        "botAddress": "cerberus17xyeczwsax3st6aykyu4f28s5n3zg6r78znm7g",
        "runTime": "every 5 minutes",
        "minimumReward": 10000000
      },
      {
        "address": "cerberusvaloper13uz8x0rgm950639yklqq5tnjh6gwfpfhu67yyk",
        "botAddress": "cerberus106n92ygqknaw5wcgl2e9v0duxxux6ntt2cf87q",
        "runTime": "every 1 hour",
        "minimumReward": 100000000
      },
      {
        "address": "cerberusvaloper1j80fpcsumfkxypvydvtwtz3j4sdwr8c2x9fw5y",
        "botAddress": "cerberus1zr3hn5faf8tjdc2h576qt02g8t5h9pevz478ge",
        "runTime": "every 1 hour",
        "minimumReward": 1000000
      },
      {
        "address": "cerberusvaloper1g2k6a7akrmm9jwa0n8eg2vfe70j2u5l4myw8lt",
        "botAddress": "cerberus17xs4md6flec0klct07874ntqppg78ane2dm4f3",
        "runTime": "every 15 minutes",
        "minimumReward": 100000000
      },
      {
        "address": "cerberusvaloper1krkmg6f0sjwalkx3nq39yt0upxgys7alcjytq4",
        "botAddress": "cerberus1h666jcyjycu90w3j6q6cpswsmzh9f73txjnkf9",
        "runTime": "every 2 minutes",
        "minimumReward": 1000000
      },
      {
        "address": "cerberusvaloper1gk0q0vfxcz04sqchtjxyc038n8x06pd6s5yshf",
        "botAddress": "cerberus12s3ys786fatss7ngyrq7cqlcth7au4n3fww5a8",
        "runTime": "every 15 minutes",
        "minimumReward": 100000000
      },
      {
        "address": "cerberusvaloper1gh20fpn3jg6yv5csljpy2zwellksyuxcxztcy9",
        "botAddress": "cerberus1f5exrqqv9q2cy3sannyu42u94ght7zcwmgdggr",
        "runTime": "every 1 hour",
        "minimumReward": 1000000
      },
      {
        "address": "cerberusvaloper140l6y2gp3gxvay6qtn70re7z2s0gn57z90e2f5",
        "botAddress": "cerberus12xpq68caw2aqdu70jm4k792g0v9prhrpuyxd4n",
        "runTime": "every 15 minutes",
        "minimumReward": 100000000
      },
      {
        "address": "cerberusvaloper1ge32slufqfqy206mlvcszcgtg570thgke0rdhs",
        "botAddress": "cerberus1h5kwkrrny99qjejnymgvzxpyktudnqa76uhe8e",
        "runTime": "every 15 minutes",
        "minimumReward": 100000000
      },
      {
        "address": "cerberusvaloper198ljzq359ygqauxargj7je28sxlnj0tj2h7m73",
        "botAddress": "cerberus1sfh2p794yrfte06h2ue3qg30ekdrf84e5za2s5",
        "runTime": "every 15 minutes",
        "minimumReward": 100000000
      },
      {
        "address": "cerberusvaloper1krc59rqye9ptzurkyuccu6ykse895m9culxzwy",
        "botAddress": "cerberus1d72r4aaxkv2cpnxjh6xuklv9z4prcj2qnjmp3e",
        "runTime": "every 15 minutes",
        "minimumReward": 100000000
      },
      {
        "address": "cerberusvaloper1d0pk9sx7gfthuwmcepvuq9wcreqdr5cxmaj6et",
        "botAddress": "cerberus1usypwpuwuvwmks4ymqz5s4csya00xttuqf4fcr",
        "runTime": "every 1 hour",
        "minimumReward": 100000000
      },
      {
        "address": "cerberusvaloper1m5dzr80ag23sqmw2cnzelj73xmsd62qtnswujc",
        "botAddress": "cerberus1q200ut9chx7t0nnde4h526vdxwudktgkrz9muf",
        "runTime": "every 15 minutes",
        "minimumReward": 100000
      },
      {
        "address": "cerberusvaloper19f0w9svr905fhefusyx4z8sf83j6et0gfa2l5e",
        "botAddress": "cerberus1etsdevgm5ps240lrw9mg3p2j32tj96ktjc9g8x",
        "runTime": "every 15 minutes",
        "minimumReward": 100000000
      },
      {
        "address": "cerberusvaloper1j5f0gy8qa79v2eddmh32ef0z827345w04utym0",
        "botAddress": "cerberus1vqhz5g5sq8ku0ka5x9ygal9flkg5vzr9rdx0r7",
        "runTime": "every 15 minutes",
        "minimumReward": 100000000
      },
      {
        "address": "cerberusvaloper1j5dmnpyk4hghkph33c5fz9nqw2tkj43u2lmw0w",
        "botAddress": "cerberus1fat08u2m6a4nqqqh55agp82gx4r6hzwwh0705f",
        "runTime": "every 10 minutes",
        "minimumReward": 25000000
      },
      {
        "address": "cerberusvaloper13pdq3ee636ak6tytg5htyf0jcp20vfuxekeaeq",
        "botAddress": "cerberus1r3g7japkptsvt3gv52gvuudprtcue762m5ssan",
        "runTime": "every 15 minutes",
        "minimumReward": 100000000
      },
      {
        "address": "cerberusvaloper1gp957czryfgyvxwn3tfnyy2f0t9g2p4pvm8q9p",
        "botAddress": "cerberus1xrrfek3qpz4ja8ccrjklfy064asyqq9k04kxpy",
        "runTime": "every 15 minutes",
        "minimumReward": 100000000
      },
      {
        "address": "cerberusvaloper13r2avh5y99w2duw4wpsh3vtx77j0s9h5zp2q3q",
        "botAddress": "cerberus1cvj2yu8fmtr2my4a7y4r5rnt69flqvcvk5jjsd",
        "runTime": "every 15 minutes",
        "minimumReward": 100000000
      },
      {
        "address": "cerberusvaloper1kdqjzvznnufaykuwpu2glu9g33jshw8w2zxpsr",
        "botAddress": "cerberus1w3pe97xn72djdhdvmk7wm3ylzht7z3kcdk7j0s",
        "runTime": "every 15 minutes",
        "minimumReward": 50000000
      },
      {
        "address": "cerberusvaloper1wmanxw8y2s4cauegx5lagq5gxgqzpuuccwascc",
        "botAddress": "cerberus1uc877qk45e23hxxx364dxsp8rehu5add0uy4mn",
        "runTime": "every 15 minutes",
        "minimumReward": 100000000
      },
      {
        "address": "cerberusvaloper1n507lrafyk934tuyu903pxyrqedzencv2kvqu7",
        "botAddress": "cerberus15enapnszjg5en949x326ae3deu35dmw539f9jm",
        "runTime": "every 30 minutes",
        "minimumReward": 10000000
      },
      {
        "address": "cerberusvaloper1pzqjgfd25qsyfdtmx9elrqx6zjjvnc9stqd7h0",
        "botAddress": "cerberus1jrjdqzxchlt09gj6qvn4ds8suxh9aqwyty62ml",
        "runTime": "every 1 hour",
        "minimumReward": 10000000
      },
      {
        "address": "cerberusvaloper1jkf678dyg8k6ewkfu6xwvtl2sz68gfh3ys4s2h",
        "botAddress": "cerberus1k4hh4mjvtrwq79vhmlrltdsyq08kec7j8ptm3s",
        "runTime": "every 30 minutes",
        "minimumReward": 10000000
      },
      {
        "address": "cerberusvaloper1tksh2f6fgwdpn2p73e8wvc2zkl9ey6e95vgvwd",
        "botAddress": "cerberus1v4xvyv2yar2ytrj7d78dk9e253s9g7n07qyew3",
        "runTime": "every 15 minutes",
        "minimumReward": 10000000
      },
      {
        "address": "cerberusvaloper14vq30fa9mkw00vhnvmtlqxwwnxucl7may9ran2",
        "botAddress": "cerberus197yc3g8drkf8fyv6fr4ynddy2n22kauuru9cq5",
        "runTime": "22:00",
        "minimumReward": 100000
      },
      {
        "address": "cerberusvaloper1tnmjjj5ugcunyy75q3c3pn62qpwnf50pnf2xm0",
        "botAddress": "cerberus1330aewfwzu30vznhxw7aevaz0kn35fdyzc7y3z",
        "runTime": "every 30 minutes",
        "minimumReward": 10000000
      },
      {
<<<<<<< HEAD
        "address": "cerberusvaloper1gypqhk3hszgcg08h9kj5fja8xzl63txmt3m6k6",
        "botAddress": "cerberus1wve3tc8sj42yl3trw3lt0rcyp5medvya027yan",
        "runTime": "22:00",
        "minimumReward": 10000000
      },
      {
        "address": "cerberusvaloper15ms93f3m2h8rmzfkngxh06mklujrxprpl84pyr",
        "botAddress": "cerberus1ajvn5l50lvuy5ej5sqhwthve26au0qs56gfa0r",
        "runTime": "every 15 minutes",
        "minimumReward": 100000000
      },
      {
        "address": "cerberusvaloper18zf2m4np64ncjr2hg0plk8tjqma25farw2nac5",
        "botAddress": "cerberus1kxd2f28ugzwyv9twexw88kpajvgf94xgpl9hmq",
        "runTime": "every 1 hour",
        "minimumReward": 1000000
=======
        "address": "cerberusvaloper1gl6mw8p76erqeltgt6kkqac57m6h5ufy28kas6",
        "botAddress": "cerberus18m7pnt8enhrlqf4rh7ff9uvcfsr6tmlm2d8f5m",
        "runTime": "every 1 hour",
        "minimumReward": 10000000
>>>>>>> c46c3eaa
      }
    ],
    "authzSupport": true
  },
  {
    "name": "secretnetwork",
    "restUrl": [
      "https://rest.cosmos.directory/secretnetwork"
    ],
    "rpcUrl": [
      "https://rpc.cosmos.directory/secretnetwork"
    ],
    "gasPrice": "0.025uscrt",
    "testAddress": "secret1mpf7w0yyz9n3dh42un2zqu2dmsqv7dhkdlh78e",
    "ownerAddress": "",
    "operators": [
      {
        "address": "secretvaloper1jjlfeshltdy6ngnf5tg6aeaygsvf0kxg8wck04",
        "botAddress": "secret185yhf2a4a94en9t8qzwp8qkwx3dfx48m4k3lk7",
        "runTime": "21:00",
        "minimumReward": 100000
      },
      {
        "address": "secretvaloper16k26akna7h295rfjx3278s7xusnt736vy437y8",
        "botAddress": "secret1e44rluarkdw56dy2turnwjtvtg4wqvs0swpd2e",
        "runTime": "every 1 hour",
        "minimumReward": 100000
      },
      {
        "address": "secretvaloper1vzkdmu0sa8gaj686jh5all7hpmmsp8x87vyz8z",
        "botAddress": "secret1hl0jgxre5z0nkyjj07c5vfdy44yk44atm6k9jp",
        "runTime": "22:30",
        "minimumReward": 100000
      },
      {
        "address": "secretvaloper182dg8p7nshdjjt5sypcx6hw9p8vlwqpntpm5k6",
        "botAddress": "secret14gra89zm8753pfuhvujjulmtkf2qq70fmpz3qg",
        "runTime": "21:00",
        "minimumReward": 100000
      },
      {
        "address": "secretvaloper1t5wtcuwjkdct9qkw2h6m48zu2hectpd6ulmekk",
        "botAddress": "secret18zzklau04kf3qtwrnnzlf20xrxpx3a89dqu42m",
        "runTime": "21:00",
        "minimumReward": 100000
      },
      {
        "address": "secretvaloper12y30xefd0wg53xtyv9lw7mjcdvf8nxgzzva3sr",
        "botAddress": "secret194ytn50yhh67rdha8akhs7c6zulnz4n2tja23l",
        "runTime": "every 1 hour",
        "minimumReward": 100000
      },
      {
        "address": "secretvaloper16w5hlcf389le2n60t32eqf43plp539ged9sruy",
        "botAddress": "secret1mjq48r6435aewerpruwc8up3tz3rzan2wu27uf",
        "runTime": "21:00",
        "minimumReward": 100000
      },
      {
        "address": "secretvaloper14mwwdad00y7lwwmmk3yw2l2qhn6jzjpy28fmfw",
        "botAddress": "secret13x5lkafjz2x7ue468cqc65ea6uajq7uctnadgl",
        "runTime": "15:00",
        "minimumReward": 100000
      },
      {
        "address": "secretvaloper1ahawe276d250zpxt0xgpfg63ymmu63a0svuvgw",
        "botAddress": "secret1cpzlkfep9z8wjthvk5csxfkmjhmqncsl963pqg",
        "runTime": "21:00",
        "minimumReward": 100000
      },
      {
        "address": "secretvaloper17m3c795fz4f36zjgjhr3vkf7e9pn3xxuryeww9",
        "botAddress": "secret14hqn2mr82kyacele3nmaw8hmfczfpy37kjpqun",
        "runTime": "21:00",
        "minimumReward": 100000
      },
      {
        "address": "secretvaloper1q0rth4fu4svxnw63vjd7w74nadzsdp0fmkhj3d",
        "botAddress": "secret1zpmzxljkuzjqg20dvfwf9lnuk3pcxme5rkup7h",
        "runTime": "21:00",
        "minimumReward": 100000
      }
    ],
    "authzSupport": true
  }
]<|MERGE_RESOLUTION|>--- conflicted
+++ resolved
@@ -886,15 +886,15 @@
         "minimumReward": 100000000
       },
       {
-<<<<<<< HEAD
         "address": "chihuahuavaloper14xwftsm2nrhdzp5md42fg5cf3cndnkz0al2dzs",
         "botAddress": "chihuahua1wve3tc8sj42yl3trw3lt0rcyp5medvyascnrf6",
         "runTime": "22:00",
-=======
+        "minimumReward": 100000000
+      },
+      {
         "address": "chihuahuavaloper12d2a8hfrq784u9lfxp8qj2huxxglejzrqlylwt",
         "botAddress": "chihuahua18m7pnt8enhrlqf4rh7ff9uvcfsr6tmlm4l2wqj",
         "runTime": "every 1 hour",
->>>>>>> c46c3eaa
         "minimumReward": 100000000
       }
     ],
@@ -3131,7 +3131,6 @@
         "minimumReward": 10000000
       },
       {
-<<<<<<< HEAD
         "address": "cerberusvaloper1gypqhk3hszgcg08h9kj5fja8xzl63txmt3m6k6",
         "botAddress": "cerberus1wve3tc8sj42yl3trw3lt0rcyp5medvya027yan",
         "runTime": "22:00",
@@ -3148,12 +3147,12 @@
         "botAddress": "cerberus1kxd2f28ugzwyv9twexw88kpajvgf94xgpl9hmq",
         "runTime": "every 1 hour",
         "minimumReward": 1000000
-=======
+      },
+      {
         "address": "cerberusvaloper1gl6mw8p76erqeltgt6kkqac57m6h5ufy28kas6",
         "botAddress": "cerberus18m7pnt8enhrlqf4rh7ff9uvcfsr6tmlm2d8f5m",
         "runTime": "every 1 hour",
         "minimumReward": 10000000
->>>>>>> c46c3eaa
       }
     ],
     "authzSupport": true
